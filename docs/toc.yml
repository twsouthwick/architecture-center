items:
  - name: Azure Architecture Center
    href: ./index.yml
  - name: Architecture icons
    href: icons/index.md
  - name: Browse all Architectures
    href: browse/index.yml
  - name: Browse Hybrid and Multicloud Architectures
    href: browse/index.yml?&azure_categories=hybrid
  - name: What's new
    href: changelog.md
  - name: Application Architecture Guide
    items:
      - name: Introduction
        href: guide/index.md
      - name: Architecture styles
        items:
          - name: Overview
            href: guide/architecture-styles/index.md
          - name: Big compute
            href: guide/architecture-styles/big-compute.md
          - name: Big data
            href: guide/architecture-styles/big-data.md
          - name: Event-driven architecture
            href: guide/architecture-styles/event-driven.md
          - name: Microservices
            href: guide/architecture-styles/microservices.md
          - name: N-tier application
            href: guide/architecture-styles/n-tier.md
          - name: Web-queue-worker
            href: guide/architecture-styles/web-queue-worker.md
      - name: Design principles for Azure applications
        items:
          - name: Overview
            href: guide/design-principles/index.md
          - name: Design for self-healing
            href: guide/design-principles/self-healing.md
          - name: Make all things redundant
            href: guide/design-principles/redundancy.md
          - name: Minimize coordination
            href: guide/design-principles/minimize-coordination.md
          - name: Design to scale out
            href: guide/design-principles/scale-out.md
          - name: Partition around limits
            href: guide/design-principles/partition.md
          - name: Design for operations
            href: guide/design-principles/design-for-operations.md
          - name: Use managed services
            href: guide/design-principles/managed-services.md
          - name: Use the best data store for the job
            href: guide/design-principles/use-the-best-data-store.md
          - name: Design for evolution
            href: guide/design-principles/design-for-evolution.md
          - name: Build for the needs of business
            href: guide/design-principles/build-for-business.md
      - name: Technology choices
        items:
          - name: Choose a compute service
            href: guide/technology-choices/compute-decision-tree.md
          - name: Choose a Kubernetes option
            items:
              - name: Kubernetes at the edge
                href: operator-guides/aks/choose-kubernetes-edge-compute-option.md
              - name: Bare-metal Kubernetes at the edge
                href: operator-guides/aks/choose-bare-metal-kubernetes.yml
          - name: Choose a data store
            items:
              - name: Understand data store models
                href: guide/technology-choices/data-store-overview.md
              - name: Select a data store
                href: guide/technology-choices/data-store-decision-tree.md
              - name: Criteria for choosing a data store
                href: guide/technology-choices/data-store-considerations.md
          - name: Choose an analytics solution
            items:
              - name: Analytical data stores
                href: data-guide/technology-choices/analytical-data-stores.md
              - name: Analytics and reporting
                href: data-guide/technology-choices/analysis-visualizations-reporting.md
          - name: Choose an AI/ML service
            items:
              - name: Cognitive services
                href: data-guide/technology-choices/cognitive-services.md
              - name: Machine learning
                href: data-guide/technology-choices/data-science-and-machine-learning.md
              - name: Natural language processing
                href: data-guide/technology-choices/natural-language-processing.md
          - name: Choose a load balancing service
            href: guide/technology-choices/load-balancing-overview.md
          - name: Choose a messaging service
            href: guide/technology-choices/messaging.md
          - name: Choose an IoT solution
            href: example-scenario/iot/iot-central-iot-hub-cheat-sheet.md
      - name: Best practices for cloud applications
        items:
          - name: Overview
            href: best-practices/index-best-practices.md
          - name: API design
            href: best-practices/api-design.md
          - name: API implementation
            href: best-practices/api-implementation.md
          - name: Autoscaling
            href: best-practices/auto-scaling.md
          - name: Background jobs
            href: best-practices/background-jobs.md
          - name: Caching
            href: best-practices/caching.md
          - name: Content Delivery Network
            href: best-practices/cdn.md
          - name: Data partitioning
            href: best-practices/data-partitioning.md
          - name: Data partitioning strategies (by service)
            href: best-practices/data-partitioning-strategies.md
          - name: Message encoding considerations
            href: best-practices/message-encode.md
          - name: Monitoring and diagnostics
            href: best-practices/monitoring.md
          - name: Retry guidance for specific services
            href: best-practices/retry-service-specific.md
          - name: Transient fault handling
            href: best-practices/transient-faults.md
      - name: Performance tuning
        items:
          - name: Introduction
            href: performance/index.md
          - name: Scenario 1 - Distributed transactions
            href: performance/distributed-transaction.md
          - name: Scenario 2 - Multiple backend services
            href: performance/backend-services.md
          - name: Scenario 3 - Event streaming
            href: performance/event-streaming.md
          - name: Performance antipatterns
            items:
              - name: Overview
                href: antipatterns/index.md
              - name: Busy Database
                href: antipatterns/busy-database/index.md
              - name: Busy Front End
                href: antipatterns/busy-front-end/index.md
              - name: Chatty I/O
                href: antipatterns/chatty-io/index.md
              - name: Extraneous Fetching
                href: antipatterns/extraneous-fetching/index.md
              - name: Improper Instantiation
                href: antipatterns/improper-instantiation/index.md
              - name: Monolithic Persistence
                href: antipatterns/monolithic-persistence/index.md
              - name: No Caching
                href: antipatterns/no-caching/index.md
              - name: Retry Storm
                href: antipatterns/retry-storm/index.md
              - name: Synchronous I/O
                href: antipatterns/synchronous-io/index.md
      - name: Responsible Innovation
        items:
          - name: Overview
            href: guide/responsible-innovation/index.md
          - name: Judgment Call
            href: guide/responsible-innovation/judgmentcall.md
          - name: Harms Modeling
            items:
              - name: Understand Harm
                href: guide/responsible-innovation/harms-modeling/index.md
              - name: Assess Types of Harm
                href: guide/responsible-innovation/harms-modeling/type-of-harm.md
          - name: Community Jury
            href: guide/responsible-innovation/community-jury/index.md
      - name: Azure for AWS Professionals
        items:
          - name: Overview
            href: aws-professional/index.md
          - name: Component information
            expanded: true
            items:
              - name: Accounts
                href: aws-professional/accounts.md
              - name: Compute
                href: aws-professional/compute.md
              - name: Databases
                href: aws-professional/databases.md
              - name: Messaging
                href: aws-professional/messaging.md
              - name: Networking
                href: aws-professional/networking.md
              - name: Regions and Zones
                href: aws-professional/regions-zones.md
              - name: Resources
                href: aws-professional/resources.md
              - name: Security and Identity
                href: aws-professional/security-identity.md
              - name: Storage
                href: aws-professional/storage.md
          - name: Service comparison
            href: aws-professional/services.md
      - name: Azure for GCP Professionals
        items:
          - name: Overview
            href: gcp-professional/index.md
          - name: Services comparison
            href: gcp-professional/services.md
  - name: Microsoft Azure Well-Architected Framework
    items:
      - name: Overview
        href: framework/index.md
      - name: Cost Optimization
        items:
          - name: About
            href: framework/cost/index.yml
          - name: Principles
            href: framework/cost/overview.md
          - name: Design
            items:
              - name: Checklist
                href: framework/cost/design-checklist.md
              - name: Cost model
                href: framework/cost/design-model.md
              - name: Capture requirements
                href: framework/cost/design-capture-requirements.md
              - name: Azure regions
                href: framework/cost/design-regions.md
              - name: Azure resources
                href: framework/cost/design-resources.md
              - name: Governance
                href: framework/cost/design-governance.md
              - name: Initial estimate
                href: framework/cost/design-initial-estimate.md
              - name: Managed services
                href: framework/cost/design-paas.md
              - name: Performance and price options
                href: framework/cost/design-price.md
          - name: Provision
            items:
              - name: Checklist
                href: framework/cost/provision-checklist.md
              - name: AI + Machine Learning
                href: framework/cost/provision-ai-ml.md
              - name: Big data
                href: framework/cost/provision-analytics.md
              - name: Compute
                href: framework/cost/provision-compute.md
              - name: Data stores
                href: framework/cost/provision-datastores.md
              - name: Messaging
                href: framework/cost/provision-messaging.md
              - name: Networking
                href: framework/cost/provision-networking.md
                items:
                  - name: Cost for networking services
                    href: framework/cost/provision-networking-services.md
              - name: Web apps
                href: framework/cost/provision-webapps.md
          - name: Monitor
            items:
              - name: Checklist
                href: framework/cost/monitor-checklist.md
              - name: Budgets and alerts
                href: framework/cost/monitor-alert.md
              - name: Reports
                href: framework/cost/monitor-reports.md
              - name: Reviews
                href: framework/cost/monitor-reviews.md
          - name: Optimize
            items:
              - name: Checklist
                href: framework/cost/optimize-checklist.md
              - name: Autoscale
                href: framework/cost/optimize-autoscale.md
              - name: Reserved instances
                href: framework/cost/optimize-reserved.md
              - name: VM instances
                href: framework/cost/optimize-vm.md
              - name: Caching
                href: framework/cost/optimize-cache.md
          - name: Tradeoffs
            href: framework/cost/tradeoffs.md
      - name: Operational Excellence
        items:
          - name: Overview
            href: framework/devops/overview.md
          - name: Principles
            href: framework/devops/principles.md
          - name: Automation
            items:
              - name: Automation Overview
                href: framework/devops/automation-overview.md
              - name: Repeatable infrastructure
                href: framework/devops/automation-infrastructure.md
              - name: Configure infrastructure
                href: framework/devops/automation-configuration.md
              - name: Automate operational tasks
                href: framework/devops/automation-tasks.md
          - name: Release engineering
            items:
              - name: Application development
                href: framework/devops/release-engineering-app-dev.md
              - name: Continuous integration
                href: framework/devops/release-engineering-ci.md
              - name: Release testing
                href: framework/devops/release-engineering-testing.md
              - name: Performance
                href: framework/devops/release-engineering-performance.md
              - name: Release deployment
                href: framework/devops/release-engineering-cd.md
              - name: Rollback
                href: framework/devops/release-engineering-rollback.md
          - name: Monitor and alerts
            items:
              - name: Monitoring
                href: framework/devops/monitoring.md
              - name: Alerting
                href: framework/devops/alerts.md
          - name: Checklist
            href: checklist/dev-ops.md
          - name: Operational Excellence patterns
            href: framework/devops/devops-patterns.md  
      - name: Performance Efficiency
        items:
          - name: About
            href: framework/scalability/overview.md
          - name: Principles
            href: framework/scalability/principles.md            
          - name: Design
            items:
              - name: Checklist
                href: framework/scalability/design-checklist.md
              - name: Distributed architecture challenges
                href: framework/scalability/design-distributed.md                
              - name: Application design
                href: framework/scalability/design-apps.md
              - name: Application efficiency
                href: framework/scalability/design-efficiency.md
              - name: Scalability
                href: framework/scalability/design-scale.md
              - name: Capacity planning
                href: framework/scalability/design-capacity.md
          - name: Test
            items:
              - name: Checklist
                href: framework/scalability/test-checklist.md
              - name: Performance testing
                href: framework/scalability/performance-test.md
              - name: Testing tools
                href: framework/scalability/test-tools.md
          - name: Monitor
            items: 
              - name: Checklist
                href: framework/scalability/monitor.md
              - name: Application profiling
                href: framework/scalability/monitor-application.md
              - name: Infrastructure metrics and logs
                href: framework/scalability/monitor-infrastructure.md
              - name: Data analysis and retention 
                href: framework/scalability/monitor-analyze.md                                                
              - name: Scalability and reliability
                href: framework/scalability/monitor-scalability-reliability.md
          - name: Optimize
            items: 
              - name: Checklist
                href: framework/scalability/optimize.md
              - name: Caching
                href: framework/scalability/optimize-cache.md
              - name: Partition
                href: framework/scalability/optimize-partition.md
              - name: Sustainability
                href: framework/scalability/optimize-sustain.md                            
          - name: Design patterns
            href: framework/scalability/performance-efficiency-patterns.md
          - name: Tradeoffs 
            href: framework/scalability/tradeoffs.md
      - name: Reliability
        items:
              - name: Principles
                href: framework/resiliency/overview.md
              - name: Design
                items: 
                  - name: Checklist
                    href: framework/resiliency/design-checklist.md
                  - name: Requirements
                    href: framework/resiliency/design-requirements.md
                  - name: Application design
                    href: framework/resiliency/app-design.md
                  - name: Resiliency & dependencies
                    href: framework/resiliency/design-resiliency.md  
                  - name: Best practices
                    href: framework/resiliency/design-best-practices.md
              - name: Testing
                items:
                  - name: Checklist
                    href: framework/resiliency/test-checklist.md
                  - name: Resiliency testing
                    href: framework/resiliency/testing.md
                  - name: Backup & recovery
                    href: framework/resiliency/backup-and-recovery.md
                  - name: Error handling
                    href: framework/resiliency/app-design-error-handling.md
                  - name: Chaos engineering
                    href: framework/resiliency/chaos-engineering.md
                  - name: Best practices
                    href: framework/resiliency/test-best-practices.md
              - name: Monitoring
                items:
                  - name: Checklist
                    href: framework/resiliency/monitor-checklist.md
                  - name: Application health
                    href: framework/resiliency/monitoring.md
                  - name: Health modeling
                    href: framework/resiliency/monitor-model.md
                  - name: Best practices
                    href: framework/resiliency/monitor-best-practices.md
              - name: Reliability patterns
                href: framework/resiliency/reliability-patterns.md
      - name: Security
        items:
          - name: About
            href: framework/security/overview.md
          - name: Principles
            href: framework/security/security-principles.md
          - name: Design
            items:
              - name: Governance
                items:
                  - name: Overview
                    href: framework/security/design-governance.md
                  - name: Segmentation strategy
                    href: framework/security/design-segmentation.md
                  - name: Management groups
                    href: framework/security/design-management-groups.md
                  - name: Administration
                    href: framework/security/design-admins.md
              - name: Identity and access management
                items:
                  - name: Checklist
                    href: framework/security/design-identity.md
                  - name: Roles and responsibilities
                    href: framework/security/design-identity-role-definitions.md
                  - name: Control plane
                    href: framework/security/design-identity-control-plane.md
                  - name: Authentication
                    href: framework/security/design-identity-authentication.md
                  - name: Authorization
                    href: framework/security/design-identity-authorization.md
                  - name: Best practices
                    href: /azure/security/fundamentals/identity-management-best-practices?bc=%2fazure%2farchitecture%2fbread%2ftoc.json&toc=%2fazure%2farchitecture%2ftoc.json
              - name: Networking
                items:
                  - name: Checklist
                    href: framework/security/design-network.md
                  - name: Network segmentation
                    href: framework/security/design-network-segmentation.md
                  - name: Connectivity
                    href: framework/security/design-network-connectivity.md
                  - name: Application endpoints
                    href: framework/security/design-network-endpoints.md
                  - name: Data flow
                    href: framework/security/design-network-flow.md               
                  - name: Best practices
                    href: /azure/security/fundamentals/network-best-practices?bc=%2fazure%2farchitecture%2fbread%2ftoc.json&toc=%2fazure%2farchitecture%2ftoc.json
              - name: Data protection
                items:
                  - name: Checklist
                    href: framework/security/design-storage.md
                  - name: Encryption 
                    href: framework/security/design-storage-encryption.md
                  - name: Key and secret management
                    href: framework/security/design-storage-keys.md
                  - name: Best practices  
                    href: /azure/security/fundamentals/encryption-overview?bc=%2fazure%2farchitecture%2fbread%2ftoc.json&toc=%2fazure%2farchitecture%2ftoc.json
              - name: Applications and services
                items:
                  - name: Application security considerations
                    href: framework/security/design-apps-services.md
                  - name: Application classification
                    href: framework/security/design-apps-considerations.md
                  - name: Threat analysis
                    href: framework/security/design-threat-model.md
                  - name: Securing PaaS deployments
                    href: /azure/security/fundamentals/paas-deployments?bc=%2fazure%2farchitecture%2fbread%2ftoc.json&toc=%2fazure%2farchitecture%2ftoc.json
                  - name: Compliance requirements
                    href: framework/security/design-regulatory-compliance.md
                  - name: Configuration and dependencies
                    href: framework/security/design-app-dependencies.md
          - name: Build-deploy
            items:
              - name: Checklist
                href: framework/security/deploy.md
              - name: Governance considerations
                href: framework/security/deploy-governance.md
              - name: Infrastructure provisioning
                href: framework/security/deploy-infrastructure.md                
              - name: Code deployments
                href: framework/security/deploy-code.md
          - name: Monitor
            items:
              - name: Checklist
                href: framework/security/monitor.md
              - name: Tools
                href: framework/security/monitor-tools.md
              - name: Security operations
                href: framework/security/monitor-security-operations.md
              - name: Validate and test
                href: framework/security/monitor-test.md
              - name: Review and audit
                href: framework/security/monitor-audit.md
              - name: Identity and network risks
                href: framework/security/monitor-identity-network.md
          - name: Optimize
            items:
              - name: Automate
                href: framework/security/governance.md
              - name: Replace insecure protocols
                href: framework/security/governance.md
              - name: Elevate security capabilities
                href: framework/security/governance.md
      - name: Workloads
        items:          
          - name: Hybrid
            items:
              - name: Overview
                href: framework/hybrid/hybrid-overview.md
              - name: Cost Optimization
                href: framework/hybrid/hybrid-cost.md 
              - name: Operational Excellence
                href: framework/hybrid/hybrid-opex.md
              - name: Performance Efficiency
                href: framework/hybrid/hybrid-performance-efficiency.md
              - name: Reliability
                href: framework/hybrid/hybrid-reliability.md
              - name: Security
                href: framework/hybrid/hybrid-security.md         
  - name: Design Patterns
    items:
      - name: Overview
        href: patterns/index.md
      - name: Categories
        items:
          - name: Data management
            href: patterns/category/data-management.md
          - name: Design and implementation
            href: patterns/category/design-implementation.md
          - name: Messaging
            href: patterns/category/messaging.md
      - name: Ambassador
        href: patterns/ambassador.md
      - name: Anti-corruption Layer
        href: patterns/anti-corruption-layer.md
      - name: Asynchronous Request-Reply
        href: patterns/async-request-reply.md
      - name: Backends for Frontends
        href: patterns/backends-for-frontends.md
      - name: Bulkhead
        href: patterns/bulkhead.md
      - name: Cache-Aside
        href: patterns/cache-aside.md
      - name: Choreography
        href: patterns/choreography.md
      - name: Circuit Breaker
        href: patterns/circuit-breaker.md
      - name: Claim Check
        href: patterns/claim-check.md
      - name: Command and Query Responsibility Segregation (CQRS)
        href: patterns/cqrs.md
      - name: Compensating Transaction
        href: patterns/compensating-transaction.md
      - name: Competing Consumers
        href: patterns/competing-consumers.md
      - name: Compute Resource Consolidation
        href: patterns/compute-resource-consolidation.md
      - name: Deployment Stamps
        href: patterns/deployment-stamp.md
      - name: Event Sourcing
        href: patterns/event-sourcing.md
      - name: External Configuration Store
        href: patterns/external-configuration-store.md
      - name: Federated Identity
        href: patterns/federated-identity.md
      - name: Gatekeeper
        href: patterns/gatekeeper.md
      - name: Gateway Aggregation
        href: patterns/gateway-aggregation.md
      - name: Gateway Offloading
        href: patterns/gateway-offloading.md
      - name: Gateway Routing
        href: patterns/gateway-routing.md
      - name: Geodes
        href: patterns/geodes.md
      - name: Health Endpoint Monitoring
        href: patterns/health-endpoint-monitoring.md
      - name: Index Table
        href: patterns/index-table.md
      - name: Leader Election
        href: patterns/leader-election.md
      - name: Materialized View
        href: patterns/materialized-view.md
      - name: Pipes and Filters
        href: patterns/pipes-and-filters.md
      - name: Priority Queue
        href: patterns/priority-queue.md
      - name: Publisher/Subscriber
        href: patterns/publisher-subscriber.md
      - name: Queue-Based Load Leveling
        href: patterns/queue-based-load-leveling.md
      - name: Rate Limiting
        href: patterns/rate-limiting-pattern.md
      - name: Retry
        href: patterns/retry.md
      - name: Saga
        href: reference-architectures/saga/saga.yml
      - name: Scheduler Agent Supervisor
        href: patterns/scheduler-agent-supervisor.md
      - name: Sequential Convoy
        href: patterns/sequential-convoy.md
      - name: Sharding
        href: patterns/sharding.md
      - name: Sidecar
        href: patterns/sidecar.md
      - name: Static Content Hosting
        href: patterns/static-content-hosting.md
      - name: Strangler Fig
        href: patterns/strangler-fig.md
      - name: Throttling
        href: patterns/throttling.md
      - name: Valet Key
        href: patterns/valet-key.md
  - name: Industry solutions with Azure
    expanded: true
    items:
      - name: Retail
        items:
          - name: Overview
            href: industries/retail.md
          - name: Build a Real-time Recommendation API on Azure
            href: reference-architectures/ai/real-time-recommendation.yml
          - name: Movie recommendations on Azure
            href: example-scenario/ai/movie-recommendations-with-machine-learning.yml
          - name: Scalable personalization on Azure
            href: example-scenario/ai/scalable-personalization-with-content-based-recommendation-system.yml
          - name: Data warehousing and analytics
            href: example-scenario/data/data-warehouse.yml
          - name: Stream processing with Azure Databricks
            href: reference-architectures/data/stream-processing-databricks.yml
          - name: Stream processing with Azure Stream Analytics
            href: reference-architectures/data/stream-processing-stream-analytics.yml
          - name: E-commerce front end
            href: example-scenario/apps/ecommerce-scenario.yml
          - name: Intelligent product search engine for e-commerce
            href: example-scenario/apps/ecommerce-search.yml
          - name: Magento e-commerce platform in Azure Kubernetes Service
            href: example-scenario/magento/magento-azure.yml
          - name: Scalable order processing
            href: example-scenario/data/ecommerce-order-processing.yml
          - name: Retail - Buy online, pickup in store (BOPIS)
            href: example-scenario/iot/vertical-buy-online-pickup-in-store.yml
      - name: Finance
        items:
          - name: Overview
            href: industries/finance.md
          - name:  Decentralized trust between banks
            href: example-scenario/apps/decentralized-trust.yml
          - name: Replicate and sync mainframe data in Azure
            href: reference-architectures/migration/sync-mainframe-data-with-azure.yml
          - name: Modernize mainframe & midrange data
            href: reference-architectures/migration/modernize-mainframe-data-to-azure.yml
          - name: Refactor IBM z/OS mainframe Coupling Facility to Azure
            href: reference-architectures/zos/refactor-zos-coupling-facility.yml
          - name: Banking system cloud transformation on Azure
            href: example-scenario/banking/banking-system-cloud-transformation.yml
          - name: Patterns and implementations in banking cloud transformation
            href: example-scenario/banking/patterns-and-implementations.yml
          - name: JMeter implementation reference for load testing pipeline solution
            href: example-scenario/banking/jmeter-load-testing-pipeline-implementation-reference.yml
          - name: Real-time fraud detection
            href: example-scenario/data/fraud-detection.yml
      - name: Healthcare
        items:
          - name: Overview
            href: industries/healthcare.md
          - name: Virtual visits with Microsoft Cloud for Healthcare
            href: example-scenario/mch-health/virtual-health-mch.yml 
          - name: Clinical insights with Microsoft Cloud for Healthcare
            href: example-scenario/mch-health/medical-data-insights.yml
          - name: Consumer health portal on Azure
            href: example-scenario/digital-health/health-portal.yml
          - name: Building a telehealth system with Azure
            href: example-scenario/apps/telehealth-system.yml
          - name: Confidential computing for healthcare
            href: example-scenario/confidential/healthcare-inference.yml
      - name: Government
        items:
          - name: Overview
            href: industries/government.md
          - name: Azure Automation in a hybrid environment
            href: hybrid/azure-automation-hybrid.yml
          - name: Azure Automation update management
            href: hybrid/azure-update-mgmt.yml
          - name: Computer forensics Chain of Custody in Azure
            href: example-scenario/forensics/index.yml
          - name: Hybrid Security Monitoring in Azure
            href: hybrid/hybrid-security-monitoring.yml
          - name: Vision classifier model with Azure
            href: example-scenario/dronerescue/vision-classifier-model-with-custom-vision.yml
          - name: Web app private database connectivity
            href: example-scenario/private-web-app/private-web-app.yml
          - name: Windows Virtual Desktop for the enterprise
            href: example-scenario/wvd/windows-virtual-desktop.yml
      - name: Manufacturing
        items:
          - name: Overview
            href: industries/manufacturing.md
          - name: Industrial IoT analytics
            href: guide/iiot-guidance/iiot-architecture.md
          - name: Upscale machine learning lifecycle with MLOps framework
            href: example-scenario/mlops/mlops-technical-paper.yml
          - name: Build a speech-to-text transcription pipeline
            href: reference-architectures/ai/speech-to-text-transcription-pipeline.yml
          - name: Computer vision on the edge
            href: reference-architectures/ai/end-to-end-smart-factory.yml
      - name: Media and entertainment
        items:
          - name: Overview
            href: industries/media.md
          - name: 3D video rendering
            href: example-scenario/infrastructure/video-rendering.yml
          - name: Digital image-based modeling on Azure
            href: example-scenario/infrastructure/image-modeling.yml
          - name: Image classification on Azure
            href: example-scenario/ai/intelligent-apps-image-processing.yml
          - name: Movie recommendations on Azure
            href: example-scenario/ai/movie-recommendations-with-machine-learning.yml
          - name: Scalable personalization on Azure
            href: example-scenario/ai/scalable-personalization-with-content-based-recommendation-system.yml
  - name: Azure categories
    expanded: true
    items:
      - name: AI + Machine Learning
        items:
          - name: Get started
            href: data-guide/big-data/ai-overview.md
          - name: Guides
            items:
              - name: Cognitive services
                href: data-guide/technology-choices/cognitive-services.md
              - name: Machine learning
                href: data-guide/technology-choices/data-science-and-machine-learning.md
              - name: Machine learning at scale
                href: data-guide/big-data/machine-learning-at-scale.md
              - name: Natural language processing
                href: data-guide/technology-choices/natural-language-processing.md
              - name: R developer's guide to Azure
                href: data-guide/technology-choices/r-developers-guide.md
              - name: MLOps framework
                items:
                  - name: Upscale ML lifecycle with MLOps
                    href: example-scenario/mlops/mlops-technical-paper.yml
                  - name: MLOps maturity model
                    href: example-scenario/mlops/mlops-maturity-model.yml
                  - name: Azure ML service selection guide
                    href: example-scenario/mlops/aml-decision-tree.yml
              - name: Team Data Science Process
                items:
                  - name: Overview
                    href: data-science-process/overview.md
                  - name: Lifecycle
                    items:
                      - name: Overview
                        href: data-science-process/lifecycle.md
                      - name: 1. Business understanding
                        href: data-science-process/lifecycle-business-understanding.md
                      - name: 2. Data acquisition and understanding
                        href: data-science-process/lifecycle-data.md
                      - name: 3. Modeling
                        href: data-science-process/lifecycle-modeling.md
                      - name: 4. Deployment
                        href: data-science-process/lifecycle-deployment.md
                      - name: 5. Customer acceptance
                        href: data-science-process/lifecycle-acceptance.md
                  - name: Roles and tasks
                    items:
                      - name: Overview
                        href: data-science-process/roles-tasks.md            
                      - name: Group manager
                        href: data-science-process/group-manager-tasks.md
                      - name: Team lead
                        href: data-science-process/team-lead-tasks.md
                      - name: Project lead
                        href: data-science-process/project-lead-tasks.md
                      - name: Individual contributor
                        href: data-science-process/project-ic-tasks.md
                  - name: Project planning
                    href: data-science-process/team-data-science-process-project-templates.md
                  - name: Development
                    items:
                      - name: Agile development
                        href: data-science-process/agile-development.md
                      - name: Collaborative coding with Git
                        href: data-science-process/collaborative-coding-with-git.md
                      - name: Execute data science tasks
                        href: data-science-process/execute-data-science-tasks.md
                      - name: Code testing
                        href: data-science-process/code-test.md
                      - name: Track progress
                        href: data-science-process/track-progress.md
                  - name: Operationalization
                    items:
                      - name: DevOps - CI/CD
                        href: data-science-process/ci-cd-flask.md
                  - name: Worked-out examples
                    items:
                      - name: Overview
                        href: data-science-process/walkthroughs.md
                      - name: Spark examples
                        items:
                          - name: Spark with PySpark and Scala
                            href: data-science-process/walkthroughs-spark.md
                          - name: Explore and model data
                            href: data-science-process/spark-data-exploration-modeling.md
                          - name: Advanced data exploration and modeling
                            href: data-science-process/spark-advanced-data-exploration-modeling.md
                          - name: Score models
                            href: data-science-process/spark-model-consumption.md
                      - name: Hive with HDInsight Hadoop
                        href: data-science-process/walkthroughs-hdinsight-hadoop.md
                      - name: U-SQL with Azure Data Lake
                        href: data-science-process/walkthroughs-azure-data-lake.md
                      - name: R, Python and T-SQL with SQL Server
                        href: data-science-process/walkthroughs-sql-server.md
                      - name: T-SQL and Python with Azure Synapse Analytics
                        href: data-science-process/walkthroughs-sql-data-warehouse.md
                  - name: Training
                    items:
                      - name: For data scientists
                        href: data-science-process/team-data-science-process-for-data-scientists.md
                      - name: For DevOps
                        href: data-science-process/team-data-science-process-for-devops.md
                  - name: How To
                    items:
                      - name: Set up data science environments
                        items:
                          - name: Environment setup
                            href: data-science-process/environment-setup.md
                          - name: Platforms and tools
                            href: data-science-process/platforms-and-tools.md
                      - name: Analyze business needs
                        items:
                          - name: Identify your scenario
                            href: data-science-process/plan-your-environment.md
                      - name: Acquire and understand data
                        items:
                          - name: Ingest data
                            items:
                              - name: Overview
                                href: data-science-process/ingest-data.md
                              - name: Move to/from Blob storage
                                items:
                                  - name: Overview
                                    href: data-science-process/move-azure-blob.md
                                  - name: Use Storage Explorer
                                    href: data-science-process/move-data-to-azure-blob-using-azure-storage-explorer.md
                                  - name: Use SSIS
                                    href: data-science-process/move-data-to-azure-blob-using-ssis.md
                              - name: Move to SQL on a VM
                                href: data-science-process/move-sql-server-virtual-machine.md
                              - name: Move to Azure SQL Database
                                href: data-science-process/move-sql-azure.md
                              - name: Move to Hive tables
                                href: data-science-process/move-hive-tables.md
                              - name: Move to SQL partitioned tables
                                href: data-science-process/parallel-load-sql-partitioned-tables.md
                              - name: Move from on-prem SQL
                                href: data-science-process/move-sql-azure-adf.md
                          - name: Explore and visualize data
                            items:
                              - name: Prepare data
                                href: data-science-process/prepare-data.md
                              - name: Explore data
                                items:
                                  - name: Overview
                                    href: data-science-process/explore-data.md
                                  - name: Explore Azure Blob Storage
                                    href: data-science-process/explore-data-blob.md
                                  - name: Explore SQL on a VM
                                    href: data-science-process/explore-data-sql-server.md
                                  - name: Explore Hive tables
                                    href: data-science-process/explore-data-hive-tables.md
                              - name: Sample data
                                items:
                                  - name: Overview
                                    href: data-science-process/sample-data.md
                                  - name: Use Blob Storage
                                    href: data-science-process/sample-data-blob.md
                                  - name: Use SQL Server
                                    href: data-science-process/sample-data-sql-server.md
                                  - name: Use Hive tables
                                    href: data-science-process/sample-data-hive.md
                              - name: Process data
                                items:
                                  - name: Access with Python
                                    href: data-science-process/python-data-access.md
                                  - name: Process blob data
                                    href: data-science-process/data-blob.md
                                  - name: Use Azure Data Lake
                                    href: data-science-process/data-lake-walkthrough.md
                                  - name: Use SQL VM
                                    href: data-science-process/sql-server-virtual-machine.md
                                  - name: Use data pipeline
                                    href: data-science-process/automated-data-pipeline-cheat-sheet.md
                                  - name: Use Spark 
                                    href: data-science-process/spark-overview.md
                                  - name: Use Scala and Spark
                                    href: data-science-process/scala-walkthrough.md
                      - name: Develop models
                        items:
                          - name: Engineer features
                            items:
                              - name: Overview
                                href: data-science-process/create-features.md
                              - name: Use SQL and Python
                                href: data-science-process/create-features-sql-server.md
                              - name: Use Hive queries
                                href: data-science-process/create-features-hive.md
                          - name: Select features
                            href: data-science-process/select-features.md
                      - name: Deploy models in production
                        href: data-science-process/deploy-models-in-production.md
                  - name: Related
                    items:
                      - name: Anomaly detection
                        href: data-science-process/apps-anomaly-detection-api.md
                      - name: Predictive maintenance
                        items:
                          - name: Overview
                            href: data-science-process/predictive-maintenance-playbook.md
                          - name: Technical guide
                            href: data-science-process/predictive-maintenance-technical-guide.md
          - name: Architectures
            items:  
              - name: Baseball decision analysis with ML.NET and Blazor
                href: data-guide/big-data/baseball-ml-workload.md
              - name: Batch scoring for deep learning
                href: reference-architectures/ai/batch-scoring-deep-learning.yml
              - name: Batch scoring with Python
                href: reference-architectures/ai/batch-scoring-python.yml
              - name: Batch scoring with R
                href: reference-architectures/ai/batch-scoring-R-models.yml
              - name: Batch scoring with Spark on Databricks
                href: reference-architectures/ai/batch-scoring-databricks.yml
              - name: Chatbot for hotel booking
                href: example-scenario/ai/commerce-chatbot.yml
              - name: Computer vision on the edge
                href: reference-architectures/ai/end-to-end-smart-factory.yml
              - name: Deploy AI and ML at the edge
                href: hybrid/deploy-ai-ml-azure-stack-edge.yml
              - name: Distributed deep learning training
                href: reference-architectures/ai/training-deep-learning.yml
              - name: Enterprise-grade conversational bot
                href: reference-architectures/ai/conversational-bot.yml
              - name: Image classification
                href: example-scenario/ai/intelligent-apps-image-processing.yml
              - name: Machine teaching
                href: solution-ideas/articles/machine-teaching.yml
              - name: MLOps for Python models
                href: reference-architectures/ai/mlops-python.yml
              - name: Movie recommendations
                href: example-scenario/ai/movie-recommendations-with-machine-learning.yml
              - name: Real-time recommendation API
                href: reference-architectures/ai/real-time-recommendation.yml
              - name: Real-time scoring Python models
                href: reference-architectures/ai/real-time-scoring-machine-learning-models.yml
              - name: Real-time scoring R models
                href: reference-architectures/ai/realtime-scoring-r.yml
              - name: Scalable personalization
                href: example-scenario/ai/scalable-personalization-with-content-based-recommendation-system.yml
              - name: Speech to text conversion
                href: reference-architectures/ai/speech-to-text-transcription-pipeline.yml
              - name: Training Python models
                href: reference-architectures/ai/training-python-models.yml
              - name: Vision classifier model
                href: example-scenario/dronerescue/vision-classifier-model-with-custom-vision.yml
          - name: Solution ideas
            items:
              - name: AI at the edge
                href: solution-ideas/articles/ai-at-the-edge.yml
              - name: AI enrichment with Cognitive Search
                href: solution-ideas/articles/cognitive-search-with-skillsets.yml
              - name: Auditing and risk management
                href: solution-ideas/articles/auditing-and-risk-compliance.yml
              - name: Autonomous systems
                href: solution-ideas/articles/autonomous-systems.yml
              - name: Business process management
                href: solution-ideas/articles/business-process-management.yml
              - name: Content research
                href: solution-ideas/articles/content-research.yml
              - name: Content tagging with NLP
                href: solution-ideas/articles/website-content-tag-suggestion-with-deep-learning-and-nlp.yml
              - name: Contract management
                href: solution-ideas/articles/contract-management.yml
              - name: Customer churn prediction
                href: solution-ideas/articles/customer-churn-prediction.yml
              - name: Customer feedback
                href: solution-ideas/articles/customer-feedback-and-analytics.yml
              - name: Defect prevention
                href: solution-ideas/articles/defect-prevention-with-predictive-maintenance.yml
              - name: Digital asset management
                href: solution-ideas/articles/digital-asset-management.yml
              - name: Disconnected AI at the edge
                href: solution-ideas/articles/ai-at-the-edge-disconnected.yml
              - name: E-commerce chatbot
                href: solution-ideas/articles/commerce-chatbot.yml
              - name: Energy demand forecasting
                href: solution-ideas/articles/forecast-energy-power-demand.yml
              - name: Energy supply optimization
                href: solution-ideas/articles/energy-supply-optimization.yml
              - name: Enterprise chatbot disaster recovery
                href: solution-ideas/articles/enterprise-chatbot-disaster-recovery.yml
              - name: Enterprise productivity chatbot
                href: solution-ideas/articles/enterprise-productivity-chatbot.yml
              - name: Environment monitoring 
                href: solution-ideas/articles/environment-monitoring-and-supply-chain-optimization.yml
              - name: FAQ chatbot
                href: solution-ideas/articles/faq-chatbot-with-data-champion-model.yml
              - name: Hospital patient predictions
                href: solution-ideas/articles/predict-length-of-stay-and-patient-flow-with-healthcare-analytics.yml
              - name: Image classification with CNNs
                href: solution-ideas/articles/image-classification-with-convolutional-neural-networks.yml
              - name: Interactive voice response bot
                href: solution-ideas/articles/interactive-voice-response-bot.yml
              - name: Keyword digital text processing
                href: solution-ideas/articles/digital-media-speech-text.yml
              - name: Marketing optimization
                href: solution-ideas/articles/optimize-marketing-with-machine-learning.yml
              - name: Model deployment to AKS
                href: solution-ideas/articles/machine-learning-model-deployment-aks.yml
              - name: Personalized marketing solutions
                href: solution-ideas/articles/personalized-marketing.yml
              - name: Personalized offers
                href: solution-ideas/articles/personalized-offers.yml
              - name: Population health management
                href: solution-ideas/articles/population-health-management-for-healthcare.yml
              - name: Predictive maintenance
                href: solution-ideas/articles/predictive-maintenance.yml
              - name: Predictive marketing
                href: solution-ideas/articles/predictive-marketing-campaigns-with-machine-learning-and-spark.yml
              - name: Quality assurance
                href: solution-ideas/articles/quality-assurance.yml
              - name: Remote patient monitoring
                href: solution-ideas/articles/remote-patient-monitoring.yml
              - name: Retail assistant with visual capabilities
                href: solution-ideas/articles/retail-assistant-or-vacation-planner-with-visual-capabilities.yml
              - name: Retail product recommendations
                href: solution-ideas/articles/product-recommendations.yml
              - name: Speech services
                href: solution-ideas/articles/speech-services.yml
              - name: Vehicle telematics
                href: solution-ideas/articles/predictive-insights-with-vehicle-telematics.yml
              - name: Visual assistant
                href: solution-ideas/articles/visual-assistant.yml
      - name: Analytics
        items:
          - name: Get started
            href: solution-ideas/articles/analytics-start-here.yml
          - name: Guides
            items:        
              - name: Analytical data stores
                href: data-guide/technology-choices/analytical-data-stores.md
              - name: Analytics and reporting
                href: data-guide/technology-choices/analysis-visualizations-reporting.md
          - name: Architectures
            items:
              - name: Anomaly detector process
                href: solution-ideas/articles/anomaly-detector-process.yml
              - name: Automated enterprise BI
                href: reference-architectures/data/enterprise-bi-adf.yml
              - name: Azure analytics end to end
                href: example-scenario/dataplate2e/data-platform-end-to-end.yml
              - name: Data warehousing and analytics
                href: example-scenario/data/data-warehouse.yml
              - name: Geospatial data processing and analytics
                href: example-scenario/data/geospatial-data-processing-analytics-azure.yml
              - name: Ingestion and analysis of news feeds
                href: example-scenario/ai/news-feed-ingestion-and-near-real-time-analysis.yml
              - name: Partitioning in Event Hubs and Kafka
                href: reference-architectures/event-hubs/partitioning-in-event-hubs-and-kafka.yml
              - name: Precision medicine pipeline with genomics
                href: example-scenario/precision-medicine/genomic-analysis-reporting.yml
              - name: Stream processing with Azure Databricks
                href: reference-architectures/data/stream-processing-databricks.yml
              - name: Stream processing with Azure Stream Analytics
                href: reference-architectures/data/stream-processing-stream-analytics.yml
          - name: Solution ideas
            items:
              - name: Advanced analytics
                href: solution-ideas/articles/advanced-analytics-on-big-data.yml
              - name: App integration using Event Grid
                href: solution-ideas/articles/application-integration-using-event-grid.yml
              - name: Big data analytics with Azure Data Explorer
                href: solution-ideas/articles/big-data-azure-data-explorer.yml
              - name: Big data analytics with Enterprise-grade security
                href: solution-ideas/articles/big-data-analytics-enterprise-grade-security.yml
              - name: Content Delivery Network analytics
                href: solution-ideas/articles/content-delivery-network-azure-data-explorer.yml
              - name: Demand forecasting for shipping
                href: solution-ideas/articles/demand-forecasting-for-shipping-and-distribution.yml
              - name: Demand forecasting and price optimization
                href: solution-ideas/articles/demand-forecasting-price-optimization-marketing.yml
              - name: Demand forecasting with Stream Analytics
                href: solution-ideas/articles/demand-forecasting.yml
              - name: Discovery Hub for analytics
                href: solution-ideas/articles/cloud-scale-analytics-with-discovery-hub.yml
              - name: ETL using HDInsight
                href: solution-ideas/articles/extract-transform-and-load-using-hdinsight.yml
              - name: Highly scalable customer service and ERP apps
                href: solution-ideas/articles/erp-customer-service.yml
              - name: Hybrid big data with HDInsight
                href: solution-ideas/articles/extend-your-on-premises-big-data-investments-with-hdinsight.yml
              - name: Ingestion, ETL, and stream processing pipelines with Azure Databricks
                href: solution-ideas/articles/ingest-etl-stream-with-adb.yml  
              - name: Interactive analytics with Azure Data Explorer
                href: solution-ideas/articles/interactive-azure-data-explorer.yml
              - name: Interactive price analytics
                href: solution-ideas/articles/interactive-price-analytics.yml
              - name: IoT analytics with Azure Data Explorer
                href: solution-ideas/articles/iot-azure-data-explorer.yml
              - name: Modern analytics architecture with Azure Databricks
                href: solution-ideas/articles/azure-databricks-modern-analytics-architecture.yml
              - name: Monitoring solution with Azure Data Explorer
                href: solution-ideas/articles/monitor-azure-data-explorer.yml
              - name: Oil and Gas tank level forecasting
                href: solution-ideas/articles/oil-and-gas-tank-level-forecasting.yml
              - name: Predicting length of stay in hospitals
                href: solution-ideas/articles/predicting-length-of-stay-in-hospitals.yml
              - name: Predictive aircraft engine monitoring
                href: solution-ideas/articles/aircraft-engine-monitoring-for-predictive-maintenance-in-aerospace.yml
              - name: Real-time analytics on big data
                href: solution-ideas/articles/real-time-analytics.yml
              - name: Tiering applications & data for analytics
                href: solution-ideas/articles/tiered-data-for-analytics.yml
      - name: Blockchain
        items:
          - name: Architectures
            items:
              - name: Decentralized trust between banks
                href: example-scenario/apps/decentralized-trust.yml
              - name: Multi-cloud blockchain DLT
                href: example-scenario/blockchain/multi-cloud-blockchain.yml
          - name: Solution ideas
            items:
              - name: Blockchain workflow application
                href: solution-ideas/articles/blockchain-workflow-application.yml
              - name: Supply chain track and trace
                href: solution-ideas/articles/supply-chain-track-and-trace.yml
      - name: Compute
        items:
          - name: Get started with HPC
            href: topics/high-performance-computing.md
          - name: Guides
            items:
              - name: Choose a compute service
                href: guide/technology-choices/compute-decision-tree.md
              - name: SAS on Azure architecture guide
                href: guide/sas/sas-overview.yml
          - name: Architectures
            items:
              - name: 3D video rendering
                href: example-scenario/infrastructure/video-rendering.yml
              - name: Computer-aided engineering
                href: example-scenario/apps/hpc-saas.yml
              - name: Digital image modeling
                href: example-scenario/infrastructure/image-modeling.yml
              - name: Linux virtual desktops with Citrix
                href: example-scenario/infrastructure/linux-vdi-citrix.yml
              - name: Move Azure resources across regions
                href: solution-ideas/articles/move-azure-resources-across-regions.yml
              - name: Run a Linux VM on Azure
                href: reference-architectures/n-tier/linux-vm.yml
              - name: Run a Windows VM on Azure
                href: reference-architectures/n-tier/windows-vm.yml
              - name: Run CFD simulations
                href: example-scenario/infrastructure/hpc-cfd.yml
              - name: Run reservoir simulations
                href: example-scenario/infrastructure/reservoir-simulation.yml
          - name: Solution ideas
            items:
              - name: HPC cluster deployed in the cloud
                href: solution-ideas/articles/hpc-cluster.yml
              - name: HPC risk analysis
                href: solution-ideas/articles/hpc-risk-analysis.yml
              - name: HPC system and big compute
                href: solution-ideas/articles/big-compute-with-azure-batch.yml
              - name: Hybrid HPC with HPC Pack
                href: solution-ideas/articles/hybrid-hpc-in-azure-with-hpc-pack.yml
      - name: Containers
        items:
          - name: Get started with AKS architectures
            href: reference-architectures/containers/aks-start-here.md
          - name: Reference architectures
            items:
              - name: AKS baseline cluster
                href: reference-architectures/containers/aks/secure-baseline-aks.yml
              - name: Microservices architecture on AKS
                href: reference-architectures/containers/aks-microservices/aks-microservices.yml
              - name: Advanced microservices architecture on AKS
                href: reference-architectures/containers/aks-microservices/aks-microservices-advanced.yml
              - name: CI/CD pipeline for container-based workloads
                href: example-scenario/apps/devops-with-aks.yml
          - name: Example workloads hosted in AKS clusters
            items:
              - name: Building a telehealth system
                href: example-scenario/apps/telehealth-system.yml
              - name: GitOps for AKS
                href: example-scenario/gitops-aks/gitops-blueprint-aks.yml
              - name: Magento e-commerce in AKS
                href: example-scenario/magento/magento-azure.yml
              - name: Multitenancy with AKS and AGIC
                href: example-scenario/aks-agic/aks-agic.yml
          - name: Solution ideas
            items:
              - name: API-first SaaS business model with AKS
                href: solution-ideas/articles/aks-api-first.yml
              - name: Bursting from AKS with ACI
                href: solution-ideas/articles/scale-using-aks-with-aci.yml  
              - name: Elastic demand handling with AKS
                href: solution-ideas/articles/aks-demand-spikes.yml
              - name: Microservices with AKS and Azure DevOps
                href: solution-ideas/articles/microservices-with-aks.yml
              - name: Secure DevOps for AKS
                href: solution-ideas/articles/secure-devops-for-kubernetes.yml                        
          - name: Guides
            items:
              - name: AKS cluster best practices
                href: /Azure/aks/best-practices
                maintainContext: true
              - name: AKS day-2 operations guide
                items:
                  - name: Introduction
                    href: operator-guides/aks/day-2-operations-guide.md
                  - name: Triage practices
                    items:
                      - name: Overview
                        href: operator-guides/aks/aks-triage-practices.md
                      - name: 1- Cluster health
                        href: operator-guides/aks/aks-triage-cluster-health.md
                      - name: 2- Node and pod health
                        href: operator-guides/aks/aks-triage-node-health.md
                      - name: 3- Workload deployments
                        href: operator-guides/aks/aks-triage-deployment.md
                      - name: 4- Admission controllers
                        href: operator-guides/aks/aks-triage-controllers.md
                      - name: 5- Container registry connectivity
                        href: operator-guides/aks/aks-triage-container-registry.md
                  - name: Patching and upgrade guidance
                    href: operator-guides/aks/aks-upgrade-practices.md
                  - name: Common issues
                    href: /azure/aks/troubleshooting?bc=%2fazure%2farchitecture%2fbread%2ftoc.json&toc=%2fazure%2farchitecture%2ftoc.json
                    maintainContext: true
              - name: Choose a Kubernetes option
                items:
                  - name: Choose a Kubernetes at the edge option
                    href: operator-guides/aks/choose-kubernetes-edge-compute-option.md
                  - name: Choose a bare-metal Kubernetes option
                    href: operator-guides/aks/choose-bare-metal-kubernetes.yml
      - name: Databases
        items:
          - name: Guides
            items:
              - name: Get started
                href: data-guide/index.md
              - name: Relational data
                items:
                  - name: 'Extract, transform, and load (ETL)'
                    href: data-guide/relational-data/etl.md
                  - name: Online analytical processing (OLAP)
                    href: data-guide/relational-data/online-analytical-processing.md
                  - name: Online transaction processing (OLTP)
                    href: data-guide/relational-data/online-transaction-processing.md
                  - name: Data Warehousing
                    href: data-guide/relational-data/data-warehousing.md
              - name: Non-relational data
                items:
                  - name: Non-relational data stores
                    href: data-guide/big-data/non-relational-data.md
                  - name: Free-form text search
                    href: data-guide/scenarios/search.md
                  - name: Time series data
                    href: data-guide/scenarios/time-series.md
                  - name: Working with CSV and JSON files
                    href: data-guide/scenarios/csv-and-json.md
              - name: Big Data
                items:
                  - name: Big Data architectures
                    href: data-guide/big-data/index.md
                  - name: Batch processing
                    href: data-guide/big-data/batch-processing.md
                  - name: Real-time processing
                    href: data-guide/big-data/real-time-processing.md
              - name: Technology choices
                items:
                  - name: Analytical data stores
                    href: data-guide/technology-choices/analytical-data-stores.md
                  - name: Analytics and reporting
                    href: data-guide/technology-choices/analysis-visualizations-reporting.md
                  - name: Batch processing
                    href: data-guide/technology-choices/batch-processing.md
                  - name: Data lakes
                    href: data-guide/scenarios/data-lake.md
                  - name: Data storage
                    href: data-guide/technology-choices/data-storage.md
                  - name: Choose a data store
                    items:
                      - name: Understand data store models
                        href: guide/technology-choices/data-store-overview.md
                      - name: Select a data store
                        href: guide/technology-choices/data-store-decision-tree.md
                      - name: Criteria for choosing a data store
                        href: guide/technology-choices/data-store-considerations.md
                  - name: Pipeline orchestration
                    href: data-guide/technology-choices/pipeline-orchestration-data-movement.md
                  - name: Real-time message ingestion
                    href: data-guide/technology-choices/real-time-ingestion.md
                  - name: Search data stores
                    href: data-guide/technology-choices/search-options.md
                  - name: Stream processing
                    href: data-guide/technology-choices/stream-processing.md
              - name: Data management patterns
                href: patterns/category/data-management.md
              - name: Transfer data to and from Azure
                href: data-guide/scenarios/data-transfer.md
              - name: Extend on-premises data solutions to Azure
                href: data-guide/scenarios/hybrid-on-premises-and-cloud.md
              - name: Securing data solutions
                href: data-guide/scenarios/securing-data-solutions.md
              - name: Application tenancy in SaaS Databases
                items:
                  - name: Tenancy models
                    href: isv/application-tenancy.md
              - name: Monitor Azure Databricks jobs
                items:
                  - name: Overview
                    href: databricks-monitoring/index.md
                  - name: Send Databricks application logs to Azure Monitor
                    href: databricks-monitoring/application-logs.md
                  - name: Use dashboards to visualize Databricks metrics
                    href: databricks-monitoring/dashboards.md
                  - name: Troubleshoot performance bottlenecks
                    href: databricks-monitoring/performance-troubleshooting.md
                  - name: Observability patterns and metrics for performance tuning
                    href: databricks-monitoring/databricks-observability.yml
              - name: Run Apache Cassandra
                href: best-practices/cassandra.md
          - name: Architectures
            items:
              - name: Azure health data consortium
                href: example-scenario/data/azure-health-data-consortium.yml
              - name: Data governance with Profisee and Azure Purview
                href: reference-architectures/data/profisee-master-data-management-purview.yml
              - name: DataOps for modern data warehouse
                href: example-scenario/data-warehouse/dataops-mdw.yml
              - name: Hybrid ETL with Azure Data Factory
                href: example-scenario/data/hybrid-etl-with-adf.yml
              - name: Master data management with CluedIn
                href: reference-architectures/data/cluedin.yml
              - name: Master data management with Profisee
                href: reference-architectures/data/profisee-master-data-management-data-factory.yml  
              - name: N-tier app with Cassandra
                href: reference-architectures/n-tier/n-tier-cassandra.yml
              - name: SQL 2008 R2 failover cluster in Azure
                href: example-scenario/sql-failover/sql-failover-2008r2.yml
              - name: Windows N-tier applications
                href: reference-architectures/n-tier/n-tier-sql-server.yml
          - name: Solution ideas
            items:
              - name: Big data analytics with Azure Data Explorer
                href: solution-ideas/articles/big-data-azure-data-explorer.yml
              - name: Campaign optimization with HDInsight Spark
                href: solution-ideas/articles/campaign-optimization-with-azure-hdinsight-spark-clusters.yml
              - name: Campaign optimization with SQL Server
                href: solution-ideas/articles/campaign-optimization-with-sql-server.yml
              - name: Data streaming
                href: solution-ideas/articles/data-streaming-scenario.yml
              - name: Data cache
                href: solution-ideas/articles/data-cache-with-redis-cache.yml
              - name: Digital campaign management
                href: solution-ideas/articles/digital-marketing-using-azure-database-for-postgresql.yml
              - name: Digital marketing using Azure MySQL
                href: solution-ideas/articles/digital-marketing-using-azure-database-for-mysql.yml
              - name: Enterprise data warehouse
                href: solution-ideas/articles/enterprise-data-warehouse.yml
              - name: Finance management using Azure MySQL
                href: solution-ideas/articles/finance-management-apps-using-azure-database-for-mysql.yml
              - name: Finance management using Azure PostgreSQL
                href: solution-ideas/articles/finance-management-apps-using-azure-database-for-postgresql.yml
              - name: Gaming using Azure MySQL
                href: solution-ideas/articles/gaming-using-azure-database-for-mysql.yml
              - name: Gaming using Cosmos DB
                href: solution-ideas/articles/gaming-using-cosmos-db.yml
              - name: Globally distributed apps using Cosmos DB
                href: solution-ideas/articles/globally-distributed-mission-critical-applications-using-cosmos-db.yml
              - name: Intelligent apps using Azure MySQL
                href: solution-ideas/articles/intelligent-apps-using-azure-database-for-mysql.yml
              - name: Intelligent apps using Azure PostgreSQL
                href: solution-ideas/articles/intelligent-apps-using-azure-database-for-postgresql.yml
              - name: Interactive querying with HDInsight
                href: solution-ideas/articles/interactive-querying-with-hdinsight.yml
              - name: Loan charge-off prediction with HDInsight Spark
                href: solution-ideas/articles/loan-chargeoff-prediction-with-azure-hdinsight-spark-clusters.yml
              - name: Loan charge-off prediction with SQL Server
                href: solution-ideas/articles/loan-chargeoff-prediction-with-sql-server.yml
              - name: Loan credit risk modeling
                href: solution-ideas/articles/loan-credit-risk-analyzer-and-default-modeling.yml
              - name: Loan credit risk with SQL Server
                href: solution-ideas/articles/loan-credit-risk-with-sql-server.yml
              - name: Messaging
                href: solution-ideas/articles/messaging.yml
              - name: Mining equipment monitoring
                href: solution-ideas/articles/monitor-mining-equipment.yml
              - name: Ops automation using Event Grid
                href: solution-ideas/articles/ops-automation-using-event-grid.yml
              - name: Oracle migration to Azure
                href: solution-ideas/articles/reference-architecture-for-oracle-database-migration-to-azure.yml
              - name: Personalization using Cosmos DB
                href: solution-ideas/articles/personalization-using-cosmos-db.yml
              - name: Retail and e-commerce using Azure MySQL
                href: solution-ideas/articles/retail-and-ecommerce-using-azure-database-for-mysql.yml
              - name: Retail and e-commerce using Azure PostgreSQL
                href: solution-ideas/articles/retail-and-ecommerce-using-azure-database-for-postgresql.yml
              - name: Retail and e-commerce using Cosmos DB
                href: solution-ideas/articles/retail-and-e-commerce-using-cosmos-db.yml
              - name: Running Oracle Databases on Azure
                href: solution-ideas/articles/reference-architecture-for-oracle-database-on-azure.yml
              - name: Serverless apps using Cosmos DB
                href: solution-ideas/articles/serverless-apps-using-cosmos-db.yml
              - name: Streaming using HDInsight
                href: solution-ideas/articles/streaming-using-hdinsight.yml
      - name: Developer Options
        items:
          - name: Microservices
            items:
              - name: Get started
                href: microservices/index.md
              - name: Guides
                items:
                  - name: Domain modeling for microservices
                    items:
                      - name: Domain analysis
                        href: microservices/model/domain-analysis.md
                      - name: Tactical DDD
                        href: microservices/model/tactical-ddd.md
                      - name: Identify microservice boundaries
                        href: microservices/model/microservice-boundaries.md
                  - name: Design a microservices architecture
                    items:
                      - name: Introduction
                        href: microservices/design/index.md
                      - name: Choose a compute option
                        href: microservices/design/compute-options.md
                      - name: Interservice communication
                        href: microservices/design/interservice-communication.md
                      - name: API design
                        href: microservices/design/api-design.md
                      - name: API gateways
                        href: microservices/design/gateway.md
                      - name: Data considerations
                        href: microservices/design/data-considerations.md
                      - name: Container orchestration
                        href: microservices/design/orchestration.md
                      - name: Design patterns for microservices
                        href: microservices/design/patterns.md
                  - name: Operate microservices in production
                    items:
                      - name: Monitor microservices in Azure Kubernetes Service (AKS)
                        href: microservices/logging-monitoring.md
                      - name: CI/CD for microservices
                        href: microservices/ci-cd.md
                      - name: CI/CD for microservices on Kubernetes
                        href: microservices/ci-cd-kubernetes.md
                  - name: Migrate to a microservices architecture
                    items:
                      - name: Migrate a monolith application to microservices
                        href: microservices/migrate-monolith.md
                      - name: Modernize enterprise applications with Service Fabric
                        href: service-fabric/modernize-app-azure-service-fabric.md
                      - name: Migrate from Cloud Services to Service Fabric
                        href: service-fabric/migrate-from-cloud-services.md
              - name: Architectures
                items: 
                   - name: Decompose apps with Service Fabric
                     href: example-scenario/infrastructure/service-fabric-microservices.yml  
                   - name: Microservices on Azure Service Fabric
                     href: reference-architectures/microservices/service-fabric.yml
                   - name: Microservices with Azure Spring Cloud
                     href: /azure/spring-cloud/reference-architecture
                     maintainContext: true
                   - name: Unified logging for microservices apps
                     href: example-scenario/logging/unified-logging.yml
          - name: Serverless applications
            items:
              - name: Get started
                href: serverless-quest/serverless-overview.md
              - name: Guides
                items:
                  - name: Serverless Functions examples
                    href: serverless-quest/reference-architectures.md
                  - name: Plan for serverless architecture
                    items:
                      - name: Serverless Functions decision and planning
                        href: serverless-quest/validate-commit-serverless-adoption.md
                      - name: Serverless application assessment
                        href: serverless-quest/application-assessment.md
                      - name: Technical workshops and training
                        href: serverless-quest/technical-training.md
                      - name: Proof of concept or pilot
                        href: serverless-quest/poc-pilot.md
                  - name: Develop and deploy serverless apps
                    items:
                      - name: Serverless Functions app development
                        href: serverless-quest/application-development.md
                      - name: Serverless Functions code walkthrough
                        href: serverless/code.md
                      - name: CI/CD for a serverless frontend
                        href: serverless/guide/serverless-app-cicd-best-practices.md
                  - name: Monitoring serverless event processing
                    href: serverless/guide/monitoring-serverless-event-processing.md
                  - name: Serverless Functions app operations
                    href: serverless-quest/functions-app-operations.md
                  - name: Serverless Functions app security
                    href: serverless-quest/functions-app-security.md
              - name: Architectures
                items:
                  - name: Azure Functions in a hybrid environment
                    href: hybrid/azure-functions-hybrid.yml
                  - name: Event-based cloud automation
                    href: reference-architectures/serverless/cloud-automation.yml  
                  - name: Multicloud with the Serverless Framework
                    href: example-scenario/serverless/serverless-multicloud.yml
                  - name: Serverless event processing
                    href: reference-architectures/serverless/event-processing.yml     
              - name: Solution ideas
                items:
                  - name: Azure Kubernetes in event stream processing
                    href: solution-ideas/articles/serverless-event-processing-aks.yml
                  - name: Big data analytics with Azure Data Explorer
                    href: solution-ideas/articles/big-data-azure-data-explorer.yml
                  - name: De-batching and filtering in serverless event processing with Event Hubs
                    href: solution-ideas/articles/serverless-event-processing-filtering.yml
                  - name: Private link scenario in event stream processing
                    href: solution-ideas/articles/serverless-event-processing-private-link.yml
                  - name: Serverless applications using Event Grid
                    href: solution-ideas/articles/serverless-application-architectures-using-event-grid.yml
                  - name: Serverless computing LOB apps
                    href: solution-ideas/articles/onboarding-customers-with-a-cloud-native-serverless-architecture.yml
      - name: DevOps
        items:
          - name: Guides
            items:
              - name: DevOps Checklist
                href: checklist/dev-ops.md
              - name: Advanced Azure Resource Manager templates
                items:
                  - name: Overview
                    href: guide/azure-resource-manager/advanced-templates/index.md
                  - name: Update a resource
                    href: guide/azure-resource-manager/advanced-templates/update-resource.md
                  - name: Conditionally deploy a resource
                    href: guide/azure-resource-manager/advanced-templates/conditional-deploy.md
                  - name: Use an object as a parameter
                    href: guide/azure-resource-manager/advanced-templates/objects-as-parameters.md
                  - name: Property transformer and collector
                    href: guide/azure-resource-manager/advanced-templates/collector.md
          - name: Architectures
            items:
              - name: CI/CD pipeline for chatbots with ARM templates
                href: example-scenario/apps/devops-cicd-chatbot.yml
              - name: CI/CD pipeline using Azure DevOps
                href: example-scenario/apps/devops-dotnet-webapp.yml
              - name: DevSecOps in GitHub
                href: solution-ideas/articles/devsecops-in-github.yml
              - name: Jenkins on Azure
                href: example-scenario/apps/jenkins.yml
              - name: Real time location sharing
                href: example-scenario/signalr/index.yml
              - name: Run containers in a hybrid environment
                href: hybrid/hybrid-containers.yml
          - name: Solution ideas
            items:
              - name: CI/CD for Azure VMs
                href: solution-ideas/articles/cicd-for-azure-vms.yml
              - name: CI/CD for Azure Web Apps
                href: solution-ideas/articles/azure-devops-continuous-integration-and-continuous-deployment-for-azure-web-apps.yml
              - name: CI/CD for Containers
                href: solution-ideas/articles/cicd-for-containers.yml
              - name: CI/CD using Jenkins and AKS
                href: solution-ideas/articles/container-cicd-using-jenkins-and-kubernetes-on-azure-container-service.yml
              - name: DevSecOps in Azure
                href: solution-ideas/articles/devsecops-in-azure.yml
              - name: DevTest and DevOps for IaaS
                href: solution-ideas/articles/dev-test-iaas.yml
              - name: DevTest and DevOps for PaaS
                href: solution-ideas/articles/dev-test-paas.yml
              - name: DevTest and DevOps for microservices
                href: solution-ideas/articles/dev-test-microservice.yml
              - name: DevTest Image Factory
                href: solution-ideas/articles/dev-test-image-factory.yml
              - name: CI/CD using Jenkins and Terraform
                href: solution-ideas/articles/immutable-infrastructure-cicd-using-jenkins-and-terraform-on-azure-virtual-architecture-overview.yml
              - name: Hybrid DevOps
                href: solution-ideas/articles/devops-in-a-hybrid-environment.yml
              - name: Java CI/CD using Jenkins and Azure Web Apps
                href: solution-ideas/articles/java-cicd-using-jenkins-and-azure-web-apps.yml
              - name: SharePoint for Dev-Test
                href: solution-ideas/articles/sharepoint-farm-devtest.yml
      - name: High Availability
        items:
          - name: Get started
            href: high-availability/building-solutions-for-high-availability.md
          - name: Architectures
            items:
              - name: Highly available multi-region web application
                href: reference-architectures/app-service-web-app/multi-region.yml
              - name: "IaaS: Web application with relational database"
                href: high-availability/ref-arch-iaas-web-and-db.yml
              - name: Multi-region app with private database connectivity
                href: example-scenario/sql-failover/app-service-private-sql-multi-region.yml
              - name: Multi-region load balancing
                href: high-availability/reference-architecture-traffic-manager-application-gateway.yml
              - name: Multi-region N-tier application
                href: reference-architectures/n-tier/multi-region-sql-server.yml
              - name: Multitenant SaaS
                href: example-scenario/multi-saas/multitenant-saas.yml
              - name: Multi-tier web application built for HA/DR
                href: example-scenario/infrastructure/multi-tier-app-disaster-recovery.yml
      - name: Hybrid + Multicloud
        items:
          - name: Guides
            items:
              - name: FSLogix for the enterprise
                href: example-scenario/wvd/windows-virtual-desktop-fslogix.yml
              - name: Administer SQL Server anywhere with Azure Arc
                href: hybrid/azure-arc-sql-server.yml
              - name: Azure Stack stretched clusters for DR
                href: hybrid/azure-stack-hci-dr.yml
              - name: Azure Stack for remote offices and branches
                href: hybrid/azure-stack-robo.yml
              - name: Connect an on-premises network to Azure
                href: reference-architectures/hybrid-networking/index.yml
              - name: Troubleshoot a hybrid VPN connection
                href: reference-architectures/hybrid-networking/troubleshoot-vpn.yml
          - name: Architectures
            items:
              - name: Azure Arc solutions
                items:
                - name: Azure Arc hybrid management and deployment for Kubernetes clusters
                  href: hybrid/arc-hybrid-kubernetes.yml
                - name: Manage configurations for Azure Arc enabled servers
                  href: hybrid/azure-arc-hybrid-config.yml
              - name: Azure Automation in a hybrid environment
                href: hybrid/azure-automation-hybrid.yml
              - name: Azure Automation update management
                href: hybrid/azure-update-mgmt.yml
              - name: Azure Automation State Configuration
                href: example-scenario/state-configuration/state-configuration.yml
              - name: Azure enterprise cloud file share
                href: hybrid/azure-files-private.yml
              - name: Azure Functions in a hybrid environment
                href: hybrid/azure-functions-hybrid.yml
              - name: Back up files and applications on Azure Stack Hub
                href: hybrid/azure-stack-backup.yml
              - name: Connect an on-premises network to Azure using ExpressRoute
                href: reference-architectures/hybrid-networking/expressroute-vpn-failover.yml
              - name: Connect standalone servers by using Azure Network Adapter
                href: hybrid/azure-network-adapter.yml
              - name: Deploy AI and machine learning at the edge by using Azure Stack Edge
                href: hybrid/deploy-ai-ml-azure-stack-edge.yml
              - name: Design a hybrid Domain Name System solution with Azure
                href: hybrid/hybrid-dns-infra.yml
              - name: Disaster Recovery for Azure Stack Hub virtual machines
                href: hybrid/azure-stack-vm-dr.yml
              - name: Extend an on-premises network using ExpressRoute
                href: reference-architectures/hybrid-networking/expressroute.yml
              - name: Extend an on-premises network using VPN
                href: reference-architectures/hybrid-networking/vpn.yml
              - name: Hybrid availability and performance monitoring
                href: hybrid/hybrid-perf-monitoring.yml
              - name: Hybrid file services
                href: hybrid/hybrid-file-services.yml
              - name: Hybrid security monitoring using Azure Security Center and Azure Sentinel
                href: hybrid/hybrid-security-monitoring.yml
              - name: Manage hybrid Azure workloads using Windows Admin Center
                href: hybrid/hybrid-server-os-mgmt.yml
              - name: On-premises data gateway for Azure Logic Apps
                href: hybrid/gateway-logic-apps.yml
              - name: Run containers in a hybrid environment
                href: hybrid/hybrid-containers.yml
              - name: Using Azure file shares in a hybrid environment
                href: hybrid/azure-file-share.yml
          - name: Solution ideas
            items:
              - name: Cross cloud scaling
                href: solution-ideas/articles/cross-cloud-scaling.yml
              - name: Cross-platform chat
                href: solution-ideas/articles/cross-platform-chat.yml
              - name: Hybrid connections
                href: solution-ideas/articles/hybrid-connectivity.yml
              - name: Unlock Legacy Data with Azure Stack
                href: solution-ideas/articles/unlock-legacy-data.yml
      - name: Identity
        items:
          - name: Guides
            items:
              - name: Build for resilience
                href: guide/resilience/resilience-overview.md
              - name: Identity in multitenant applications
                items:
                  - name: Introduction
                    href: multitenant-identity/index.md
                  - name: The Tailspin scenario
                    href: multitenant-identity/tailspin.md
                  - name: Authentication
                    href: multitenant-identity/authenticate.md
                  - name: Claims-based identity
                    href: multitenant-identity/claims.md
                  - name: Tenant sign-up
                    href: multitenant-identity/signup.md
                  - name: Application roles
                    href: multitenant-identity/app-roles.md
                  - name: Authorization
                    href: multitenant-identity/authorize.md
                  - name: Secure a web API
                    href: multitenant-identity/web-api.md
                  - name: Cache access tokens
                    href: multitenant-identity/token-cache.md
                  - name: Client assertion
                    href: multitenant-identity/client-assertion.md
                  - name: Federate with a customer's AD FS
                    href: multitenant-identity/adfs.md
              - name: Integrate on-premises AD with Azure
                href: reference-architectures/identity/index.yml
          - name: Architectures
            items:
              - name: AD DS resource forests in Azure
                href: reference-architectures/identity/adds-forest.yml
              - name: Azure AD identity management for AWS
                href: reference-architectures/aws/aws-azure-ad-security.yml
              - name: Deploy AD DS in an Azure virtual network
                href: reference-architectures/identity/adds-extend-domain.yml
              - name: Extend on-premises AD FS to Azure
                href: reference-architectures/identity/adfs.yml
              - name: Hybrid identity
                href: solution-ideas/articles/hybrid-identity.yml
              - name: Integrate on-premises AD domains with Azure AD
                href: reference-architectures/identity/azure-ad.yml
      - name: Integration
        items:
          - name: Architectures
            items:
              - name: Basic enterprise integration on Azure
                href: reference-architectures/enterprise-integration/basic-enterprise-integration.yml
              - name: Data integration with Logic Apps and SQL Server
                href: example-scenario/integration/logic-apps-data-integration.yml
              - name: Enterprise business intelligence
                href: reference-architectures/data/enterprise-bi-synapse.yml
              - name: Enterprise integration using queues and events
                href: reference-architectures/enterprise-integration/queues-events.yml
              - name: Publish internal APIs to external users
                href: example-scenario/apps/publish-internal-apis-externally.yml
              - name: On-premises data gateway for Azure Logic Apps
                href: hybrid/gateway-logic-apps.yml
          - name: Solution ideas
            items:
              - name: Web and Mobile front-ends
                href: solution-ideas/articles/front-end.yml
              - name: Custom Business Processes
                href: solution-ideas/articles/custom-business-processes.yml
              - name: Line of Business Extension
                href: solution-ideas/articles/lob.yml
      - name: Internet of Things
        items:
          - name: Guides
            items:
              - name: IoT concepts
                items:
                  - name: Introduction to IoT solutions
                    href: example-scenario/iot/introduction-to-solutions.yml
                  - name: 'Devices, platform, and applications'
                    href: example-scenario/iot/devices-platform-application.yml
                  - name: 'Attestation, authentication, and provisioning'
                    href: example-scenario/iot/attestation-provisioning.yml
                  - name: Field and cloud edge gateways
                    href: example-scenario/iot/field-cloud-edge-gateways.yml
                  - name: Application-to-device commands
                    href: example-scenario/iot/cloud-to-device.yml
                  - name: 'Builders, developers, and operators'
                    href: example-scenario/iot/builders-developers-operators.yml
              - name: Azure IoT Edge Vision
                items:
                  - name: Overview
                    href: guide/iot-edge-vision/index.md
                  - name: Camera selection
                    href: guide/iot-edge-vision/camera.md
                  - name: Hardware acceleration
                    href: guide/iot-edge-vision/hardware.md
                  - name: Machine learning
                    href: guide/iot-edge-vision/machine-learning.md
                  - name: Image storage
                    href: guide/iot-edge-vision/image-storage.md
                  - name: Alert persistence
                    href: guide/iot-edge-vision/alerts.md
                  - name: User interface
                    href: guide/iot-edge-vision/user-interface.md
              - name: Industrial IoT Analytics
                items:
                  - name: Architecture
                    href: guide/iiot-guidance/iiot-architecture.md
                  - name: Recommended services
                    href: guide/iiot-guidance/iiot-services.md
                  - name: Data visualization
                    href: guide/iiot-guidance/iiot-data.md
                  - name: Considerations
                    href: guide/iiot-guidance/iiot-considerations.md
              - name: IoT patterns
                items:
                  - name: Analyze and optimize loop
                    href: example-scenario/iot/analyze-optimize-loop.yml
                  - name: Event routing
                    href: example-scenario/iot/event-routing.yml
                  - name: Measure and control loop
                    href: example-scenario/iot/measure-control-loop.yml
                  - name: Monitor and manage loop
                    href: example-scenario/iot/monitor-manage-loop.yml
                  - name: Real-time IoT updates
                    href: example-scenario/iot/real-time-iot-updates-cloud-apps.yml
                  - name: Scale solutions with deployment stamps
                    href: example-scenario/iot/application-stamps.yml
              - name: Choose an IoT solution
                href: example-scenario/iot/iot-central-iot-hub-cheat-sheet.md      
          - name: Architectures
            items:
              - name: Computer vision on the edge
                href: reference-architectures/ai/end-to-end-smart-factory.yml
              - name: IoT reference architecture
                href: reference-architectures/iot.yml
              - name: IoT and data analytics
                href: example-scenario/data/big-data-with-iot.yml
              - name: IoT using Cosmos DB
                href: solution-ideas/articles/iot-using-cosmos-db.yml
              - name: Buy online, pick up in store
                href: example-scenario/iot/vertical-buy-online-pickup-in-store.yml
              - name: Predictive maintenance with IoT
                href: example-scenario/predictive-maintenance/iot-predictive-maintenance.yml
              - name: Project 15 Open Platform
                href: solution-ideas/articles/project-15-iot-sustainability.yml
          - name: Solution ideas
            items:
              - name: Condition monitoring
                href: solution-ideas/articles/condition-monitoring.yml
              - name: Contactless IoT interfaces
                href: solution-ideas/articles/contactless-interfaces.yml
              - name: COVID-19 IoT Safe Solutions
                href: solution-ideas/articles/cctv-iot-edge-for-covid-19-safe-environment-and-mask-detection.yml
              - name: Environment monitoring
                href: solution-ideas/articles/environment-monitoring-and-supply-chain-optimization.yml
              - name: Instant IoT data streaming
                href: solution-ideas/articles/aks-iot-data-streaming.yml
              - name: IoT analytics with Azure Data Explorer
                href: solution-ideas/articles/iot-azure-data-explorer.yml
              - name: IoT Connected Platform
                href: solution-ideas/articles/iot-connected-platform.yml
              - name: IoT Edge data storage and processing
                href: solution-ideas/articles/data-storage-edge.yml
              - name: IoT using Azure Data Explorer
                href: solution-ideas/articles/iot-azure-data-explorer.yml
              - name: Light and power for emerging markets
                href: solution-ideas/articles/iot-power-management.yml
              - name: Lighting and disinfection system
                href: solution-ideas/articles/uven-disinfection.yml
              - name: Mining equipment monitoring
                href: solution-ideas/articles/monitor-mining-equipment.yml
              - name: Predictive maintenance for industrial IoT
                href: solution-ideas/articles/iot-predictive-maintenance.yml
              - name: Process real-time vehicle data using IoT
                href: example-scenario/data/realtime-analytics-vehicle-iot.yml
              - name: Real-time asset tracking and management using IoT Central
                href: solution-ideas/articles/real-time-asset-tracking-mgmt-iot-central.yml
              - name: Safe Buildings with IoT and Azure
                href: solution-ideas/articles/safe-buildings.yml
              - name: Voice assistants and IoT devices
                href: solution-ideas/articles/iot-controlling-devices-with-voice-assistant.yml
      - name: Mainframe + Midrange
        items:
          - name: Get started
            href: mainframe/mainframe-midrange-architecture.md
          - name: App modernization
            items:
              - name: Architectures
                items:           
                  - name: Batch transaction processing
                    href: example-scenario/mainframe/process-batch-transactions.yml
                  - name: IBM System i to Azure using Infinite i
                    href: example-scenario/mainframe/ibm-system-i-azure-infinite-i.yml
                  - name: IBM z/OS migration with Asysco AMT
                    href: example-scenario/mainframe/asysco-zos-migration.yml                    
                  - name: Integrate IBM MQ with Azure
                    href: example-scenario/mainframe/integrate-ibm-message-queues-azure.yml
                  - name: Micro Focus Enterprise Server on Azure
                    href: example-scenario/mainframe/micro-focus-server.yml                     
                  - name: Migrate AIX workloads to Skytap on Azure
                    href: example-scenario/mainframe/migrate-aix-workloads-to-skytap.yml
                  - name: Migrate IBM i series to Skytap on Azure
                    href: example-scenario/mainframe/migrate-ibm-i-series-applications.yml  
                  - name: Refactor IBM z/OS mainframe CF
                    href: reference-architectures/zos/refactor-zos-coupling-facility.yml
                  - name: Refactor mainframe with Raincode compilers
                    href: reference-architectures/app-modernization/raincode-reference-architecture.yml    
                  - name: Unisys CPF rehost using Unisys virtualization
                    href: example-scenario/mainframe/unisys-clearpath-forward-mainframe-rehost.yml
                  - name: Unisys Dorado migration with Astadia & Micro Focus
                    href: example-scenario/mainframe/migrate-unisys-dorado-mainframe-apps-with-astadia-micro-focus.yml
                  - name: Unisys mainframe migration with Asysco
                    href: reference-architectures/migration/unisys-mainframe-migration.yml
                  - name: Using LzLabs SDM in Azure
                    href: example-scenario/mainframe/lzlabs-software-defined-mainframe-in-azure.yml
              - name: Solution ideas
                items:      
                  - name: Migrate IBM apps with TmaxSoft OpenFrame
                    href: solution-ideas/articles/migrate-mainframe-apps-with-tmaxsoft-openframe.yml
                  - name: Solaris emulator on Azure VMs
                    href: solution-ideas/articles/solaris-azure.yml
          - name: Data modernization
            items:
              - name: Architectures
                items:  
                  - name: Modernize mainframe and midrange data
                    href: reference-architectures/migration/modernize-mainframe-data-to-azure.yml
                  - name: Replicate and sync mainframe data
                    href: reference-architectures/migration/sync-mainframe-data-with-azure.yml
              - name: Solution ideas
                items:      
                  - name: Mainframe access to Azure databases
                    href: solution-ideas/articles/mainframe-access-azure-databases.yml
                  - name: Mainframe file replication on Azure
                    href: solution-ideas/articles/mainframe-azure-file-replication.yml
      - name: Management + Governance
        items:
          - name: Architectures
            items:
              - name: Back up cloud applications
                href: /azure/backup/guidance-best-practices
                maintainContext: true
              - name: Computer forensics
                href: example-scenario/forensics/index.yml
              - name: End-to-end governance in Azure when using CI/CD
                href: example-scenario/governance/end-to-end-governance-in-azure.yml
              - name: Highly available SharePoint Server 2016
                href: reference-architectures/sharepoint/index.yml    
              - name: Updating Windows VMs in Azure 
                href: example-scenario/wsus/index.yml            
              - name: Hybrid management
                items:
                  - name: Azure Arc hybrid management and deployment for Kubernetes clusters
                    href: hybrid/arc-hybrid-kubernetes.yml
                  - name: Azure Automation in a hybrid environment
                    href: hybrid/azure-automation-hybrid.yml
                  - name: Azure Automation Update Management
                    href: hybrid/azure-update-mgmt.yml
                  - name: Back up files and applications on Azure Stack Hub
                    href: hybrid/azure-stack-backup.yml
                  - name: Disaster Recovery for Azure Stack Hub virtual machines
                    href: hybrid/azure-stack-vm-dr.yml           
                  - name: Hybrid availability and performance monitoring
                    href: hybrid/hybrid-perf-monitoring.yml
                  - name: Manage configurations for Azure Arc enabled servers
                    href: hybrid/azure-arc-hybrid-config.yml
                  - name: Manage hybrid Azure workloads using Windows Admin Center
                    href: hybrid/hybrid-server-os-mgmt.yml     
          - name: Solution ideas
            items:
              - name: Archive on-premises data to cloud
                href: solution-ideas/articles/backup-archive-on-premises.yml
              - name: Back up on-premises applications
                href: solution-ideas/articles/backup-archive-on-premises-applications.yml
              - name: Centralize app configuration and security
                href: solution-ideas/articles/appconfig-key-vault.yml
              - name: Data Sovereignty & Data Gravity
                href: solution-ideas/articles/data-sovereignty-and-gravity.yml
              - name: Enterprise-scale disaster recovery
                href: solution-ideas/articles/disaster-recovery-enterprise-scale-dr.yml
              - name: High availability for BCDR
                href: solution-ideas/articles/build-high-availability-into-your-bcdr-strategy.yml
              - name: SMB disaster recovery with Azure Site Recovery
                href: solution-ideas/articles/disaster-recovery-smb-azure-site-recovery.yml
              - name: SMB disaster recovery with Double-Take DR
                href: solution-ideas/articles/disaster-recovery-smb-double-take-dr.yml
      - name: Media
        items:
          - name: Architectures
            items:
              - name: Gridwich media processing system
                items:
                  - name: Gridwich architecture
                    href: reference-architectures/media-services/gridwich-architecture.yml
                  - name: Gridwich concepts
                    items:
                      - name: Clean monolith design
                        href: reference-architectures/media-services/gridwich-clean-monolith.yml
                      - name: Saga orchestration
                        href: reference-architectures/media-services/gridwich-saga-orchestration.yml
                      - name: Project names and structure
                        href: reference-architectures/media-services/gridwich-project-names.yml
                      - name: Gridwich CI/CD
                        href: reference-architectures/media-services/gridwich-cicd.yml
                      - name: Content protection and DRM
                        href: reference-architectures/media-services/gridwich-content-protection-drm.yml
                      - name: Gridwich Media Services
                        href: reference-architectures/media-services/media-services-setup-scale.yml
                      - name: Gridwich Storage Service
                        href: reference-architectures/media-services/gridwich-storage-service.yml
                      - name: Gridwich logging
                        href: reference-architectures/media-services/gridwich-logging.yml
                      - name: Gridwich message formats
                        href: reference-architectures/media-services/gridwich-message-formats.yml
                      - name: Pipeline variables to Terraform flow
                        href: reference-architectures/media-services/variable-group-terraform-flow.yml
                  - name: Gridwich procedures
                    items:
                      - name: Set up Azure DevOps
                        href: reference-architectures/media-services/set-up-azure-devops.yml
                      - name: Run Azure admin scripts
                        href: reference-architectures/media-services/run-admin-scripts.yml
                      - name: Set up local dev environment
                        href: reference-architectures/media-services/set-up-local-environment.yml
                      - name: Create new cloud environment
                        href: reference-architectures/media-services/create-delete-cloud-environment.yml
                      - name: Maintain and rotate keys
                        href: reference-architectures/media-services/maintain-keys.yml
                      - name: Test Media Services V3 encoding
                        href: reference-architectures/media-services/test-encoding.yml
          - name: Solution ideas
            items:
              - name: Instant broadcasting with serverless
                href: solution-ideas/articles/instant-broadcasting-on-serverless-architecture.yml
              - name: Live streaming digital media
                href: solution-ideas/articles/digital-media-live-stream.yml
              - name: Video-on-demand digital media
                href: solution-ideas/articles/digital-media-video.yml
      - name: Migration
        items:
          - name: Architectures
            items:
              - name: Banking system
                items:
                  - name: Banking cloud transformation
                    href: example-scenario/banking/banking-system-cloud-transformation.yml
                  - name: Patterns and implementations
                    href: example-scenario/banking/patterns-and-implementations.yml
                  - name: JMeter implementation reference
                    href: example-scenario/banking/jmeter-load-testing-pipeline-implementation-reference.yml
              - name: Lift and shift LOB apps
                href: solution-ideas/articles/modern-customer-support-portal-powered-by-an-agile-business-process.yml
              - name: Oracle database migration
                items:
                  - name: Migration decision process
                    href: example-scenario/oracle-migrate/oracle-migration-overview.yml
                  - name: Cross-cloud connectivity
                    href: example-scenario/oracle-migrate/oracle-migration-cross-cloud.yml
                  - name: Lift and shift to Azure VMs
                    href: example-scenario/oracle-migrate/oracle-migration-lift-shift.yml
                  - name: Refactor
                    href: example-scenario/oracle-migrate/oracle-migration-refactor.yml
                  - name: Rearchitect
                    href: example-scenario/oracle-migrate/oracle-migration-rearchitect.yml
      - name: Mixed Reality
        items:
          - name: Solution ideas
            items:
              - name: Design review with mixed reality
                href: solution-ideas/articles/collaborative-design-review-powered-by-mixed-reality.yml
              - name: Facilities management with mixed reality
                href: solution-ideas/articles/facilities-management-powered-by-mixed-reality-and-iot.yml
              - name: Training powered by mixed reality
                href: solution-ideas/articles/training-and-procedural-guidance-powered-by-mixed-reality.yml
      - name: Mobile
        items:
          - name: Solution ideas
            items:
              - name: Adding mobile front-ends to legacy apps
                href: solution-ideas/articles/adding-a-modern-web-and-mobile-frontend-to-a-legacy-claims-processing-application.yml
              - name: Custom mobile workforce app
                href: solution-ideas/articles/custom-mobile-workforce-app.yml
              - name: Scalable apps with Azure MySQL
                href: solution-ideas/articles/scalable-web-and-mobile-applications-using-azure-database-for-mysql.yml
              - name: Scalable apps using Azure PostgreSQL
                href: solution-ideas/articles/scalable-web-and-mobile-applications-using-azure-database-for-postgresql.yml
              - name: Social app for with authentication
                href: solution-ideas/articles/social-mobile-and-web-app-with-authentication.yml
              - name: Task-based consumer mobile app
                href: solution-ideas/articles/task-based-consumer-mobile-app.yml
      - name: Networking
        items:
          - name: Guides
            items:
              - name: Add IP spaces to peered virtual networks
                href: networking/prefixes/add-ip-space-peered-vnet.md
              - name: Azure Application Gateway guide
                href: networking/guide/waf-application-gateway.md
              - name: Azure Firewall architecture guide
                href: example-scenario/firewalls/index.yml
              - name: Virtual network peering and VPN gateways
                href: reference-architectures/hybrid-networking/vnet-peering.yml
          - name: Architectures
            items:
              - name: Deploy highly available NVAs
                href: reference-architectures/dmz/nva-ha.yml
              - name: High availability for IaaS apps
                href: example-scenario/infrastructure/iaas-high-availability-disaster-recovery.yml
              - name: Hub-spoke network topology in Azure
                href: reference-architectures/hybrid-networking/hub-spoke.yml
              - name: Hub-spoke network topology with Azure Virtual WAN
                href: networking/hub-spoke-vwan-architecture.yml   
              - name: Hybrid networking
                items:
                  - name: Azure Automation Update Management
                    href: hybrid/azure-update-mgmt.yml
                  - name: Connect standalone servers by using Azure Network Adapter
                    href: hybrid/azure-network-adapter.yml
                  - name: Design a hybrid Domain Name System solution with Azure
                    href: hybrid/hybrid-dns-infra.yml
                  - name: Hybrid availability and performance monitoring
                    href: hybrid/hybrid-perf-monitoring.yml
              - name: Implement a secure hybrid network
                href: reference-architectures/dmz/secure-vnet-dmz.yml
              - name: Segmenting Virtual Networks
                href: reference-architectures/hybrid-networking/network-level-segmentation.yml
          - name: Solution ideas
            items:
              - name: Low-latency network for industry
                href: solution-ideas/articles/low-latency-network.yml
              - name: Video capture and analytics for retail
                href: solution-ideas/articles/video-analytics.yml
              - name: IoT network for healthcare facilities
                href: solution-ideas/articles/healthcare-network.yml
      - name: SAP
        items:
          - name: Get started
            href: reference-architectures/sap/sap-overview.yml
          - name: Guides
            items:
              - name: Checklist
                href: /azure/virtual-machines/workloads/sap/sap-deployment-checklist
                maintainContext: true
              - name: SAP HANA infrastructure configurations
                href: /azure/virtual-machines/workloads/sap/hana-vm-operations
                maintainContext: true
              - name: SAP workload configurations with AZs
                href: /azure/virtual-machines/workloads/sap/sap-ha-availability-zones
                maintainContext: true
              - name: Supported scenarios for HLI
                href: /azure/virtual-machines/workloads/sap/hana-supported-scenario
                maintainContext: true
          - name: Architectures
            items:
              - name: Dev/test for SAP
                href: example-scenario/apps/sap-dev-test.yml
              - name: SAP BusinessObjects BI platform
                href: /azure/virtual-machines/workloads/sap/businessobjects-deployment-guide
                maintainContext: true
              - name: SAP BusinessObjects BI platform for Linux
                href: /azure/virtual-machines/workloads/sap/businessobjects-deployment-guide-linux
                maintainContext: true
              - name: SAP BW/4HANA in Linux on Azure
                href: reference-architectures/sap/run-sap-bw4hana-with-linux-virtual-machines.yml
              - name: SAP deployment using an Oracle DB
                href: example-scenario/apps/sap-production.yml
              - name: SAP HANA on HLI general architecture
                href: /azure/virtual-machines/workloads/sap/hana-architecture
                maintainContext: true
              - name: SAP HANA on HLI network architecture
                href: /azure/virtual-machines/workloads/sap/hana-network-architecture
                maintainContext: true
              - name: SAP HANA on HLI with HA and DR
                href: reference-architectures/sap/hana-large-instances.yml
              - name: SAP HANA Scale-up on Linux
                href: reference-architectures/sap/run-sap-hana-for-linux-virtual-machines.yml
              - name: SAP NetWeaver on Windows on Azure
                href: reference-architectures/sap/sap-netweaver.yml
              - name: SAP S/4HANA in Linux on Azure
                href: reference-architectures/sap/sap-s4hana.yml
              - name: SAP System on Oracle Database on Azure
                href: example-scenario/apps/sap-on-oracle.yml
          - name: Solution ideas
            items:
              - name: SAP NetWeaver on SQL Server
                href: solution-ideas/articles/sap-netweaver-on-sql-server.yml
              - name: SAP S/4 HANA for Large Instances
                href: solution-ideas/articles/sap-s4-hana-on-hli-with-ha-and-dr.yml
      - name: Security
        items:
          - name: Guides
            items:
              - name: Highly-secure IaaS apps
                href: reference-architectures/n-tier/high-security-iaas.yml
              - name: Virtual Network security options
                href: example-scenario/gateway/firewall-application-gateway.yml
          - name: Architectures
            items:
              - name: Azure AD in Security Operations
                href: example-scenario/aadsec/azure-ad-security.yml
              - name: Cyber threat intelligence
                href: example-scenario/data/sentinel-threat-intelligence.yml
              - name: Healthcare platform confidential computing
                href: example-scenario/confidential/healthcare-inference.yml
<<<<<<< HEAD
              - name: Highly secure IaaS apps
                href: reference-architectures/n-tier/high-security-iaas.yml
=======
>>>>>>> 011e5719
              - name: Homomorphic encryption with SEAL
                href: solution-ideas/articles/homomorphic-encryption-seal.yml
              - name: Hybrid Security Monitoring using Azure Security Center and Azure Sentinel
                href: hybrid/hybrid-security-monitoring.yml
              - name: MCAS and Azure Sentinel security for AWS
                href: reference-architectures/aws/aws-azure-security-solutions.yml
              - name: Multi-region app with private database connectivity
                href: example-scenario/sql-failover/app-service-private-sql-multi-region.yml
              - name: Real-time fraud detection
                href: example-scenario/data/fraud-detection.yml
              - name: Restrict interservice communications
                href: example-scenario/service-to-service/restrict-communications.yml
              - name: Secure OBO refresh tokens
                href: example-scenario/secrets/secure-refresh-tokens.yml
              - name: Securely managed web apps
                href: example-scenario/apps/fully-managed-secure-apps.yml
              - name: Securing your Microsoft Teams channel bot
                href: example-scenario/teams/securing-bot-teams-channel.yml
              - name: Virtual network integrated microservices
                href: example-scenario/integrated-multiservices/virtual-network-integration.yml
              - name: Web app private database connectivity
                href: example-scenario/private-web-app/private-web-app.yml
      - name: Storage
        items:
          - name: Architectures
            items:
              - name: Using Azure file shares in a hybrid environment
                href: hybrid/azure-file-share.yml
              - name: Hybrid file services
                href: hybrid/hybrid-file-services.yml
          - name: Solution ideas
            items:
              - name: Media rendering
                href: solution-ideas/articles/azure-batch-rendering.yml
              - name: Medical data storage
                href: solution-ideas/articles/medical-data-storage.yml
              - name: HIPAA/HITRUST Health Data and AI
                href: solution-ideas/articles/security-compliance-blueprint-hipaa-hitrust-health-data-ai.yml
      - name: Virtual Desktop
        items:
          - name: Guides
            items:
              - name: FSLogix for the enterprise
                href: example-scenario/wvd/windows-virtual-desktop-fslogix.yml
          - name: Architectures
            items: 
              - name: Azure Virtual Desktop for the enterprise
                href: example-scenario/wvd/windows-virtual-desktop.yml
              - name: Multiple Active Directory forests
                href: example-scenario/wvd/multi-forest.yml
              - name: Multiple forests with Azure AD DS
                href: example-scenario/wvd/multi-forest-azure-managed.yml
      - name: Web
        items:
          - name: Guides
            items: 
              - name: Design principles
                href: guide/design-principles/index.md
          - name: Architectures
            items:
              - name: Basic web application
                href: reference-architectures/app-service-web-app/basic-web-app.yml
              - name: Clinical insights with Microsoft Cloud for Healthcare
                href: example-scenario/mch-health/medical-data-insights.yml
              - name: Consumer health portal
                href: example-scenario/digital-health/health-portal.yml
              - name: Deployment in App Service Environments
                items:
                  - name: Standard deployment
                    href: reference-architectures/enterprise-integration/ase-standard-deployment.yml
                  - name: High availability deployment
                    href: reference-architectures/enterprise-integration/ase-high-availability-deployment.yml
              - name: E-commerce front end
                href: example-scenario/apps/ecommerce-scenario.yml
              - name: Intelligent product search engine for e-commerce
                href: example-scenario/apps/ecommerce-search.yml
              - name: Migrate a web app using Azure APIM
                href: example-scenario/apps/apim-api-scenario.yml
              - name: Protect APIs with Application Gateway and API Management
                href: reference-architectures/apis/protect-apis.yml
              - name: Scalable and secure WordPress on Azure
                href: example-scenario/infrastructure/wordpress.yml
              - name: Scalable order processing
                href: example-scenario/data/ecommerce-order-processing.yml
              - name: Scalable web app
                href: reference-architectures/app-service-web-app/scalable-web-app.yml
              - name: Serverless web app
                href: reference-architectures/serverless/web-app.yml
              - name: Virtual visits with Microsoft Cloud for Healthcare
                href: example-scenario/mch-health/virtual-health-mch.yml 
              - name: Web app monitoring on Azure
                href: reference-architectures/app-service-web-app/app-monitoring.yml
              - name: Eventual consistency in Power Platform
                href: reference-architectures/power-platform/eventual-consistency.yml
          - name: Solution ideas
            items:
              - name: Dynamics Business Central as a Service on Azure
                href: solution-ideas/articles/business-central.yml
              - name: E-commerce website running in ASE
                href: solution-ideas/articles/ecommerce-website-running-in-secured-ase.yml
              - name: Highly available SharePoint farm
                href: solution-ideas/articles/highly-available-sharepoint-farm.yml
              - name: Hybrid SharePoint farm with Microsoft 365
                href: solution-ideas/articles/sharepoint-farm-microsoft-365.yml
              - name: Scalable e-commerce web app
                href: solution-ideas/articles/scalable-ecommerce-web-app.yml
              - name: Scalable Episerver marketing website
                href: solution-ideas/articles/digital-marketing-episerver.yml
              - name: Scalable Sitecore marketing website
                href: solution-ideas/articles/digital-marketing-sitecore.yml
              - name: Scalable Umbraco CMS web app
                href: solution-ideas/articles/medium-umbraco-web-app.yml
              - name: Scalable web apps with Redis
                href: solution-ideas/articles/scalable-web-apps.yml
              - name: Simple branded website
                href: solution-ideas/articles/simple-branded-website.yml
              - name: Simple digital marketing website
                href: solution-ideas/articles/digital-marketing-smb.yml
              - name: Web and mobile apps with MySQL and Redis
                href: solution-ideas/articles/webapps.yml
  - name: Cloud Adoption Framework
    href: /azure/cloud-adoption-framework<|MERGE_RESOLUTION|>--- conflicted
+++ resolved
@@ -2205,11 +2205,6 @@
                 href: example-scenario/data/sentinel-threat-intelligence.yml
               - name: Healthcare platform confidential computing
                 href: example-scenario/confidential/healthcare-inference.yml
-<<<<<<< HEAD
-              - name: Highly secure IaaS apps
-                href: reference-architectures/n-tier/high-security-iaas.yml
-=======
->>>>>>> 011e5719
               - name: Homomorphic encryption with SEAL
                 href: solution-ideas/articles/homomorphic-encryption-seal.yml
               - name: Hybrid Security Monitoring using Azure Security Center and Azure Sentinel
