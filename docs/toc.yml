--- conflicted
+++ resolved
@@ -1338,6 +1338,8 @@
       items: 
       - name: Architectures 
         items:      
+        - name: Extract and analyze call center data
+          href: example-scenario/ai/call-center-openai-analytics.yml
         - name: Monitor OpenAI models
           href: example-scenario/ai/log-monitor-azure-openai.yml
       - name: Guides
@@ -3352,7 +3354,6 @@
       - name: Light and power for emerging markets
         href: solution-ideas/articles/iot-power-management.yml
       - name: Predictive maintenance
-<<<<<<< HEAD
         href: solution-ideas/articles/iot-predictive-maintenance.yml
       - name: Process real-time vehicle data using IoT
         href: example-scenario/data/realtime-analytics-vehicle-iot.yml
@@ -3363,36 +3364,6 @@
       - name: Voice assistants and IoT devices
         href: solution-ideas/articles/iot-controlling-devices-with-voice-assistant.yml
   - name: Mainframe + Midrange
-=======
-        href: solution-ideas/articles/predictive-maintenance.yml
-      - name: Predictive marketing
-        href: solution-ideas/articles/predictive-marketing-campaigns-with-machine-learning-and-spark.yml
-      - name: Retail assistant with visual capabilities
-        href: solution-ideas/articles/retail-assistant-or-vacation-planner-with-visual-capabilities.yml
-      - name: Retail product recommendations
-        href: solution-ideas/articles/product-recommendations.yml
-      - name: Speech services
-        href: solution-ideas/articles/speech-services.yml
-      - name: Vehicle telematics
-        href: solution-ideas/articles/predictive-insights-with-vehicle-telematics.yml
-      - name: Vision classifier model
-        href: example-scenario/dronerescue/vision-classifier-model-with-custom-vision.yml
-      - name: Visual assistant
-        href: solution-ideas/articles/visual-assistant.yml
-    - name: OpenAI
-      items: 
-      - name: Architectures 
-        items:      
-        - name: Extract and analyze call center data
-          href: example-scenario/ai/call-center-openai-analytics.yml
-        - name: Monitor OpenAI models
-          href: example-scenario/ai/log-monitor-azure-openai.yml
-      - name: Guides
-        items:
-        - name: Build language model pipelines
-          href: guide/ai/language-model-pipelines.yml
-  - name: Analytics
->>>>>>> 140782b0
     items:
     - name: Get started
       href: mainframe/mainframe-midrange-architecture.md
