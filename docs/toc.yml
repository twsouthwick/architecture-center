items:
- name: Azure Architecture Center
  href: /azure/architecture/
- name: Architecture icons
  href: icons/index.md
- name: Browse all Architectures
  href: browse/index.md
- name: What's new
  href: changelog.md
- name: Application Architecture Guide
  items:
  - name: Introduction
    href: guide/index.md
  - name: Architecture styles
    items:
    - name: Overview
      href: guide/architecture-styles/index.md
    - name: Big compute
      href: guide/architecture-styles/big-compute.md
    - name: Big data
      href: guide/architecture-styles/big-data.md
    - name: Event-driven architecture
      href: guide/architecture-styles/event-driven.md
    - name: Microservices
      href: guide/architecture-styles/microservices.md
    - name: N-tier application
      href: guide/architecture-styles/n-tier.md
    - name: Web-queue-worker
      href: guide/architecture-styles/web-queue-worker.md
  - name: Design principles for Azure applications
    items:
    - name: Overview
      href: guide/design-principles/index.md
    - name: Design for self-healing
      href: guide/design-principles/self-healing.md
    - name: Make all things redundant
      href: guide/design-principles/redundancy.md
    - name: Minimize coordination
      href: guide/design-principles/minimize-coordination.md
    - name: Design to scale out
      href: guide/design-principles/scale-out.md
    - name: Partition around limits
      href: guide/design-principles/partition.md
    - name: Design for operations
      href: guide/design-principles/design-for-operations.md
    - name: Use managed services
      href: guide/design-principles/managed-services.md
    - name: Use the best data store for the job
      href: guide/design-principles/use-the-best-data-store.md
    - name: Design for evolution
      href: guide/design-principles/design-for-evolution.md
    - name: Build for the needs of business
      href: guide/design-principles/build-for-business.md
  - name: Technology choices
    items:
    - name: Choose a compute service
      href: guide/technology-choices/compute-decision-tree.md
    - name: Choose a data store
      href: guide/technology-choices/data-store-overview.md
    - name: Choose a load balancing service
      href: guide/technology-choices/load-balancing-overview.md
    - name: Choose a messaging service
      href: guide/technology-choices/messaging.md
  - name: Best practices for cloud applications
    items:
    - name: API design
      href: best-practices/api-design.md
    - name: API implementation
      href: best-practices/api-implementation.md
    - name: Autoscaling
      href: best-practices/auto-scaling.md
    - name: Background jobs
      href: best-practices/background-jobs.md
    - name: Caching
      href: best-practices/caching.md
    - name: Content Delivery Network
      href: best-practices/cdn.md
    - name: Data partitioning
      href: best-practices/data-partitioning.md
    - name: Data partitioning strategies (by service)
      href: best-practices/data-partitioning-strategies.md
    - name: Message encoding considerations
      href: best-practices/message-encode.md
    - name: Monitoring and diagnostics
      href: best-practices/monitoring.md
    - name: Retry guidance for specific services
      href: best-practices/retry-service-specific.md
    - name: Transient fault handling
      href: best-practices/transient-faults.md
  - name: Performance tuning
    items:
    - name: Introduction
      href: performance/index.md
    - name: Scenario 1 - Distributed transactions
      href: performance/distributed-transaction.md
    - name: Scenario 2 - Multiple backend services
      href: performance/backend-services.md
    - name: Scenario 3 - Event streaming
      href: performance/event-streaming.md
    - name: Performance antipatterns
      items:
      - name: Overview
        href: antipatterns/index.md
      - name: Busy Database
        href: antipatterns/busy-database/index.md
      - name: Busy Front End
        href: antipatterns/busy-front-end/index.md
      - name: Chatty I/O
        href: antipatterns/chatty-io/index.md
      - name: Extraneous Fetching
        href: antipatterns/extraneous-fetching/index.md
      - name: Improper Instantiation
        href: antipatterns/improper-instantiation/index.md
      - name: Monolithic Persistence
        href: antipatterns/monolithic-persistence/index.md
      - name: No Caching
        href: antipatterns/no-caching/index.md
      - name: Synchronous I/O
        href: antipatterns/synchronous-io/index.md
  - name: Responsible Innovation
    items:
    - name: Overview
      href: guide/responsible-innovation/index.md
    - name: Judgment Call
      href: guide/responsible-innovation/judgmentcall.md
    - name: Harms Modeling
      items:
      - name: Understand Harm
        href: guide/responsible-innovation/harms-modeling/index.md
      - name: Assess Types of Harm
        href: guide/responsible-innovation/harms-modeling/type-of-harm.md
    - name: Community Jury
      href: guide/responsible-innovation/community-jury/index.md
  - name: Azure for AWS Professionals
    items:
    - name: Overview
      href: aws-professional/index.md
    - name: Component information
      expanded: true
      items:
      - name: Accounts
        href: aws-professional/accounts.md
      - name: Compute
        href: aws-professional/compute.md
      - name: Databases
        href: aws-professional/databases.md
      - name: Messaging
        href: aws-professional/messaging.md
      - name: Networking
        href: aws-professional/networking.md
      - name: Regions and Zones
        href: aws-professional/regions-zones.md
      - name: Resources
        href: aws-professional/resources.md
      - name: Security and Identity
        href: aws-professional/security-identity.md
      - name: Storage
        href: aws-professional/storage.md
    - name: Service comparison
      href: aws-professional/services.md
  - name: Azure for GCP Professionals
    items:
    - name: Overview
      href: gcp-professional/index.md
    - name: Services comparison
      href: gcp-professional/services.md
- name: Microsoft Azure Well-Architected Framework
  items:
  - name: Overview
    href: framework/index.md
  - name: Cost Optimization
    items:
    - name: Principles
      href: framework/cost/overview.md
    - name: Design
      items:
      - name: Checklist
        href: framework/cost/design-checklist.md
      - name: Cost model
        href: framework/cost/design-model.md
      - name: Capture requirements
        href: framework/cost/design-capture-requirements.md                
      - name: Azure regions
        href: framework/cost/design-regions.md 
      - name: Azure resources
        href: framework/cost/design-resources.md 
      - name: Governance
        href: framework/cost/design-governance.md
      - name: Initial estimate
        href: framework/cost/design-initial-estimate.md
      - name: Managed services
        href: framework/cost/design-paas.md
      - name: Performance and price options
        href: framework/cost/design-price.md        
    - name: Provision
      items:
        - name: Checklist
          href: framework/cost/provision-checklist.md      
        - name: AI + Machine Learning
          href: framework/cost/provision-ai-ml.md
        - name: Big data
          href: framework/cost/provision-analytics.md
        - name: Data stores
          href: framework/cost/provision-datastores.md
        - name: Networking
          href: framework/cost/provision-networking.md
          items:
            - name: Cost for networking services
              href: framework/cost/provision-networking-services.md                   
    - name: Monitor
      items: 
      - name: Checklist
        href: framework/cost/monitor-checklist.md
      - name: Budgets and alerts
        href: framework/cost/monitor-alert.md
      - name: Reports
        href: framework/cost/monitor-reports.md
      - name: Reviews
        href: framework/cost/monitor-reviews.md
    - name: Optimize
      items:
      - name: Checklist
        href: framework/cost/optimize-checklist.md
      - name: Autoscale
        href: framework/cost/optimize-autoscale.md
      - name: Reserved instances
        href: framework/cost/optimize-reserved.md
      - name: VM instances
        href: framework/cost/optimize-vm.md
    - name: Tradeoffs
      href: framework/cost/tradeoffs.md
  - name: Operational Excellence
    items:
    - name: Overview
      href: framework/devops/overview.md
    - name: Application design
      href: framework/devops/app-design.md
    - name: Development
      href: framework/devops/development.md
    - name: Deployment
      href: framework/devops/deployment.md
    - name: Infrastructure Deployments
      href: framework/devops/iac.md
    - name: Monitoring
      href: framework/devops/monitoring.md
    - name: Performance
      href: framework/devops/performance.md
    - name: Testing
      href: framework/devops/testing.md
    - name: Checklist
      href: checklist/dev-ops.md
  - name: Performance Efficiency
    items:
    - name: Overview
      href: framework/scalability/overview.md
    - name: Application design
      href: framework/scalability/app-design.md
    - name: Capacity planning
      href: framework/scalability/capacity.md
    - name: Load testing
      href: framework/scalability/load-testing.md
    - name: Monitoring
      href: framework/scalability/monitoring.md
    - name: Checklist
      href: framework/scalability/performance-efficiency.md
  - name: Reliability
    items:
    - name: Overview
      href: framework/resiliency/overview.md
    - name: Application design
      items:
      - name: Design overview
        href: framework/resiliency/app-design.md
      - name: Error handling
        href: framework/resiliency/app-design-error-handling.md
      - name: Failure mode analysis
        href: resiliency/failure-mode-analysis.md
    - name: Backup and recovery
      href: framework/resiliency/backup-and-recovery.md
    - name: Business metrics
      href: framework/resiliency/business-metrics.md
    - name: Chaos engineering
      href: framework/resiliency/chaos-engineering.md
    - name: Data management
      href: framework/resiliency/data-management.md
    - name: Monitoring and disaster recovery
      href: framework/resiliency/monitoring.md
    - name: Recover from a region-wide service disruption
      href: resiliency/recovery-loss-azure-region.md
    - name: Resiliency testing
      href: framework/resiliency/testing.md
    - name: Checklist
      href: checklist/resiliency-per-service.md
  - name: Security
    items:
    - name: Overview
      href: framework/security/overview.md
    - name: Role of security
      href: framework/security/role-of-security.md
    - name: Security design principles
      href: framework/security/security-principles.md
    - name: Types of attacks to resist
      href: framework/security/architecture-type.md
    - name: Regulatory compliance
      href: framework/security/law-authority.md
    - name: Reduce organizational risk
      href: framework/security/resilience.md
    - name: Governance, risk, and compliance
      href: framework/security/governance.md
    - name: Identity and access management
      href: framework/security/identity.md
    - name: Network security and containment
      href: framework/security/network-security-containment.md
    - name: Storage, data, and encryption
      href: framework/security/storage-data-encryption.md
    - name: Applications and services
      href: framework/security/applications-services.md
    - name: Administration
      href: framework/security/critical-impact-accounts.md
    - name: Security operations
      href: framework/security/security-operations.md
- name: Design Patterns
  items:
  - name: Overview
    href: patterns/index.md
  - name: Categories
    items:
    - name: Availability
      href: patterns/category/availability.md
    - name: Data management
      href: patterns/category/data-management.md
    - name: Design and implementation
      href: patterns/category/design-implementation.md
    - name: Management and monitoring
      href: patterns/category/management-monitoring.md
    - name: Messaging
      href: patterns/category/messaging.md
    - name: Performance and scalability
      href: patterns/category/performance-scalability.md
    - name: Resiliency
      href: patterns/category/resiliency.md
    - name: Security
      href: patterns/category/security.md
  - name: Ambassador
    href: patterns/ambassador.md
  - name: Anti-corruption Layer
    href: patterns/anti-corruption-layer.md
  - name: Asynchronous Request-Reply
    href: patterns/async-request-reply.md
  - name: Backends for Frontends
    href: patterns/backends-for-frontends.md
  - name: Bulkhead
    href: patterns/bulkhead.md
  - name: Cache-Aside
    href: patterns/cache-aside.md
  - name: Choreography
    href: patterns/choreography.md
  - name: Circuit Breaker
    href: patterns/circuit-breaker.md
  - name: Claim Check
    href: patterns/claim-check.md
  - name: Command and Query Responsibility Segregation (CQRS)
    href: patterns/cqrs.md
  - name: Compensating Transaction
    href: patterns/compensating-transaction.md
  - name: Competing Consumers
    href: patterns/competing-consumers.md
  - name: Compute Resource Consolidation
    href: patterns/compute-resource-consolidation.md
  - name: Deployment Stamps
    href: patterns/deployment-stamp.md
  - name: Event Sourcing
    href: patterns/event-sourcing.md
  - name: External Configuration Store
    href: patterns/external-configuration-store.md
  - name: Federated Identity
    href: patterns/federated-identity.md
  - name: Gatekeeper
    href: patterns/gatekeeper.md
  - name: Gateway Aggregation
    href: patterns/gateway-aggregation.md
  - name: Gateway Offloading
    href: patterns/gateway-offloading.md
  - name: Gateway Routing
    href: patterns/gateway-routing.md
  - name: Geodes
    href: patterns/geodes.md
  - name: Health Endpoint Monitoring
    href: patterns/health-endpoint-monitoring.md
  - name: Index Table
    href: patterns/index-table.md
  - name: Leader Election
    href: patterns/leader-election.md
  - name: Materialized View
    href: patterns/materialized-view.md
  - name: Pipes and Filters
    href: patterns/pipes-and-filters.md
  - name: Priority Queue
    href: patterns/priority-queue.md
  - name: Publisher/Subscriber
    href: patterns/publisher-subscriber.md
  - name: Queue-Based Load Leveling
    href: patterns/queue-based-load-leveling.md
  - name: Retry
    href: patterns/retry.md
  - name: Saga
    href: reference-architectures/saga/saga.md
  - name: Scheduler Agent Supervisor
    href: patterns/scheduler-agent-supervisor.md
  - name: Sequential Convoy
    href: patterns/sequential-convoy.md
  - name: Sharding
    href: patterns/sharding.md
  - name: Sidecar
    href: patterns/sidecar.md
  - name: Static Content Hosting
    href: patterns/static-content-hosting.md
  - name: Strangler
    href: patterns/strangler.md
  - name: Throttling
    href: patterns/throttling.md
  - name: Valet Key
    href: patterns/valet-key.md
- name: Azure categories
  expanded: true
  items:
  - name: AI + Machine Learning
    items:
    - name: Overview
      href: data-guide/big-data/ai-overview.md
    - name: Technology guide
      items:
      - name: Cognitive services
        href: data-guide/technology-choices/cognitive-services.md
      - name: Machine learning
        href: data-guide/technology-choices/data-science-and-machine-learning.md
      - name: Machine learning at scale
        href: data-guide/big-data/machine-learning-at-scale.md
      - name: Natural language processing
        href: data-guide/technology-choices/natural-language-processing.md
      - name: R developer's guide to Azure
        href: data-guide/technology-choices/r-developers-guide.md
    - name: Architectures
      items:      
      - name: AI at the edge
        href: solution-ideas/articles/ai-at-the-edge.md
      - name: AI enrichment in Cognitive Search
        href: solution-ideas/articles/cognitive-search-with-skillsets.md
      - name: AI for Earth
        href: solution-ideas/articles/ai-for-earth.md
      - name: Auditing and risk management
        href: solution-ideas/articles/auditing-and-risk-compliance.md
      - name: Autonomous systems
        href: solution-ideas/articles/autonomous-systems.md
      - name: Disconnected AI at the edge
        href: solution-ideas/articles/ai-at-the-edge-disconnected.md
      - name: Baseball decision analysis with ML.NET and Blazor
        href: data-guide/big-data/baseball-ml-workload.md
      - name: Batch scoring for deep Learning
        href: reference-architectures/ai/batch-scoring-deep-learning.md
      - name: Batch scoring with Python
        href: reference-architectures/ai/batch-scoring-python.md
      - name: Batch scoring with Spark on Databricks
        href: reference-architectures/ai/batch-scoring-databricks.md
      - name: Batch scoring with R
        href: reference-architectures/ai/batch-scoring-R-models.md
      - name: Business Process Management
        href: solution-ideas/articles/business-process-management.md
      - name: Real-time recommendation API
        href: reference-architectures/ai/real-time-recommendation.md
      - name: Chatbot for hotel reservations
        href: example-scenario/ai/commerce-chatbot.md
      - name: E-commerce chatbot
        href: solution-ideas/articles/commerce-chatbot.md
      - name: Enterprise chatbot disaster recovery
        href: solution-ideas/articles/enterprise-chatbot-disaster-recovery.md
      - name: Enterprise-grade conversational bot
        href: reference-architectures/ai/conversational-bot.md
      - name: Enterprise productivity chatbot
        href: solution-ideas/articles/enterprise-productivity-chatbot.md
      - name: FAQ chatbot
        href: solution-ideas/articles/faq-chatbot-with-data-champion-model.md
      - name: Content Research
        href: solution-ideas/articles/content-research.md
      - name: Contract Management
        href: solution-ideas/articles/contract-management.md
      - name: Customer churn prediction
        href: solution-ideas/articles/customer-churn-prediction.md
      - name: Customer Feedback
        href: solution-ideas/articles/customer-feedback-and-analytics.md
      - name: Defect prevention
        href: solution-ideas/articles/defect-prevention-with-predictive-maintenance.md
      - name: Distributed deep learning training
        href: reference-architectures/ai/training-deep-learning.md
      - name: Digital Asset Management
        href: solution-ideas/articles/digital-asset-management.md
      - name: Energy supply optimization
        href: solution-ideas/articles/energy-supply-optimization.md
      - name: Energy demand forecasting
        href: solution-ideas/articles/forecast-energy-power-demand.md
      - name: Image classification
        href: example-scenario/ai/intelligent-apps-image-processing.md
      - name: Image classification with CNN's
        href: solution-ideas/articles/image-classification-with-convolutional-neural-networks.md
      - name: Information discovery with NLP
        href: solution-ideas/articles/information-discovery-with-deep-learning-and-nlp.md
      - name: Interactive voice response bot
        href: solution-ideas/articles/interactive-voice-response-bot.md
      - name: Digital text processing
        href: solution-ideas/articles/digital-media-speech-text.md
      - name: Machine teaching
        href: solution-ideas/articles/machine-teaching.md
      - name: MLOps for Python models
        href: reference-architectures/ai/mlops-python.md
      - name: MLOps technical paper
        items:      
        - name: Upscale ML lifecycle with MLOps
          href: example-scenario/mlops/mlops-technical-paper.md
        - name: MLOps maturity model
          href: example-scenario/mlops/mlops-maturity-model.md
        - name: Azure ML service selection guide
          href: example-scenario/mlops/aml-decision-tree.md
      - name: Model training with AKS
        href: solution-ideas/articles/machine-learning-with-aks.md
      - name: Movie recommendations
        href: example-scenario/ai/movie-recommendations.md
      - name: Marketing optimization
        href: solution-ideas/articles/optimize-marketing-with-machine-learning.md
      - name: Personalized offers
        href: solution-ideas/articles/personalized-offers.md
      - name: Personalized marketing solutions
        href: solution-ideas/articles/personalized-marketing.md
      - name: Population health management
        href: solution-ideas/articles/population-health-management-for-healthcare.md
      - name: Hospital patient predictions
        href: solution-ideas/articles/predict-length-of-stay-and-patient-flow-with-healthcare-analytics.md
      - name: Vehicle telematics
        href: solution-ideas/articles/predictive-insights-with-vehicle-telematics.md
      - name: Predictive maintenance
        href: solution-ideas/articles/predictive-maintenance.md
      - name: Predictive marketing
        href: solution-ideas/articles/predictive-marketing-campaigns-with-machine-learning-and-spark.md
      - name: Quality assurance
        href: solution-ideas/articles/quality-assurance.md
      - name: Real-time scoring Python models
        href: reference-architectures/ai/realtime-scoring-python.md
      - name: Real-time scoring R models
        href: reference-architectures/ai/realtime-scoring-r.md
      - name: Remote patient monitoring
        href: solution-ideas/articles/remote-patient-monitoring.md
      - name: Retail assistant with visual capabilities
        href: solution-ideas/articles/retail-assistant-or-vacation-planner-with-visual-capabilities.md
      - name: Retail product recommendations
        href: solution-ideas/articles/product-recommendations.md
      - name: Scalable personalization
        href: example-scenario/ai/scalable-personalization.md
      - name: Speech services
        href: solution-ideas/articles/speech-services.md
      - name: Speech to text conversion
        href: reference-architectures/ai/speech-ai-ingestion.md
      - name: Training Python models
        href: reference-architectures/ai/training-python-models.md
      - name: Vision classifier model
        href: example-scenario/dronerescue/vision-classifier-model-with-custom-vision.md
      - name: Visual assistant
        href: solution-ideas/articles/visual-assistant.md
  - name: Analytics
    items:
    - name: Architectures
      items:
      - name: Advanced analytics
        href: solution-ideas/articles/advanced-analytics-on-big-data.md
      - name: Anomaly detector process
        href: solution-ideas/articles/anomaly-detector-process.md
      - name: App integration using Event Grid
        href: solution-ideas/articles/application-integration-using-event-grid.md
      - name: Automated enterprise BI
        href: reference-architectures/data/enterprise-bi-adf.md
      - name: Data warehousing and analytics
        href: example-scenario/data/data-warehouse.md
      - name: Demand forecasting
        href: solution-ideas/articles/demand-forecasting.md
      - name: Demand forecasting for marketing
        href: solution-ideas/articles/demand-forecasting-price-optimization-marketing.md
      - name: Demand forecasting for price optimization
        href: solution-ideas/articles/demand-forecasting-and-price-optimization.md
      - name: Demand forecasting for shipping
        href: solution-ideas/articles/demand-forecasting-for-shipping-and-distribution.md
      - name: Discovery Hub for analytics
        href: solution-ideas/articles/cloud-scale-analytics-with-discovery-hub.md
      - name: Hybrid big data with HDInsight
        href: solution-ideas/articles/extend-your-on-premises-big-data-investments-with-hdinsight.md
      - name: ETL using HDInsight
        href: solution-ideas/articles/extract-transform-and-load-using-hdinsight.md
      - name: Interactive price analytics
        href: solution-ideas/articles/interactive-price-analytics.md
      - name: Mass ingestion of news feeds on Azure
        href: example-scenario/ai/newsfeed-ingestion.md
      - name: Oil and Gas tank level forecasting
        href: solution-ideas/articles/oil-and-gas-tank-level-forecasting.md
      - name: Predicting length of stay in hospitals
        href: solution-ideas/articles/predicting-length-of-stay-in-hospitals.md
      - name: Predictive aircraft engine monitoring
        href: solution-ideas/articles/aircraft-engine-monitoring-for-predictive-maintenance-in-aerospace.md
      - name: Real Time analytics on on big data
        href: solution-ideas/articles/real-time-analytics.md
      - name: Stream processing with Azure Databricks
        href: reference-architectures/data/stream-processing-databricks.md
      - name: Stream processing with Azure Stream Analytics
        href: reference-architectures/data/stream-processing-stream-analytics.md
      - name: Tiering applications & data for analytics
        href: solution-ideas/articles/tiered-data-for-analytics.md
  - name: Blockchain
    items:
    - name: Architectures
      items:
      - name: Blockchain workflow application
        href: solution-ideas/articles/blockchain-workflow-application.md
      - name: Decentralized trust between banks
        href: example-scenario/apps/decentralized-trust.md
      - name: Supply chain track and trace
        href: solution-ideas/articles/supply-chain-track-and-trace.md
  - name: Compute
    items:
    - name: HPC Overview
      href: topics/high-performance-computing.md
    - name: Architectures
      items:
      - name: 3D video rendering
        href: example-scenario/infrastructure/video-rendering.md
      - name: Computer-aided engineering
        href: example-scenario/apps/hpc-saas.md
      - name: Digital image modeling
        href: example-scenario/infrastructure/image-modeling.md
      - name: HPC risk analysis
        href: solution-ideas/articles/hpc-risk-analysis.md
      - name: HPC and big compute
        href: solution-ideas/articles/big-compute-with-azure-batch.md
      - name: Cloud-based HPC cluster
        href: solution-ideas/articles/hpc-cluster.md
      - name: Hybrid HPC with HPC Pack
        href: solution-ideas/articles/hybrid-hpc-in-azure-with-hpc-pack.md
      - name: Linux virtual desktops with Citrix
        href: example-scenario/infrastructure/linux-vdi-citrix.md
      - name: Run a Linux VM on Azure
        href: reference-architectures/n-tier/linux-vm.md
      - name: Run a Windows VM on Azure
        href: reference-architectures/n-tier/windows-vm.md
      - name: Reservoir simulations
        href: example-scenario/infrastructure/reservoir-simulation.md
      - name: CFD simulations
        href: example-scenario/infrastructure/hpc-cfd.md
  - name: Containers
    items:
    - name: AKS Production Baseline
      items:
      - name: Overview
        href: reference-architectures/containers/aks/secure-baseline-aks.md
      - name: Operational Excellence
        href: reference-architectures/containers/aks/secure-baseline-aks.md#operational-excellence
      - name: Security
        href: reference-architectures/containers/aks/secure-baseline-aks.md#security
      - name: Reliability
        href: reference-architectures/containers/aks/secure-baseline-aks.md#reliability
      - name: Performance Efficiency
        href: reference-architectures/containers/aks/secure-baseline-aks.md#performance-efficiency
      - name: Cost Optimization
        href: reference-architectures/containers/aks/secure-baseline-aks.md#cost-optimization
    - name: Microservices on AKS
      items:
      - name: Microservices architecture on AKS
        href: reference-architectures/containers/aks-microservices/aks-microservices.md
    - name: Architectures 
      items:
        - name: Microservices with AKS and Azure DevOps
          href: solution-ideas/articles/microservices-with-aks.md
        - name: Secure DevOps for AKS
          href: solution-ideas/articles/secure-devops-for-kubernetes.md
        - name: Building a telehealth system
          href: example-scenario/apps/telehealth-system.md
        - name: CI/CD pipeline for container-based workloads
          href: example-scenario/apps/devops-with-aks.md
  - name: Databases
    items:
    - name: Guides
      items:
      - name: Overview
        href: data-guide/index.md
      - name: Relational data
        items:
        - name: Extract, transform, and load (ETL)
          href: data-guide/relational-data/etl.md
        - name: Online analytical processing (OLAP)
          href: data-guide/relational-data/online-analytical-processing.md
        - name: Online transaction processing (OLTP)
          href: data-guide/relational-data/online-transaction-processing.md
        - name: Data Warehousing
          href: data-guide/relational-data/data-warehousing.md
      - name: Non-relational data
        items:
        - name: Non-relational data stores
          href: data-guide/big-data/non-relational-data.md
        - name: Free-form text search
          href: data-guide/scenarios/search.md
        - name: Time series data
          href: data-guide/scenarios/time-series.md
        - name: Working with CSV and JSON files
          href: data-guide/scenarios/csv-and-json.md
      - name: Big Data
        items:
        - name: Big Data architectures
          href: data-guide/big-data/index.md
        - name: Batch processing
          href: data-guide/big-data/batch-processing.md
        - name: Real time processing
          href: data-guide/big-data/real-time-processing.md
      - name: Technology choices
        items:
        - name: Analytical data stores
          href: data-guide/technology-choices/analytical-data-stores.md
        - name: Analytics and reporting
          href: data-guide/technology-choices/analysis-visualizations-reporting.md
        - name: Batch processing
          href: data-guide/technology-choices/batch-processing.md
        - name: Data lakes
          href: data-guide/scenarios/data-lake.md
        - name: Data storage
          href: data-guide/technology-choices/data-storage.md
        - name: Data store comparison
          href: guide/technology-choices/data-store-comparison.md
        - name: Pipeline orchestration
          href: data-guide/technology-choices/pipeline-orchestration-data-movement.md
        - name: Real-time message ingestion
          href: data-guide/technology-choices/real-time-ingestion.md
        - name: Search data stores
          href: data-guide/technology-choices/search-options.md
        - name: Stream processing
          href: data-guide/technology-choices/stream-processing.md
      - name: Monitor Azure Databricks jobs
        items:
        - name: Overview
          href: databricks-monitoring/index.md
        - name: Send Databricks application logs to Azure Monitor
          href: databricks-monitoring/application-logs.md
        - name: Use dashboards to visualize Databricks metrics
          href: databricks-monitoring/dashboards.md
        - name: Troubleshoot performance bottlenecks
          href: databricks-monitoring/performance-troubleshooting.md
      - name: Transfer data to and from Azure
        href: data-guide/scenarios/data-transfer.md
      - name: Extend on-premises data solutions to Azure
        href: data-guide/scenarios/hybrid-on-premises-and-cloud.md
      - name: Securing data solutions
        href: data-guide/scenarios/securing-data-solutions.md
    - name: Architectures
      items:
      - name: Apache Cassandra
        href: best-practices/cassandra.md
      - name: Azure data platform
        href: example-scenario/dataplate2e/data-platform-end-to-end.md
      - name: Campaign optimization with HDInsight Spark
        href: solution-ideas/articles/campaign-optimization-with-azure-hdinsight-spark-clusters.md
      - name: Campaign optimization with SQL Server
        href: solution-ideas/articles/campaign-optimization-with-sql-server.md
      - name: DataOps for modern data warehouse
        href: example-scenario/data-warehouse/dataops-mdw.md
      - name: Data streaming
        href: solution-ideas/articles/data-streaming-scenario.md
      - name: Data cache
        href: solution-ideas/articles/data-cache-with-redis-cache.md
      - name: Digital campaign management
        href: solution-ideas/articles/digital-marketing-using-azure-database-for-postgresql.md
      - name: Digital marketing using Azure MySQL
        href: solution-ideas/articles/digital-marketing-using-azure-database-for-mysql.md
      - name: Finance management using Azure MySQL
        href: solution-ideas/articles/finance-management-apps-using-azure-database-for-mysql.md
      - name: Finance management using Azure PostgreSQL
        href: solution-ideas/articles/finance-management-apps-using-azure-database-for-postgresql.md
      - name: Gaming using Azure MySQL
        href: solution-ideas/articles/gaming-using-azure-database-for-mysql.md
      - name: Gaming using Cosmos DB
        href: solution-ideas/articles/gaming-using-cosmos-db.md
      - name: Globally distributed apps using Cosmos DB
        href: solution-ideas/articles/globally-distributed-mission-critical-applications-using-cosmos-db.md
      - name: Hybrid ETL with Azure Data Factory
        href: example-scenario/data/hybrid-etl-with-adf.md
      - name: Intelligent apps using Azure MySQL
        href: solution-ideas/articles/intelligent-apps-using-azure-database-for-mysql.md
      - name: Intelligent apps using Azure PostgreSQL
        href: solution-ideas/articles/intelligent-apps-using-azure-database-for-postgresql.md
      - name: Interactive querying with HDInsight
        href: solution-ideas/articles/interactive-querying-with-hdinsight.md
      - name: Loan charge-off prediction with HDInsight Spark
        href: solution-ideas/articles/loan-chargeoff-prediction-with-azure-hdinsight-spark-clusters.md
      - name: Loan charge-off prediction with SQL Server
        href: solution-ideas/articles/loan-chargeoff-prediction-with-sql-server.md
      - name: Loan credit risk modeling
        href: solution-ideas/articles/loan-credit-risk-analyzer-and-default-modeling.md
      - name: Loan credit risk with SQL Server
        href: solution-ideas/articles/loan-credit-risk-with-sql-server.md
      - name: Messaging
        href: solution-ideas/articles/messaging.md
      - name: Modern data warehouse
        href: solution-ideas/articles/modern-data-warehouse.md
      - name: N-tier app with Cassandra
        href: reference-architectures/n-tier/n-tier-cassandra.md
      - name: Ops automation using Event Grid
        href: solution-ideas/articles/ops-automation-using-event-grid.md
      - name: Oracle migration to Azure
        href: solution-ideas/articles/reference-architecture-for-oracle-database-migration-to-azure.md
      - name: Personalization using Cosmos DB
        href: solution-ideas/articles/personalization-using-cosmos-db.md
      - name: Retail and e-commerce using Azure MySQL
        href: solution-ideas/articles/retail-and-ecommerce-using-azure-database-for-mysql.md
      - name: Retail and e-commerce using Azure PostgreSQL
        href: solution-ideas/articles/retail-and-ecommerce-using-azure-database-for-postgresql.md
      - name: Retail and e-commerce using Cosmos DB
        href: solution-ideas/articles/retail-and-e-commerce-using-cosmos-db.md
      - name: Running Oracle Databases on Azure
        href: solution-ideas/articles/reference-architecture-for-oracle-database-on-azure.md
      - name: Serverless apps using Cosmos DB
        href: solution-ideas/articles/serverless-apps-using-cosmos-db.md
      - name: Streaming using HDInsight
        href: solution-ideas/articles/streaming-using-hdinsight.md
      - name: Windows N-tier applications
        href: reference-architectures/n-tier/n-tier-sql-server.md
  - name: Developer Options
    items:
    - name: Microservices
      items:
      - name: Overview
        href: microservices/index.md
      - name: Guides
        items:
        - name: Domain modeling for microservices
          items:
          - name: Domain analysis
            href: microservices/model/domain-analysis.md
          - name: Tactical DDD
            href: microservices/model/tactical-ddd.md
          - name: Identify microservice boundaries
            href: microservices/model/microservice-boundaries.md
        - name: Design a microservices architecture
          items:
          - name: Introduction
            href: microservices/design/index.md
          - name: Choose a compute option
            href: microservices/design/compute-options.md
          - name: Interservice communication
            href: microservices/design/interservice-communication.md
          - name: API design
            href: microservices/design/api-design.md
          - name: API gateways
            href: microservices/design/gateway.md
          - name: Data considerations
            href: microservices/design/data-considerations.md
          - name: Design patterns for microservices
            href: microservices/design/patterns.md
        - name: Operate microservices in production
          items:
          - name: Monitor microservices in Azure Kubernetes Service (AKS)
            href: microservices/logging-monitoring.md
          - name: CI/CD for microservices
            href: microservices/ci-cd.md
          - name: CI/CD for microservices on Kubernetes
            href: microservices/ci-cd-kubernetes.md
        - name: Migrate to a microservices architecture
          items:
          - name: Migrate a monolith application to microservices
            href: microservices/migrate-monolith.md
          - name: Modernize enterprise applications with Service Fabric
            href: service-fabric/modernize-app-azure-service-fabric.md
          - name: Migrate from Cloud Services to Service Fabric
            href: service-fabric/migrate-from-cloud-services.md
    - name: Serverless applications
      items:
      - name: Serverless Functions overview
        href: serverless-quest/serverless-overview.md
      - name: Serverless Functions examples
        href: serverless-quest/reference-architectures.md
      - name: Plan for serverless architecture
        items:
        - name: Serverless Functions decision and planning
          href: serverless-quest/validate-commit-serverless-adoption.md
        - name: Serverless application assessment
          href: serverless-quest/application-assessment.md
        - name: Technical workshops and training
          href: serverless-quest/technical-training.md
        - name: Proof of concept or pilot
          href: serverless-quest/poc-pilot.md
      - name: Develop and deploy serverless apps
        items:
        - name: Serverless Functions app development
          href: serverless-quest/application-development.md
        - name: Serverless Functions code walkthrough
          href: serverless/code.md
        - name: CI/CD for a serverless frontend
          href: serverless/guide/serverless-app-cicd-best-practices.md
      - name: Serverless Functions app operations
        href: serverless-quest/functions-app-operations.md
      - name: Serverless Functions app security
        href: serverless-quest/functions-app-security.md
    - name: Architectures
      items:
      - name: CI/CD pipeline using Azure DevOps
        href: example-scenario/apps/devops-dotnet-webapp.md
      - name: Event-based cloud automation
        href: reference-architectures/serverless/cloud-automation.md
      - name: Microservices on Azure Service Fabric
        href: reference-architectures/microservices/service-fabric.md
      - name: Multicloud with the Serverless Framework
        href: example-scenario/serverless/serverless-multicloud.md
      - name: Serverless applications using Event Grid
        href: solution-ideas/articles/serverless-application-architectures-using-event-grid.md
      - name: Serverless event processing
        href: reference-architectures/serverless/event-processing.md
      - name: Unified logging for microservices apps
        href: example-scenario/logging/unified-logging.md
  - name: DevOps
    items:
    - name: Checklist
      href: checklist/dev-ops.md
    - name: Guides
      items:
      - name: Extending Resource Manager templates
        items:
        - name: Overview
          href: building-blocks/extending-templates/index.md
        - name: Update a resource
          href: building-blocks/extending-templates/update-resource.md
        - name: Conditionally deploy a resource
          href: building-blocks/extending-templates/conditional-deploy.md
        - name: Use an object as a parameter
          href: building-blocks/extending-templates/objects-as-parameters.md
        - name: Property transformer and collector
          href: building-blocks/extending-templates/collector.md
    - name: Architectures
      items:
        - name: CI/CD pipeline for chatbots with ARM templates
          href: example-scenario/apps/devops-cicd-chatbot.md
        - name: CI/CD for Azure VMs
          href: solution-ideas/articles/cicd-for-azure-vms.md
        - name: CI/CD for Azure Web Apps
          href: solution-ideas/articles/azure-devops-continuous-integration-and-continuous-deployment-for-azure-web-apps.md
        - name: CI/CD for Containers
          href: solution-ideas/articles/cicd-for-containers.md
        - name: CI/CD using Jenkins and AKS
          href: solution-ideas/articles/container-cicd-using-jenkins-and-kubernetes-on-azure-container-service.md
        - name: DevSecOps in Azure
          href: solution-ideas/articles/devsecops-in-azure.md
        - name: Dev-Test for IaaS
          href: solution-ideas/articles/dev-test-iaas.md
        - name: Dev-Test for PaaS
          href: solution-ideas/articles/dev-test-paas.md
        - name: Dev-Test for microservices
          href: solution-ideas/articles/dev-test-microservice.md
        - name: Dev-Test Image Factory
          href: solution-ideas/articles/dev-test-image-factory.md
        - name: CI/CD using Jenkins and Terraform
          href: solution-ideas/articles/immutable-infrastructure-cicd-using-jenkins-and-terraform-on-azure-virtual-architecture-overview.md
        - name: Hybrid DevOps
          href: solution-ideas/articles/devops-in-a-hybrid-environment.md
        - name: Java CI/CD using Jenkins and Azure Web Apps
          href: solution-ideas/articles/java-cicd-using-jenkins-and-azure-web-apps.md
        - name: Jenkins on Azure
          href: example-scenario/apps/jenkins.md
        - name: SharePoint for Dev-Test
          href: solution-ideas/articles/sharepoint-farm-devtest.md
        - name: Real time location sharing
          href: example-scenario/signalr/index.md
  - name: High Availability
    items:
    -  name: Overview
       href: high-availability/building-solutions-for-high-availability.md
    - name: Architectures
      items: 
      - name: IaaS - Web application with relational database
        href: high-availability/ref-arch-iaas-web-and-db.md     
  - name: Hybrid
    items:
    - name: Architectures
      items:
      - name: Connect an on-premises network to Azure
        href: reference-architectures/hybrid-networking/index.md
      - name: Connect an on-premises network to Azure using ExpressRoute
        href: reference-architectures/hybrid-networking/expressroute-vpn-failover.md
      - name: Cross cloud scaling
        href: solution-ideas/articles/cross-cloud-scaling.md
      - name: Cross-platform chat
        href: solution-ideas/articles/cross-platform-chat.md
      - name: Extend an on-premises network using ExpressRoute
        href: reference-architectures/hybrid-networking/expressroute.md
      - name: Extend an on-premises network using VPN
        href: reference-architectures/hybrid-networking/vpn.md
      - name: Hybrid connections
        href: solution-ideas/articles/hybrid-connectivity.md
      - name: Implement a hub-spoke network topology
        href: reference-architectures/hybrid-networking/shared-services.md

      - name: Troubleshoot a hybrid VPN connection
        href: reference-architectures/hybrid-networking/troubleshoot-vpn.md
      - name: Windows Virtual Desktop for enterprises
        href: example-scenario/wvd/windows-virtual-desktop.md
  - name: Identity
    items:
    - name: Guides
      items:
      - name: Identity in multitenant applications
        items:
        - name: Introduction
          href: multitenant-identity/index.md
        - name: The Tailspin scenario
          href: multitenant-identity/tailspin.md
        - name: Authentication
          href: multitenant-identity/authenticate.md
        - name: Claims-based identity
          href: multitenant-identity/claims.md
        - name: Tenant sign-up
          href: multitenant-identity/signup.md
        - name: Application roles
          href: multitenant-identity/app-roles.md
        - name: Authorization
          href: multitenant-identity/authorize.md
        - name: Secure a web API
          href: multitenant-identity/web-api.md
        - name: Cache access tokens
          href: multitenant-identity/token-cache.md
        - name: Client assertion
          href: multitenant-identity/client-assertion.md
        - name: Federate with a customer's AD FS
          href: multitenant-identity/adfs.md
    - name: Architectures
      items:
      - name: AD DS resource forests in Azure
        href: reference-architectures/identity/adds-forest.md
      - name: Deploy AD DS in an Azure virtual network
        href: reference-architectures/identity/adds-extend-domain.md
      - name: Extend on-premises AD FS to Azure
        href: reference-architectures/identity/adfs.md
      - name: Hybrid Identity
        href: solution-ideas/articles/hybrid-identity.md
      - name: Integrate on-premises AD domains with Azure AD
        href: reference-architectures/identity/azure-ad.md
      - name: Integrate on-premises AD with Azure
        href: reference-architectures/identity/index.md
  - name: Integration
    items:
    - name: Architectures
      items:
      - name: Basic enterprise integration on Azure
        href: reference-architectures/enterprise-integration/basic-enterprise-integration.md
      - name: Enterprise business intelligence
        href: reference-architectures/data/enterprise-bi-synapse.md
      - name: Enterprise integration using queues and events
        href: reference-architectures/enterprise-integration/queues-events.md
      - name: Publishing internal APIs to external users
        href: example-scenario/apps/publish-internal-apis-externally.md
  - name: Internet of Things
    items:
    - name: Architectures
      items:
      - name: IoT reference architecture
        href: reference-architectures/iot.md
<<<<<<< HEAD
      - name: Azure IoT Subsystems
        href: solution-ideas/articles/azure-iot-subsystems.md
      - name: Condition Monitoring
        href: solution-idea/articles/condition-monitoring.md
=======
>>>>>>> 708ec6ec
      - name: IoT and data analytics
        href: example-scenario/data/big-data-with-iot.md
      - name: IoT devices
        href: solution-ideas/articles/iot-devices.md
      - name: IoT using Cosmos DB
        href: solution-ideas/articles/iot-using-cosmos-db.md
<<<<<<< HEAD
      - name: IoT using SQL DB
        href: reference-architectures/iot-with-sql.md
      - name: Predictive Maintenance for Industrial IoT
        href: solution-idea/articles/iot-predictive-maintenance.md
=======
      - name: IoT Connected Platform
        href: solution-ideas/articles/iot-connected-platform.md
      - name: Contactless IoT interfaces
        href: solution-ideas/articles/contactless-interfaces.md
      - name: COVID-19 IoT Safe Solutions
        href: solution-ideas/articles/cctv-mask-detection.md
      - name: Lighting and disinfection system
        href: solution-ideas/articles/uven-disinfection.md
      - name: Predictive maintenance with IoT
        href: example-scenario/predictive-maintenance/iot-predictive-maintenance.md
>>>>>>> 708ec6ec
      - name: Process real-time vehicle data using IoT
        href: example-scenario/data/realtime-analytics-vehicle-iot.md
      - name: Safe Buildings with IoT and Azure
        href: solution-ideas/articles/safe-buildings.md
      - name: Secure access to IoT apps with Azure AD
        href: example-scenario/iot-aad/iot-aad.md
      - name: Industrial IoT Analytics
        items:
          - name: Architecture
            href: guide/iiot-guidance/iiot-architecture.md
          - name: Recommended services
            href: guide/iiot-guidance/iiot-services.md
          - name: Data visualization
            href: guide/iiot-guidance/iiot-data.md
          - name: Considerations
            href: guide/iiot-guidance/iiot-considerations.md
  - name: Management and Governance
    items:
    - name: Architectures
      items:
      - name: Archive on-premises data to cloud
        href: solution-ideas/articles/backup-archive-on-premises.md
      - name: Back up cloud applications
        href: solution-ideas/articles/backup-archive-cloud-application.md
      - name: Back up on-premises applications
        href: solution-ideas/articles/backup-archive-on-premises-applications.md
      - name: Centralize app configuration and security
        href: solution-ideas/articles/appconfig-key-vault.md
      - name: Computer forensics
        href: example-scenario/forensics/index.md
      - name: High availability for BCDR
        href: solution-ideas/articles/build-high-availability-into-your-bcdr-strategy.md
      - name: Data Sovereignty & Data Gravity
        href: solution-ideas/articles/data-sovereignty-and-gravity.md
      - name: Enterprise-scale disaster recovery
        href: solution-ideas/articles/disaster-recovery-enterprise-scale-dr.md
      - name: Updating Windows VMs in Azure
        href: example-scenario/wsus/index.md
      - name: Highly available SharePoint Server 2016
        href: reference-architectures/sharepoint/index.md
      - name: SMB disaster recovery with Azure Site Recovery
        href: solution-ideas/articles/disaster-recovery-smb-azure-site-recovery.md
      - name: SMB disaster recovery with Double-Take DR
        href: solution-ideas/articles/disaster-recovery-smb-double-take-dr.md
  - name: Media
    items:
    - name: Architectures
      items:
      - name: Instant broadcasting with serverless
        href: solution-ideas/articles/instant-broadcasting-on-serverless-architecture.md
      - name: Live streaming digital media
        href: solution-ideas/articles/digital-media-live-stream.md
      - name: Video-on-demand digital media
        href: solution-ideas/articles/digital-media-video.md
  - name: Migration
    items:
    - name: Architectures
      items:
      - name: Adding modern front-ends to legacy apps
        href: solution-ideas/articles/adding-a-modern-web-and-mobile-frontend-to-a-legacy-claims-processing-application.md
      - name: Cobalt extensible cloud framework
        href: example-scenario/cobalt/cobalt-extensible-cloud-framework.md
      - name: Lift and shift LOB apps
        href: solution-ideas/articles/modern-customer-support-portal-powered-by-an-agile-business-process.md
      - name: Lift and shift with AKS
        href: solution-ideas/articles/migrate-existing-applications-with-aks.md
      - name: Oracle database migration
        items:
        - name: Migration decision process
          href: example-scenario/oracle-migrate/oracle-migration-overview.md
        - name: Cross-cloud connectivity
          href: example-scenario/oracle-migrate/oracle-migration-cross-cloud.md
        - name: Lift and shift to Azure VMs
          href: example-scenario/oracle-migrate/oracle-migration-lift-shift.md
        - name: Refactor
          href: example-scenario/oracle-migrate/oracle-migration-refactor.md
        - name: Rearchitect
          href: example-scenario/oracle-migrate/oracle-migration-rearchitect.md
      - name: Serverless computing LOB apps
        href: solution-ideas/articles/onboarding-customers-with-a-cloud-native-serverless-architecture.md
      - name: Unlock Legacy Data with Azure Stack
        href: solution-ideas/articles/unlock-legacy-data.md
      - name: Decompose apps with Service Fabric
        href: example-scenario/infrastructure/service-fabric-microservices.md
  - name: Mixed Reality
    items:
    - name: Architectures
      items:
      - name: Mixed reality design reviews
        href: solution-ideas/articles/collaborative-design-review-powered-by-mixed-reality.md
      - name: Facilities management with mixed reality
        href: solution-ideas/articles/facilities-management-powered-by-mixed-reality-and-iot.md
      - name: Training powered by mixed reality
        href: solution-ideas/articles/training-and-procedural-guidance-powered-by-mixed-reality.md
  - name: Mobile
    items:
    - name: Architectures
      items:
      - name: Custom mobile workforce app
        href: solution-ideas/articles/custom-mobile-workforce-app.md
      - name: Scalable apps with Azure MySQL
        href: solution-ideas/articles/scalable-web-and-mobile-applications-using-azure-database-for-mysql.md
      - name: Scalable apps using Azure PostgreSQL
        href: solution-ideas/articles/scalable-web-and-mobile-applications-using-azure-database-for-postgresql.md
      - name: Social app for with authentication
        href: solution-ideas/articles/social-mobile-and-web-app-with-authentication.md
      - name: Task-based consumer mobile app
        href: solution-ideas/articles/task-based-consumer-mobile-app.md
  - name: Networking
    items:
    - name: Guides
      items:
      - name: Add IP spaces to peered virtual networks
        href: networking/prefixes/add-ip-space-peered-vnet.md
      - name: Azure Firewall Architecture Guide
        href: example-scenario/firewalls/index.md
    - name: Architectures
      items:
      - name: Virtual network peering and VPN gateways
        href: reference-architectures/hybrid-networking/vnet-peering.md
      - name: Deploy highly available NVAs
        href: reference-architectures/dmz/nva-ha.md
      - name: High availability for IaaS apps
        href: example-scenario/infrastructure/iaas-high-availability-disaster-recovery.md
      - name: Hub-spoke network topology in Azure
        href: reference-architectures/hybrid-networking/hub-spoke.md
      - name: Implement a secure hybrid network
        href: reference-architectures/dmz/secure-vnet-dmz.md
      - name: Segmenting Virtual Networks
        href: reference-architectures/hybrid-networking/network-level-segmentation.md
  - name: SAP
    items:
    - name: Overview
      href: reference-architectures/sap/sap-overview.md
    - name: Architectures
      items:
      - name: SAP HANA on Azure (Large Instances)
        href: reference-architectures/sap/hana-large-instances.md
      - name: SAP HANA Scale-up on Linux
        href: reference-architectures/sap/run-sap-hana-for-linux-virtual-machines.md
      - name: SAP NetWeaver on Windows on Azure
        href: reference-architectures/sap/sap-netweaver.md
      - name: SAP S/4HANA in Linux on Azure
        href: reference-architectures/sap/sap-s4hana.md
      - name: SAP BW/4HANA in Linux on Azure
        href: reference-architectures/sap/run-sap-bw4hana-with-linux-virtual-machines.md
      - name: SAP NetWeaver on SQL Server
        href: solution-ideas/articles/sap-netweaver-on-sql-server.md  
      - name: SAP deployment using an Oracle DB
        href: example-scenario/apps/sap-production.md
      - name: Dev/test for SAP
        href: example-scenario/apps/sap-dev-test.md           
  - name: Security
    items:
    - name: Architectures
      items:
      - name: Azure AD in Security Operations
        href: example-scenario/aadsec/azure-ad-security.md
      - name: Cyber threat intelligence
        href: example-scenario/data/sentinel-threat-intelligence.md
      - name: Highly-secure IaaS apps
        href: reference-architectures/n-tier/high-security-iaas.md
      - name: Homomorphic encryption with SEAL
        href: solution-ideas/articles/homomorphic-encryption-seal.md
      - name: Real-time fraud detection
        href: example-scenario/data/fraud-detection.md
      - name: Secure OBO refresh tokens
        href: example-scenario/secrets/secure-refresh-tokens.md
      - name: Securely managed web apps
        href: example-scenario/apps/fully-managed-secure-apps.md
      - name: Virtual Network security options
        href: example-scenario/gateway/firewall-application-gateway.md
  - name: Storage
    items:
    - name: Architectures
      items:
      - name: Media rendering
        href: solution-ideas/articles/azure-batch-rendering.md
      - name: Medical data storage
        href: solution-ideas/articles/medical-data-storage.md
      - name: HIPAA/HITRUST Health Data and AI
        href: solution-ideas/articles/security-compliance-blueprint-hipaa-hitrust-health-data-ai.md
  - name: Web
    items:
    - name: Architectures
      items:
      - name: Basic web application
        href: reference-architectures/app-service-web-app/basic-web-app.md
      - name: Deployment in App Service Environments
        items:
          - name: Standard deployment
            href: reference-architectures/enterprise-integration/ase-standard-deployment.md
          - name: High availability deployment
            href: reference-architectures/enterprise-integration/ase-high-availability-deployment.md 
      - name: E-commerce front end
        href: example-scenario/apps/ecommerce-scenario.md
      - name: E-commerce website running in ASE
        href: solution-ideas/articles/ecommerce-website-running-in-secured-ase.md
      - name: Highly available SharePoint farm
        href: solution-ideas/articles/highly-available-sharepoint-farm.md
      - name: Highly available multi-region web application
        href: reference-architectures/app-service-web-app/multi-region.md
      - name: Hybrid SharePoint farm with Office 365
        href: solution-ideas/articles/sharepoint-farm-office-365.md
      - name: Intelligent product search engine for e-commerce
        href: example-scenario/apps/ecommerce-search.md
      - name: Migrate a web app using Azure APIM
        href: example-scenario/apps/apim-api-scenario.md
      - name: Multi-region N-tier application
        href: reference-architectures/n-tier/multi-region-sql-server.md
      - name: Multitenant SaaS
        href: example-scenario/multi-saas/multitenant-saas.md
      - name: Multi-tier web application built for HA/DR
        href: example-scenario/infrastructure/multi-tier-app-disaster-recovery.md
      - name: SAP S/4 HANA for Large Instances
        href: solution-ideas/articles/sap-s4-hana-on-hli-with-ha-and-dr.md
      - name: Scalable e-commerce web app
        href: solution-ideas/articles/scalable-ecommerce-web-app.md
      - name: Scalable Episerver marketing website
        href: solution-ideas/articles/digital-marketing-episerver.md
      - name: Scalable Sitecore marketing website
        href: solution-ideas/articles/digital-marketing-sitecore.md
      - name: Scalable Umbraco CMS web app
        href: solution-ideas/articles/medium-umbraco-web-app.md
      - name: Scalable and secure WordPress on Azure
        href: example-scenario/infrastructure/wordpress.md
      - name: Scalable order processing
        href: example-scenario/data/ecommerce-order-processing.md
      - name: Scalable web app
        href: reference-architectures/app-service-web-app/scalable-web-app.md
      - name: More Scalable web apps
        href: solution-ideas/articles/scalable-web-apps.md
      - name: Serverless web app
        href: reference-architectures/serverless/web-app.md
      - name: Simple branded website
        href: solution-ideas/articles/simple-branded-website.md
      - name: Simple digital marketing website
        href: solution-ideas/articles/digital-marketing-smb.md
      - name: Web app monitoring on Azure
        href: reference-architectures/app-service-web-app/app-monitoring.md
      - name: Web and mobile applications with MySQL, Cosmos DB, and Redis 
        href: solution-ideas/articles/webapps.md
      - name: Dynamics Business Central as a Service on Azure
        href: solution-ideas/articles/business-central.md
- name: Cloud Adoption Framework
  href: https://docs.microsoft.com/azure/cloud-adoption-framework<|MERGE_RESOLUTION|>--- conflicted
+++ resolved
@@ -1061,25 +1061,16 @@
       items:
       - name: IoT reference architecture
         href: reference-architectures/iot.md
-<<<<<<< HEAD
-      - name: Azure IoT Subsystems
-        href: solution-ideas/articles/azure-iot-subsystems.md
       - name: Condition Monitoring
         href: solution-idea/articles/condition-monitoring.md
-=======
->>>>>>> 708ec6ec
       - name: IoT and data analytics
         href: example-scenario/data/big-data-with-iot.md
       - name: IoT devices
         href: solution-ideas/articles/iot-devices.md
       - name: IoT using Cosmos DB
         href: solution-ideas/articles/iot-using-cosmos-db.md
-<<<<<<< HEAD
-      - name: IoT using SQL DB
-        href: reference-architectures/iot-with-sql.md
       - name: Predictive Maintenance for Industrial IoT
         href: solution-idea/articles/iot-predictive-maintenance.md
-=======
       - name: IoT Connected Platform
         href: solution-ideas/articles/iot-connected-platform.md
       - name: Contactless IoT interfaces
@@ -1090,7 +1081,6 @@
         href: solution-ideas/articles/uven-disinfection.md
       - name: Predictive maintenance with IoT
         href: example-scenario/predictive-maintenance/iot-predictive-maintenance.md
->>>>>>> 708ec6ec
       - name: Process real-time vehicle data using IoT
         href: example-scenario/data/realtime-analytics-vehicle-iot.md
       - name: Safe Buildings with IoT and Azure
