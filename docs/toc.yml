--- conflicted
+++ resolved
@@ -869,13 +869,9 @@
         href: example-scenario/data/realtime-analytics-vehicle-iot.md
       - name: Telehealth System
         href: example-scenario/apps/telehealth-system.md
-<<<<<<< HEAD
       - name: Secure access to IoT with Azure AD
         href: example-scenario/iot-aad/iot-aad.md
-    - name: Solution Ideas
-=======
-    - name: Solution ideas
->>>>>>> ef9d00c1
+    - name: Solution ideas
       items:
       - href: solution-ideas/articles/iot-devices.md
         name: IoT devices
