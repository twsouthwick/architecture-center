--- conflicted
+++ resolved
@@ -3426,13 +3426,9 @@
                     href: reference-architectures/enterprise-integration/ase-high-availability-deployment.yml
               - name: E-commerce front end
                 href: example-scenario/apps/ecommerce-scenario.yml
-<<<<<<< HEAD
               - name: Improved-security access to multitenant web apps from on-premises 
                 href: example-scenario/security/access-multitenant-web-app-from-on-premises.yml
-              - name: Intelligent product search engine for e-commerce
-=======
               - name: Intelligent search engine for e-commerce
->>>>>>> fd9e45fa
                 href: example-scenario/apps/ecommerce-search.yml
               - name: Migrate a web app using Azure APIM
                 href: example-scenario/apps/apim-api-scenario.yml
