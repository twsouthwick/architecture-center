items:
  - name: Azure Architecture Center
    href: ./index.yml
  - name: Browse all Architectures
    href: browse/index.yml
  - name: Architecture icons
    href: icons/index.md
  - name: What's new
    href: changelog.md
  - name: Application architecture fundamentals
    items:
      - name: Introduction
        href: guide/index.md
      - name: Architecture styles 
        items:
          - name: Overview
            href: guide/architecture-styles/index.md
          - name: Big compute
            href: guide/architecture-styles/big-compute.md
          - name: Big data
            href: guide/architecture-styles/big-data.md
          - name: Event-driven architecture
            href: guide/architecture-styles/event-driven.md
          - name: Microservices
            href: guide/architecture-styles/microservices.md
          - name: N-tier application
            href: guide/architecture-styles/n-tier.md
          - name: Web-queue-worker
            href: guide/architecture-styles/web-queue-worker.md
      - name: Design principles for Azure applications
        items:
          - name: Overview
            href: guide/design-principles/index.md
          - name: Design for self-healing
            href: guide/design-principles/self-healing.md
          - name: Make all things redundant
            href: guide/design-principles/redundancy.md
          - name: Minimize coordination
            href: guide/design-principles/minimize-coordination.md
          - name: Design to scale out
            href: guide/design-principles/scale-out.md
          - name: Partition around limits
            href: guide/design-principles/partition.md
          - name: Design for operations
            href: guide/design-principles/design-for-operations.md
          - name: Use managed services
            href: guide/design-principles/managed-services.md
          - name: Use the best data store for the job
            href: guide/design-principles/use-the-best-data-store.md
          - name: Design for evolution
            href: guide/design-principles/design-for-evolution.md
          - name: Build for the needs of business
            href: guide/design-principles/build-for-business.md
      - name: Technology choices
        items:
          - name: Choose a compute service
            href: guide/technology-choices/compute-decision-tree.md
          - name: Choose a microservices compute option
            href: /azure/architecture/microservices/design/compute-options
          - name: Choose a Kubernetes edge option
            items:
              - name: Kubernetes at the edge
                href: operator-guides/aks/choose-kubernetes-edge-compute-option.md
              - name: Bare-metal Kubernetes at the edge
                href: operator-guides/aks/choose-bare-metal-kubernetes.yml
          - name: Choose an identity service
            href: /azure/active-directory-domain-services/compare-identity-solutions
            maintainContext: true
          - name: Choose a data store
            items:
              - name: Understand data store models
                href: guide/technology-choices/data-store-overview.md
              - name: Select a data store
                href: guide/technology-choices/data-store-decision-tree.md
              - name: Criteria for choosing a data store
                href: guide/technology-choices/data-store-considerations.md
          - name: Choose an analytics solution
            items:
              - name: Analytical data stores
                href: data-guide/technology-choices/analytical-data-stores.md
              - name: Analytics and reporting
                href: data-guide/technology-choices/analysis-visualizations-reporting.md
          - name: Choose an AI/ML service
            items:
              - name: Cognitive services
                href: data-guide/technology-choices/cognitive-services.md
              - name: Machine learning
                href: data-guide/technology-choices/data-science-and-machine-learning.md
              - name: Natural language processing
                href: data-guide/technology-choices/natural-language-processing.md
          - name: Choose a load balancing service
            href: guide/technology-choices/load-balancing-overview.md
          - name: Choose a messaging service
            href: guide/technology-choices/messaging.md
          - name: Choose an IoT solution
            href: example-scenario/iot/iot-central-iot-hub-cheat-sheet.md
      - name: Best practices for cloud applications
        items:
          - name: Overview
            href: best-practices/index-best-practices.md
          - name: API design
            href: best-practices/api-design.md
          - name: API implementation
            href: best-practices/api-implementation.md
          - name: Autoscaling
            href: best-practices/auto-scaling.md
          - name: Background jobs
            href: best-practices/background-jobs.md
          - name: Caching
            href: best-practices/caching.md
          - name: Content Delivery Network
            href: best-practices/cdn.md
          - name: Data partitioning
            href: best-practices/data-partitioning.md
          - name: Data partitioning strategies (by service)
            href: best-practices/data-partitioning-strategies.md
          - name: Message encoding considerations
            href: best-practices/message-encode.md
          - name: Monitoring and diagnostics
            href: best-practices/monitoring.md
          - name: Retry guidance for specific services
            href: best-practices/retry-service-specific.md
          - name: Transient fault handling
            href: best-practices/transient-faults.md
      - name: Performance tuning
        items:
          - name: Introduction
            href: performance/index.md
          - name: Scenario 1 - Distributed transactions
            href: performance/distributed-transaction.md
          - name: Scenario 2 - Multiple backend services
            href: performance/backend-services.md
          - name: Scenario 3 - Event streaming
            href: performance/event-streaming.md
          - name: Performance antipatterns
            items:
              - name: Overview
                href: antipatterns/index.md
              - name: Busy Database
                href: antipatterns/busy-database/index.md
              - name: Busy Front End
                href: antipatterns/busy-front-end/index.md
              - name: Chatty I/O
                href: antipatterns/chatty-io/index.md
              - name: Extraneous Fetching
                href: antipatterns/extraneous-fetching/index.md
              - name: Improper Instantiation
                href: antipatterns/improper-instantiation/index.md
              - name: Monolithic Persistence
                href: antipatterns/monolithic-persistence/index.md
              - name: No Caching
                href: antipatterns/no-caching/index.md
              - name: Noisy Neighbor
                href: antipatterns/noisy-neighbor/index.md
              - name: Retry Storm
                href: antipatterns/retry-storm/index.md
              - name: Synchronous I/O
                href: antipatterns/synchronous-io/index.md
      - name: Responsible innovation
        items:
          - name: Overview
            href: guide/responsible-innovation/index.md
          - name: Judgment call
            href: guide/responsible-innovation/judgmentcall.md
          - name: Harms modeling
            items:
              - name: Understand harm
                href: guide/responsible-innovation/harms-modeling/index.md
              - name: Assess types of harm
                href: guide/responsible-innovation/harms-modeling/type-of-harm.md
          - name: Community jury
            href: guide/responsible-innovation/community-jury/index.md
      - name: Architecture for startups
        items:
          - name: Overview
            href: guide/startups/startup-architecture.md
          - name: Core startup stack architecture
            href: example-scenario/startups/core-startup-stack.yml
      - name: Multitenant applications
        items:
          - name: Considerations
            items:
              - name: Overview
                href: guide/multitenant/considerations/overview.md
              - name: Tenancy models
                href: guide/multitenant/considerations/tenancy-models.md
              - name: Tenant lifecycle
                href: guide/multitenant/considerations/tenant-lifecycle.md
              - name: Pricing models
                href: guide/multitenant/considerations/pricing-models.md
              - name: Measure consumption
                href: guide/multitenant/considerations/measure-consumption.md
              - name: Deploy updates
                href: guide/multitenant/considerations/updates.md
              - name: Map requests to tenants
                href: guide/multitenant/considerations/map-requests.md
              - name: Domain names
                href: guide/multitenant/considerations/domain-names.md
          - name: Approaches
            items:
              - name: Storage and data
                href: guide/multitenant/approaches/storage-data.md
          - name: Service-specific guidance
            items:
              - name: Storage and data
                items:
                  - name: Azure Storage
                    href: guide/multitenant/service/storage.md
                  - name: Azure SQL Database
                    href: guide/multitenant/service/sql-database.md
                  - name: Azure Cosmos DB
                    href: guide/multitenant/service/cosmos-db.md
          - name: Related resources
            href: guide/multitenant/related-resources.md
      - name: Azure for AWS Professionals
        items:
          - name: Overview
            href: aws-professional/index.md
          - name: Component information
            expanded: true
            items:
              - name: Accounts
                href: aws-professional/accounts.md
              - name: Compute
                href: aws-professional/compute.md
              - name: Databases
                href: aws-professional/databases.md
              - name: Messaging
                href: aws-professional/messaging.md
              - name: Networking
                href: aws-professional/networking.md
              - name: Regions and zones
                href: aws-professional/regions-zones.md
              - name: Resources
                href: aws-professional/resources.md
              - name: Security and identity
                href: aws-professional/security-identity.md
              - name: Storage
                href: aws-professional/storage.md
          - name: Service comparison
            href: aws-professional/services.md
      - name: Azure for GCP Professionals
        items:
          - name: Overview
            href: gcp-professional/index.md
          - name: Services comparison
            href: gcp-professional/services.md
  - name: Design Patterns
    items:
      - name: Overview
        href: patterns/index.md
      - name: Categories
        items:
          - name: Data management
            href: patterns/category/data-management.md
          - name: Design and implementation
            href: patterns/category/design-implementation.md
          - name: Messaging
            href: patterns/category/messaging.md
      - name: Ambassador
        href: patterns/ambassador.md
      - name: Anti-corruption Layer
        href: patterns/anti-corruption-layer.md
      - name: Asynchronous Request-Reply
        href: patterns/async-request-reply.md
      - name: Backends for Frontends
        href: patterns/backends-for-frontends.md
      - name: Bulkhead
        href: patterns/bulkhead.md
      - name: Cache-Aside
        href: patterns/cache-aside.md
      - name: Choreography
        href: patterns/choreography.md
      - name: Circuit Breaker
        href: patterns/circuit-breaker.md
      - name: Claim Check
        href: patterns/claim-check.md
      - name: Compensating Transaction
        href: patterns/compensating-transaction.md
      - name: Competing Consumers
        href: patterns/competing-consumers.md
      - name: Compute Resource Consolidation
        href: patterns/compute-resource-consolidation.md
      - name: CQRS
        href: patterns/cqrs.md
      - name: Deployment Stamps
        href: patterns/deployment-stamp.md
      - name: Event Sourcing
        href: patterns/event-sourcing.md
      - name: External Configuration Store
        href: patterns/external-configuration-store.md
      - name: Federated Identity
        href: patterns/federated-identity.md
      - name: Gatekeeper
        href: patterns/gatekeeper.md
      - name: Gateway Aggregation
        href: patterns/gateway-aggregation.md
      - name: Gateway Offloading
        href: patterns/gateway-offloading.md
      - name: Gateway Routing
        href: patterns/gateway-routing.md
      - name: Geode
        href: patterns/geodes.md
      - name: Health Endpoint Monitoring
        href: patterns/health-endpoint-monitoring.md
      - name: Index Table
        href: patterns/index-table.md
      - name: Leader Election
        href: patterns/leader-election.md
      - name: Materialized View
        href: patterns/materialized-view.md
      - name: Pipes and Filters
        href: patterns/pipes-and-filters.md
      - name: Priority Queue
        href: patterns/priority-queue.md
      - name: Publisher/Subscriber
        href: patterns/publisher-subscriber.md
      - name: Queue-Based Load Leveling
        href: patterns/queue-based-load-leveling.md
      - name: Rate Limiting
        href: patterns/rate-limiting-pattern.md
      - name: Retry
        href: patterns/retry.md
      - name: Saga
        href: reference-architectures/saga/saga.yml
      - name: Scheduler Agent Supervisor
        href: patterns/scheduler-agent-supervisor.md
      - name: Sequential Convoy
        href: patterns/sequential-convoy.md
      - name: Sharding
        href: patterns/sharding.md
      - name: Sidecar
        href: patterns/sidecar.md
      - name: Static Content Hosting
        href: patterns/static-content-hosting.md
      - name: Strangler Fig
        href: patterns/strangler-fig.md
      - name: Throttling
        href: patterns/throttling.md
      - name: Valet Key
        href: patterns/valet-key.md
  - name: Microsoft Azure Well-Architected Framework
    items:
      - name: Overview
        href: framework/index.md
      - name: Reliability
        items:
              - name: About
                href: framework/resiliency/index.yml
              - name: Overview
                href: framework/resiliency/overview.md
              - name: Principles
                href: framework/resiliency/principles.md
              - name: Design
                items:
                  - name: Checklist
                    href: framework/resiliency/design-checklist.md
                  - name: Requirements
                    href: framework/resiliency/design-requirements.md
                  - name: Application design
                    href: framework/resiliency/app-design.md
                  - name: Resiliency & dependencies
                    href: framework/resiliency/design-resiliency.md
                  - name: Best practices
                    href: framework/resiliency/design-best-practices.md
              - name: Testing
                items:
                  - name: Checklist
                    href: framework/resiliency/test-checklist.md
                  - name: Resiliency testing
                    href: framework/resiliency/testing.md
                  - name: Backup & recovery
                    items:
                      - name: Backup and recovery
                        href: framework/resiliency/backup-and-recovery.md
                      - name: Automatic retry of failed backup jobs
                        href: framework/resiliency/auto-retry.md
                  - name: Error handling
                    href: framework/resiliency/app-design-error-handling.md
                  - name: Chaos engineering
                    href: framework/resiliency/chaos-engineering.md
                  - name: Best practices
                    href: framework/resiliency/test-best-practices.md
              - name: Monitoring
                items:
                  - name: Checklist
                    href: framework/resiliency/monitor-checklist.md
                  - name: Application health
                    href: framework/resiliency/monitoring.md
                  - name: Health modeling
                    href: framework/resiliency/monitor-model.md
                  - name: Best practices
                    href: framework/resiliency/monitor-best-practices.md
              - name: Reliability patterns
                href: framework/resiliency/reliability-patterns.md
      - name: Security
        items:
          - name: Quick links
            href: framework/security/index.yml
          - name: About
            href: framework/security/overview.md
          - name: Principles
            href: framework/security/security-principles.md
          - name: Design
            items:
              - name: Governance
                items:
                  - name: Checklist
                    href: framework/security/design-governance.md
                  - name: Compliance requirements
                    href: framework/security/design-regulatory-compliance.md
                  - name: Landing zone
                    href: framework/security/design-governance-landing-zone.md
                  - name: Segmentation strategy
                    href: framework/security/design-segmentation.md
                  - name: Management groups
                    href: framework/security/design-management-groups.md
                  - name: Administration
                    href: framework/security/design-admins.md
              - name: Identity and access management
                items:
                  - name: Checklist
                    href: framework/security/design-identity.md
                  - name: Roles and responsibilities
                    href: framework/security/design-identity-role-definitions.md
                  - name: Control plane
                    href: framework/security/design-identity-control-plane.md
                  - name: Authentication
                    href: framework/security/design-identity-authentication.md
                  - name: Authorization
                    href: framework/security/design-identity-authorization.md
                  - name: Best practices
                    href: /azure/security/fundamentals/identity-management-best-practices?bc=%2fazure%2farchitecture%2fbread%2ftoc.json&toc=%2fazure%2farchitecture%2ftoc.json
              - name: Networking
                items:
                  - name: Checklist
                    href: framework/security/design-network.md
                  - name: Network segmentation
                    href: framework/security/design-network-segmentation.md
                  - name: Connectivity
                    href: framework/security/design-network-connectivity.md
                  - name: Application endpoints
                    href: framework/security/design-network-endpoints.md
                  - name: Data flow
                    href: framework/security/design-network-flow.md
                  - name: Best practices
                    href: /azure/security/fundamentals/network-best-practices?bc=%2fazure%2farchitecture%2fbread%2ftoc.json&toc=%2fazure%2farchitecture%2ftoc.json
              - name: Data protection
                items:
                  - name: Checklist
                    href: framework/security/design-storage.md
                  - name: Encryption
                    href: framework/security/design-storage-encryption.md
                  - name: Key and secret management
                    href: framework/security/design-storage-keys.md
                  - name: Best practices
                    href: /azure/security/fundamentals/encryption-overview?bc=%2fazure%2farchitecture%2fbread%2ftoc.json&toc=%2fazure%2farchitecture%2ftoc.json
              - name: Applications and services
                items:
                  - name: Application security considerations
                    href: framework/security/design-apps-services.md
                  - name: Application classification
                    href: framework/security/design-apps-considerations.md
                  - name: Threat analysis
                    href: framework/security/design-threat-model.md
                  - name: Secure PaaS deployments
                    href: /azure/security/fundamentals/paas-deployments?bc=%2fazure%2farchitecture%2fbread%2ftoc.json&toc=%2fazure%2farchitecture%2ftoc.json
                  - name: Configuration and dependencies
                    href: framework/security/design-app-dependencies.md
          - name: Build-deploy
            items:
              - name: Checklist
                href: framework/security/deploy.md
              - name: Governance considerations
                href: framework/security/deploy-governance.md
              - name: Infrastructure provisioning
                href: framework/security/deploy-infrastructure.md
              - name: Code deployments
                href: framework/security/deploy-code.md
          - name: Monitor-remediate
            items: 
              - name: Checklist
                href: framework/security/monitor.md
              - name: Tools
                href: framework/security/monitor-tools.md
              - name: Azure resources
                href: framework/security/monitor-resources.md
              - name: Logs and alerts
                href: framework/security/monitor-logs-alerts.md
              - name: Review and remediate
                href: framework/security/monitor-remediate.md
              - name: Compliance review
                href: framework/security/monitor-audit.md
              - name: Validate and test
                href: framework/security/monitor-test.md
              - name: Security operations
                href: framework/security/monitor-security-operations.md
          - name: Tradeoffs
            href: framework/security/security-tradeoffs.md
      - name: Cost Optimization
        items:
          - name: About
            href: framework/cost/index.yml
          - name: Principles
            href: framework/cost/overview.md
          - name: Design
            items:
              - name: Checklist
                href: framework/cost/design-checklist.md
              - name: Cost model
                href: framework/cost/design-model.md
              - name: Capture requirements
                href: framework/cost/design-capture-requirements.md
              - name: Azure regions
                href: framework/cost/design-regions.md
              - name: Azure resources
                href: framework/cost/design-resources.md
              - name: Governance
                href: framework/cost/design-governance.md
              - name: Initial estimate
                href: framework/cost/design-initial-estimate.md
              - name: Managed services
                href: framework/cost/design-paas.md
              - name: Performance and price options
                href: framework/cost/design-price.md
          - name: Provision
            items:
              - name: Checklist
                href: framework/cost/provision-checklist.md
              - name: AI + Machine Learning
                href: framework/cost/provision-ai-ml.md
              - name: Big data
                href: framework/cost/provision-analytics.md
              - name: Compute
                href: framework/cost/provision-compute.md
              - name: Data stores
                href: framework/cost/provision-datastores.md
              - name: Messaging
                href: framework/cost/provision-messaging.md
              - name: Networking
                href: framework/cost/provision-networking.md
                items:
                  - name: Cost for networking services
                    href: framework/cost/provision-networking-services.md
              - name: Web apps
                href: framework/cost/provision-webapps.md
          - name: Monitor
            items:
              - name: Checklist
                href: framework/cost/monitor-checklist.md
              - name: Budgets and alerts
                href: framework/cost/monitor-alert.md
              - name: Reports
                href: framework/cost/monitor-reports.md
              - name: Reviews
                href: framework/cost/monitor-reviews.md
          - name: Optimize
            items:
              - name: Checklist
                href: framework/cost/optimize-checklist.md
              - name: Autoscale
                href: framework/cost/optimize-autoscale.md
              - name: Reserved instances
                href: framework/cost/optimize-reserved.md
              - name: VM instances
                href: framework/cost/optimize-vm.md
              - name: Caching
                href: framework/cost/optimize-cache.md
          - name: Tradeoffs
            href: framework/cost/tradeoffs.md
      - name: Operational Excellence
        items:
          - name: About
            href: framework/devops/index.yml
          - name: Overview
            href: framework/devops/overview.md
          - name: Principles
            href: framework/devops/principles.md
          - name: Automation
            items:
              - name: Automation Overview
                href: framework/devops/automation-overview.md
              - name: Repeatable infrastructure
                href: framework/devops/automation-infrastructure.md
              - name: Configure infrastructure
                href: framework/devops/automation-configuration.md
              - name: Automate operational tasks
                href: framework/devops/automation-tasks.md
          - name: Release engineering
            items:
              - name: Application development
                href: framework/devops/release-engineering-app-dev.md
              - name: Continuous integration
                href: framework/devops/release-engineering-ci.md
              - name: Release testing
                href: framework/devops/release-engineering-testing.md
              - name: Performance
                href: framework/devops/release-engineering-performance.md
              - name: Release deployment
                href: framework/devops/release-engineering-cd.md
              - name: Rollback
                href: framework/devops/release-engineering-rollback.md
          - name: Monitor
            items:
              - name: Checklist
                href: framework/devops/checklist.md
              - name: Monitor cloud applications
                items:
                  - name: Monitoring stages
                    href: framework/devops/monitor-pipeline.md
                  - name: Data sources
                    href: framework/devops/monitor-data-sources.md                  
                  - name: Instrumentation
                    href: framework/devops/monitor-instrument.md
                  - name: Collection and storage
                    href: framework/devops/monitor-collection-data-storage.md
                  - name: Analysis
                    href: framework/devops/monitor-analysis.md
                  - name: Visualization
                    href: framework/devops/monitor-visualize-data.md
                  - name: Alerting
                    href: framework/devops/monitor-alerts.md
              - name: Common use cases
                items:
                  - name: Health monitoring
                    href: framework/devops/health-monitoring.md
                  - name: Usage monitoring
                    href: framework/devops/usage.md
                  - name: Issue tracking
                    href: framework/devops/issue-tracking.md
                  - name: Tracing and debugging
                    href: framework/devops/tracing.md
                  - name: Auditing
                    href: framework/devops/auditing.md
          - name: Checklist
            href: checklist/dev-ops.md
          - name: Operational Excellence patterns
            href: framework/devops/devops-patterns.md
      - name: Performance Efficiency
        items:
          - name: About
            href: framework/scalability/index.yml
          - name: Overview
            href: framework/scalability/overview.md
          - name: Principles
            href: framework/scalability/principles.md
          - name: Design
            items:
              - name: Checklist
                href: framework/scalability/design-checklist.md
              - name: Distributed architecture challenges
                href: framework/scalability/design-distributed.md
              - name: Application design
                href: framework/scalability/design-apps.md
              - name: Application efficiency
                href: framework/scalability/design-efficiency.md
              - name: Scalability
                href: framework/scalability/design-scale.md
              - name: Capacity planning
                href: framework/scalability/design-capacity.md
          - name: Test
            items:
              - name: Checklist
                href: framework/scalability/test-checklist.md
              - name: Performance testing
                href: framework/scalability/performance-test.md
              - name: Testing tools
                href: framework/scalability/test-tools.md
          - name: Monitoring
            items:
              - name: Checklist
                href: framework/scalability/checklist.md
              - name: Application profiling
                href: framework/scalability/monitor-application.md
              - name: Analyze infrastructure
                href: framework/scalability/monitor-infrastructure.md
              - name: Performance data
                href: framework/scalability/monitor-analyze.md
          - name: Performance Efficiency patterns
            href: framework/scalability/performance-efficiency-patterns.md
          - name: Checklist
            href: framework/scalability/performance-efficiency.md
          - name: Tradeoffs
            href: framework/scalability/tradeoffs.md
      - name: Workloads
        items:
          - name: Hybrid
            items:
              - name: Overview
                href: framework/hybrid/hybrid-overview.md
              - name: Cost Optimization
                href: framework/hybrid/hybrid-cost.md
              - name: Operational Excellence
                href: framework/hybrid/hybrid-opex.md
              - name: Performance Efficiency
                href: framework/hybrid/hybrid-performance-efficiency.md
              - name: Reliability
                href: framework/hybrid/hybrid-reliability.md
              - name: Security
                href: framework/hybrid/hybrid-security.md
      - name: Services 
        items:
          - name: Compute
            items: 
              - name: Azure App Service
                items:
                  - name: Reliability
                    href: framework/services/compute/azure-app-service/reliability.md
                  - name: Cost optimization
                    href: framework/services/compute/azure-app-service/cost-optimization.md
                  - name: Operational excellence
                    href: framework/services/compute/azure-app-service/operational-excellence.md                  
              - name: Azure Batch
                items:
                  - name: Reliability
                    href: framework/services/compute/azure-batch/reliability.md
                  - name: Operational excellence
                    href: framework/services/compute/azure-batch/operational-excellence.md
                  - name: Performance efficiency
                    href: framework/services/compute/azure-batch/performance-efficiency.md
              - name: Azure Kubernetes Service
                items: 
                  - name: Reliability
                    href: framework/services/compute/azure-kubernetes-service/reliability.md
                  - name: Security
                    href: framework/services/compute/azure-kubernetes-service/security.md
                  - name: Cost optimization
                    href: framework/services/compute/azure-kubernetes-service/cost-optimization.md
                  - name: Operational excellence
                    href: framework/services/compute/azure-kubernetes-service/operational-excellence.md
                  - name: Performance efficiency
                    href: framework/services/compute/azure-kubernetes-service/performance-efficiency.md
              - name: Functions
                items:
                  - name: Security
                    href: framework/services/compute/functions/security.md
              - name: Service Fabric
                items:
                  - name: Reliability
                    href: framework/services/compute/service-fabric/reliability.md 
                  - name: Security
                    href: framework/services/compute/service-fabric/security.md
                  - name: Operational excellence
                    href: framework/services/compute/service-fabric/operational-excellence.md
                  - name: Performance efficiency
                    href: framework/services/compute/service-fabric/performance-efficiency.md
              - name: Virtual Machines
                items:
                  - name: Reliability
                    href: framework/services/compute/virtual-machines/reliability.md
                  - name: Cost optimization
                    href: framework/services/compute/virtual-machines/cost-optimization.md
                  - name: Operational excellence
                    href: framework/services/compute/virtual-machines/operational-excellence.md
          - name: Data
            items:
              - name: Azure Cache for Redis
                items:
                  - name: Reliability
                    href: framework/services/data/azure-cache-redis/reliability.md
                  - name: Operational excellence
                    href: framework/services/data/azure-cache-redis/operational-excellence.md
              - name: Azure Databricks
                items:
                  - name: Security
                    href: framework/services/data/azure-databricks/security.md
              - name: Azure Database for MySQL
                items:
                  - name: Cost optimization
                    href: framework/services/data/azure-db-mysql/cost-optimization.md
              - name: Azure Database for PostgreSQL
                items:
                  - name: Cost optimization
                    href: framework/services/data/azure-db-postgresql/cost-optimization.md
              - name: Azure SQL Database
                items:
                  - name: Reliability
                    href: framework/services/data/azure-sql-database/reliability.md
                  - name: Cost optimization
                    href: framework/services/data/azure-sql-database/cost-optimization.md
                  - name: Operational excellence
                    href: framework/services/data/azure-sql-database/operational-excellence.md
              - name: Azure SQL Managed Instance
                items:
                  - name: Reliability
                    href: framework/services/data/azure-sql-managed-instance/reliability.md
                  - name: Operational excellence
                    href: framework/services/data/azure-sql-managed-instance/operational-excellence.md
              - name: Cosmos DB
                items:
                  - name: Reliability
                    href: framework/services/data/cosmos-db/reliability.md
                  - name: Operational excellence
                    href: framework/services/data/cosmos-db/operational-excellence.md  
  - name: Industry solutions with Azure
    expanded: true
    items:
      - name: Retail
        items:
          - name: Overview
            href: industries/retail.md
          - name: Guides
            items: 
              - name: Data management in the retail industry
                href: /previous-versions/azure/industry-marketing/retail/retail-data-management-overview
                maintainContext: true
              - name: Migrate your e-commerce solution to Azure
                href: /previous-versions/azure/industry-marketing/retail/migrating-ecommerce-solution-to-azure
                maintainContext: true
              - name: Optimize and reuse recommendations
                href: /previous-versions/azure/industry-marketing/retail/recommendation-engine-optimization
                maintainContext: true
              - name: Visual search in retail with CosmosDB
                href: /previous-versions/azure/industry-marketing/retail/visual-search-use-case-overview
                maintainContext: true
              - name: SKU optimization for consumer brands
                href: /previous-versions/azure/industry-marketing/retail/sku-optimization-solution-guide
                maintainContext: true
          - name: Architectures
            items:
              - name: Build a real-time recommendation API
                href: reference-architectures/ai/real-time-recommendation.yml
              - name: Content-based recommendation
                href: example-scenario/ai/scalable-personalization-with-content-based-recommendation-system.yml
              - name: E-commerce front end
                href: example-scenario/apps/ecommerce-scenario.yml
              - name: Hybrid AI footfall detection for retail
                href: /hybrid/app-solutions/pattern-retail-footfall-detection
                maintainContext: true
              - name: Intelligent search engine for e-commerce
                href: example-scenario/apps/ecommerce-search.yml
              - name: Magento e-commerce platform in AKS
                href: example-scenario/magento/magento-azure.yml
              - name: Movie recommendations on Azure
                href: example-scenario/ai/movie-recommendations-with-machine-learning.yml
              - name: Retail - Buy online, pickup in store
                href: example-scenario/iot/vertical-buy-online-pickup-in-store.yml
              - name: Scalable order processing
                href: example-scenario/data/ecommerce-order-processing.yml
      - name: Finance
        items:
          - name: Overview
            href: industries/finance.md
          - name: Guides
            items:
              - name: Risk grid computing in banking
                href: /previous-versions/azure/industry-marketing/financial/risk-grid-banking-overview
                maintainContext: true
              - name: Risk grid computing solution
                href: /previous-versions/azure/industry-marketing/financial/risk-grid-banking-solution-guide
                maintainContext: true
              - name: Data management in banking
                href: /previous-versions/azure/industry-marketing/financial/data-mgmt-in-banking-overview
                maintainContext: true
              - name: Actuarial risk analysis
                href: /previous-versions/azure/industry-marketing/financial/actuarial-risk-analysis-and-financial-modeling-solution-guide
                maintainContext: true
              - name: Enable the financial services risk lifecycle
                href: /previous-versions/azure/industry-marketing/financial/fsi-risk-modeling
                maintainContext: true
          - name: Architectures
            items:
              - name: Banking system cloud transformation
                href: example-scenario/banking/banking-system-cloud-transformation.yml
              - name: Decentralized trust between banks
                href: example-scenario/apps/decentralized-trust.yml
              - name: Modernize mainframe & midrange data
                href: reference-architectures/migration/modernize-mainframe-data-to-azure.yml
              - name: Patterns and implementations in banking
                href: example-scenario/banking/patterns-and-implementations.yml
              - name: Real-time fraud detection
                href: example-scenario/data/fraud-detection.yml
              - name: Replicate and sync mainframe data in Azure
                href: reference-architectures/migration/sync-mainframe-data-with-azure.yml
          - name: Compliance architecture
            items:
              - name: AKS regulated cluster for PCI
                href: /azure/architecture/reference-architectures/containers/aks-pci/aks-pci-ra-code-assets
              - name: Blueprint - Analytics for PCI DSS
                href: /previous-versions/azure/security/blueprints/pcidss-analytics-overview
                maintainContext: true
              - name: Blueprint - Data warehouse for PCI DSS
                href: /previous-versions/azure/security/blueprints/pcidss-dw-overview
                maintainContext: true
              - name: Blueprint - IaaS web application for PCI DSS
                href: /previous-versions/azure/security/blueprints/pcidss-iaaswa-overview
                maintainContext: true
              - name: Blueprint - PaaS web application for PCI DSS
                href: /previous-versions/azure/security/blueprints/pcidss-paaswa-overview
                maintainContext: true
      - name: Healthcare
        items:
          - name: Overview
            href: industries/healthcare.md
          - name: Guides
            items:
              - name: Microsoft Cloud for Healthcare
                items:
                  - name: Overview
                    href: /industry/healthcare/overview
                    maintainContext: true
                  - name: Patient engagement
                    href: /industry/healthcare/patient-engagement
                    maintainContext: true
                  - name: Health team collaboration
                    href: /industry/healthcare/health-team-collaboration
                    maintainContext: true
                  - name: Clinical and operational insights
                    href: /industry/healthcare/improve-clinical-operational-insights
                    maintainContext: true
                  - name: Security in Cloud for Healthcare
                    href: /industry/healthcare/security-overview
                    maintainContext: true
              - name: Healthcare APIs
                items:
                  - name: Overview
                    href: /azure/healthcare-apis/healthcare-apis-overview
                    maintainContext: true
                  - name: Healthcare APIs workspace
                    href: /azure/healthcare-apis/workspace-overview
                    maintainContext: true
              - name: Text Analytics for health
                items:
                  - name: Overview
                    href: /azure/cognitive-services/language-service/text-analytics-for-health/overview
                    maintainContext: true
                  - name: Recognized entity categories
                    href: /azure/cognitive-services/language-service/text-analytics-for-health/concepts/health-entity-categories
                    maintainContext: true
                  - name: Relation extraction
                    href: /azure/cognitive-services/language-service/text-analytics-for-health/concepts/relation-extraction
                    maintainContext: true
                  - name: Assertion detection
                    href: /azure/cognitive-services/language-service/text-analytics-for-health/concepts/assertion-detection
                    maintainContext: true
          - name: Architectures
            items:
              - name: Build a telehealth system with Azure
                href: example-scenario/apps/telehealth-system.yml
              - name: Clinical insights with Cloud for Healthcare
                href: example-scenario/mch-health/medical-data-insights.yml
              - name: Confidential computing for healthcare
                href: example-scenario/confidential/healthcare-inference.yml
              - name: Consumer health portal on Azure
                href: example-scenario/digital-health/health-portal.yml
              - name: Health data consortium
                href: example-scenario/data/azure-health-data-consortium.yml
              - name: Population health management
                href: solution-ideas/articles/population-health-management-for-healthcare.yml
              - name: Predict hospital readmissions with ML
                href: example-scenario/ai/predict-hospital-readmissions-machine-learning.yml
              - name: Precision medicine pipeline
                href: example-scenario/precision-medicine/genomic-analysis-reporting.yml
              - name: Virtual visits with Cloud for Healthcare
                href: example-scenario/mch-health/virtual-health-mch.yml
          - name: Compliance architecture
            items:
              - name: Blueprint - HIPAA/HITRUST data and AI
                href: /previous-versions/azure/security/blueprints/azure-health
                maintainContext: true
              - name: Implement the healthcare blueprint for AI
                href: /previous-versions/azure/industry-marketing/health/sg-healthcare-ai-blueprint
                maintainContext: true
              - name: HIPAA and HITRUST compliant health data
                href: solution-ideas/articles/security-compliance-blueprint-hipaa-hitrust-health-data-ai.yml
      - name: Government
        items:
          - name: Overview
            href: industries/government.md
          - name: Guides
            items:
              - name: Compare Azure Government and Azure
                href: /azure/azure-government/compare-azure-government-global-azure
                maintainContext: true
              - name: Considerations for naming resources
                href: /azure/azure-government/documentation-government-concept-naming-resources
                maintainContext: true
              - name: Development
                items:
                  - name: Azure Government developer guide
                    href: /azure/azure-government/documentation-government-developer-guide
                    maintainContext: true
                  - name: Storage on Azure Government
                    href: /azure/azure-government/documentation-government-get-started-connect-to-storage
                    maintainContext: true
                  - name: AI on Azure Government
                    href: /azure/azure-government/documentation-government-cognitiveservices
                    maintainContext: true
                  - name: SSMS on Azure Government
                    href: /azure/azure-government/documentation-government-connect-ssms
                    maintainContext: true
              - name: Security
                items:
                  - name: Security for Azure Government
                    href: /azure/azure-government/documentation-government-plan-security
                    maintainContext: true
                  - name: Impact Level 5 isolation
                    href: /azure/azure-government/documentation-government-impact-level-5
                    maintainContext: true
                  - name: Secure isolation
                    href: /azure/azure-government/azure-secure-isolation-guidance
                    maintainContext: true
                  - name: Secure Azure computing
                    href: /azure/azure-government/compliance/secure-azure-computing-architecture
                    maintainContext: true
              - name: Compliance
                href: /azure/azure-government/documentation-government-plan-compliance
                maintainContext: true
              - name: Identity
                items:
                  - name: Identity for Azure Government
                    href: /azure/azure-government/documentation-government-plan-identity
                    maintainContext: true
                  - name: Integrate Azure AD authentication
                    href: /azure/azure-government/documentation-government-aad-auth-qs
                    maintainContext: true
              - name: Deployment
                items:
                  - name: Deploy with Azure Pipelines
                    href: /azure/azure-government/connect-with-azure-pipelines
                    maintainContext: true
                  - name: ASE with DISA CAP
                    href: /azure/azure-government/documentation-government-ase-disa-cap
                    maintainContext: true
              - name: Management
                items:
                  - name: Azure Monitor logs
                    href: /azure/azure-government/documentation-government-manage-oms
                    maintainContext: true
                  - name: Marketplace
                    href: /azure/azure-government/documentation-government-manage-marketplace
                    maintainContext: true
          - name: Architectures
            items:
              - name: Azure Automation in a hybrid environment
                href: hybrid/azure-automation-hybrid.yml
              - name: Azure Automation update management
                href: hybrid/azure-update-mgmt.yml
              - name: Computer forensics chain of custody in Azure
                href: example-scenario/forensics/index.yml
              - name: Hybrid security monitoring in Azure
                href: hybrid/hybrid-security-monitoring.yml
              - name: Web app private database connectivity
                href: example-scenario/private-web-app/private-web-app.yml
              - name: Azure Virtual Desktop for the enterprise
                href: example-scenario/wvd/windows-virtual-desktop.yml
          - name: Compliance architecture
            items:
              - name: Azure FedRAMP compliance
                href: /azure/compliance/offerings/offering-fedramp
                maintainContext: true
              - name: Blueprint - Analytics for FedRAMP
                href: /previous-versions/azure/security/blueprints/fedramp-analytics-overview
                maintainContext: true
              - name: Blueprint - Data warehouse for FedRAMP
                href: /previous-versions/azure/security/blueprints/fedramp-datawarehouse-overview
                maintainContext: true
              - name: Blueprint - IaaS web app for FedRAMP
                href: /previous-versions/azure/security/blueprints/fedramp-iaaswa-overview
                maintainContext: true
              - name: Blueprint - PaaS web app for FedRAMP
                href: /previous-versions/azure/security/blueprints/fedramp-paaswa-overview
                maintainContext: true
              - name: FedRAMP high compliance
                href: /azure/governance/policy/samples/fedramp-high
                maintainContext: true
              - name: FedRAMP moderate compliance
                href: /azure/governance/policy/samples/fedramp-moderate
                maintainContext: true
      - name: Manufacturing
        items:
          - name: Overview
            href: industries/manufacturing.md
          - name: Guides
            items:
              - name: Industrial IoT analytics
                href: guide/iiot-guidance/iiot-architecture.md
              - name: Upscale ML lifecycle with MLOps framework
                href: example-scenario/mlops/mlops-technical-paper.yml
              - name: On-demand, scalable, high-power compute
                href: /previous-versions/azure/industry-marketing/manufacturing/compute-in-manufacturing-overview
                maintainContext: true
              - name: Predictive maintenance in manufacturing
                href: /previous-versions/azure/industry-marketing/manufacturing/predictive-maintenance-overview
                maintainContext: true
              - name: Predictive maintenance solution
                href: /previous-versions/azure/industry-marketing/manufacturing/predictive-maintenance-solution
                maintainContext: true
              - name: Extract actionable insights from IoT data
                href: /previous-versions/azure/industry-marketing/manufacturing/extracting-insights-from-iot-data
                maintainContext: true
          - name: Architectures
            items:
              - name: Anomaly detector process
                href: solution-ideas/articles/anomaly-detector-process.yml
              - name: Build a speech-to-text transcription pipeline
                href: reference-architectures/ai/speech-to-text-transcription-pipeline.yml
              - name: Computer vision on the edge
                href: reference-architectures/ai/end-to-end-smart-factory.yml
              - name: Predictive maintenance with IoT
                href: example-scenario/predictive-maintenance/iot-predictive-maintenance.yml
              - name: Supply chain track and trace
                href: solution-ideas/articles/supply-chain-track-and-trace.yml
      - name: Media and entertainment
        items:
          - name: Overview
            href: industries/media.md
          - name: 3D video rendering
            href: example-scenario/infrastructure/video-rendering.yml
          - name: Content-based recommendation
            href: example-scenario/ai/scalable-personalization-with-content-based-recommendation-system.yml
          - name: Digital image-based modeling on Azure
            href: example-scenario/infrastructure/image-modeling.yml
          - name: Image classification on Azure
            href: example-scenario/ai/intelligent-apps-image-processing.yml
          - name: Movie recommendations on Azure
            href: example-scenario/ai/movie-recommendations-with-machine-learning.yml
      - name: Energy and environment
        items:
          - name: Run reservoir simulations
            href: example-scenario/infrastructure/reservoir-simulation.yml
          - name: Geospatial data processing and analytics
            href: example-scenario/data/geospatial-data-processing-analytics-azure.yml
          - name: Run CFD simulations
            href: example-scenario/infrastructure/hpc-cfd.yml
          - name: Project 15 sustainability
            href: solution-ideas/articles/project-15-iot-sustainability.yml
          - name: Environmental monitoring
            href: solution-ideas/articles/environment-monitoring-and-supply-chain-optimization.yml
          - name: Oil and gas tank level forecasting
            href: solution-ideas/articles/oil-and-gas-tank-level-forecasting.yml
      - name: Game development
        items:
          - name: Rendering
            items:
              - name: 3D video rendering
                href: example-scenario/infrastructure/video-rendering.yml
              - name: Digital image-based modeling on Azure
                href: example-scenario/infrastructure/image-modeling.yml
          - name: Databases for gaming
            items:
              - name: Gaming using Azure MySQL
                href: solution-ideas/articles/gaming-using-azure-database-for-mysql.yml
              - name: Gaming using Cosmos DB
                href: solution-ideas/articles/gaming-using-cosmos-db.yml
          - name: Game server hosting
            items:
              - name: Basic game server hosting
                href: /gaming/azure/reference-architectures/multiplayer-basic-game-server-hosting
                maintainContext: true
              - name: LAMP architectures for gaming
                href: /gaming/azure/reference-architectures/general-purpose-lamp
                maintainContext: true
          - name: Scalable gaming servers
            items:
              - name: Multiplayer backend architectures
                href: /gaming/azure/reference-architectures/multiplayer
                maintainContext: true
              - name: Real-time multiplayer
                items:
                  - name: Multiplayer server hosting with Batch
                    href: /gaming/azure/reference-architectures/multiplayer-synchronous-batch
                    maintainContext: true
                  - name: Multiplayer server hosting with AKS
                    href: /gaming/azure/reference-architectures/multiplayer-synchronous-aks
                    maintainContext: true
                  - name: Multiplayer hosting with Service Fabric
                    href: /gaming/azure/reference-architectures/multiplayer-synchronous-sf
                    maintainContext: true
                  - name: Multiplayer server hosting with ACI
                    href: /gaming/azure/reference-architectures/multiplayer-synchronous-aci
                    maintainContext: true
                  - name: Custom game server scaling
                    href: /gaming/azure/reference-architectures/multiplayer-custom-server-scaling
                    maintainContext: true
              - name: Turn-based multiplayer
                items:
                  - name: Asynchronous multiplayer basics
                    href: /gaming/azure/reference-architectures/multiplayer-asynchronous
                    maintainContext: true
                  - name: Serverless asynchronous multiplayer
                    href: /gaming/azure/reference-architectures/multiplayer-asynchronous-serverless
                    maintainContext: true
          - name: Game analytics
            items:
              - name: Non-real-time dashboard
                href: /gaming/azure/reference-architectures/analytics-non-real-time-dashboard
                maintainContext: true
              - name: In-editor debugging telemetry
                href: /gaming/azure/reference-architectures/analytics-in-editor-debugging
                maintainContext: true
          - name: Matchmaking
            items:
              - name: Multiplayer matchmaker
                href: /gaming/azure/reference-architectures/multiplayer-matchmaker
                maintainContext: true
              - name: Serverless matchmaker
                href: /gaming/azure/reference-architectures/multiplayer-matchmaker-serverless
                maintainContext: true
          - name: Leaderboards
            items:
              - name: Leaderboard basics
                href: /gaming/azure/reference-architectures/leaderboard
                maintainContext: true
              - name: Non-relational leaderboard
                href: /gaming/azure/reference-architectures/leaderboard-non-relational
                maintainContext: true
              - name: Relational leaderboard
                href: /gaming/azure/reference-architectures/leaderboard-relational
                maintainContext: true
          - name: AI in games
            items:
              - name: Content moderation
                href: /gaming/azure/reference-architectures/cognitive-content-moderation
                maintainContext: true
              - name: Customer service bot for gaming
                href: /gaming/azure/reference-architectures/cognitive-css-bot
                maintainContext: true
              - name: Image classification
                href: example-scenario/ai/intelligent-apps-image-processing.yml
              - name: Speech to text for gaming
                href: /gaming/azure/reference-architectures/cognitive-speech-to-text
                maintainContext: true
              - name: Text to speech for gaming
                href: /gaming/azure/reference-architectures/cognitive-text-to-speech
                maintainContext: true
              - name: Text translation for gaming
                href: /gaming/azure/reference-architectures/cognitive-text-translation
                maintainContext: true
          - name: Game streaming
            items:
              - name: Unreal Pixel Streaming
                href: /gaming/azure/reference-architectures/unreal-pixel-streaming-in-azure
                maintainContext: true
              - name: Deploy Unreal Pixel Streaming
                href: /gaming/azure/reference-architectures/unreal-pixel-streaming-deploying
                maintainContext: true
              - name: Unreal Pixel Streaming at scale
                href: /gaming/azure/reference-architectures/unreal-pixel-streaming-at-scale
                maintainContext: true
      - name: Automotive and transportation
        items:
          - name: Automated guided vehicles fleet control
            href: example-scenario/iot/automated-guided-vehicles-fleet-control.yml
          - name: Building blocks for autonomous driving
            href: industries/automotive/building-blocks-autonomous-driving-simulation-environments.yml
          - name: Predictive insights with vehicle telematics
            href: solution-ideas/articles/predictive-insights-with-vehicle-telematics.yml
          - name: Process vehicle data using IoT
            href: example-scenario/data/realtime-analytics-vehicle-iot.yml
          - name: Run CFD simulations
            href: example-scenario/infrastructure/hpc-cfd.yml
  - name: Azure categories
    expanded: true
    items:
      - name: AI + Machine Learning
        items:
          - name: Get started
            href: data-guide/big-data/ai-overview.md
          - name: Guides
            items:
              - name: Architecture and key concepts
                href: /azure/machine-learning/concept-azure-machine-learning-architecture
                maintainContext: true
              - name: Cognitive services
                href: data-guide/technology-choices/cognitive-services.md
              - name: Machine learning
                href: data-guide/technology-choices/data-science-and-machine-learning.md
              - name: ML architecture and key concepts
                href: /azure/machine-learning/concept-azure-machine-learning-architecture
                maintainContext: true
              - name: Machine learning at scale
                href: data-guide/big-data/machine-learning-at-scale.md
              - name: Security baseline for Azure Machine Learning
                href: /security/benchmark/azure/baselines/machine-learning-security-baseline
                maintainContext: true
              - name: Natural language processing
                href: data-guide/technology-choices/natural-language-processing.md
              - name: R developer's guide to Azure
                href: data-guide/technology-choices/r-developers-guide.md
              - name: Machine teaching
                href: solution-ideas/articles/machine-teaching.yml
              - name: MLOps framework
                items:
                  - name: Upscale ML lifecycle with MLOps
                    href: example-scenario/mlops/mlops-technical-paper.yml
                  - name: MLOps maturity model
                    href: example-scenario/mlops/mlops-maturity-model.yml
                  - name: Azure ML service selection guide
                    href: example-scenario/mlops/aml-decision-tree.yml
              - name: Industry guidance
                items:
                  - name: Enable the financial services risk lifecycle
                    href: /previous-versions/azure/industry-marketing/financial/fsi-risk-modeling
                    maintainContext: true
                  - name: Healthcare blueprint for AI
                    href: /previous-versions/azure/industry-marketing/health/sg-healthcare-ai-blueprint
                    maintainContext: true
                  - name: Optimize and reuse recommendations
                    href: /previous-versions/azure/industry-marketing/retail/recommendation-engine-optimization
                  - name: Predictive maintenance in manufacturing
                    href: /previous-versions/azure/industry-marketing/manufacturing/predictive-maintenance-overview
                    maintainContext: true
                  - name: Predictive maintenance solution
                    href: /previous-versions/azure/industry-marketing/manufacturing/predictive-maintenance-solution
                    maintainContext: true
                  - name: SKU optimization for consumer brands
                    href: /previous-versions/azure/industry-marketing/retail/sku-optimization-solution-guide
                    maintainContext: true
                  - name: Visual search for retail
                    href: /previous-versions/azure/industry-marketing/retail/visual-search-use-case-overview
                    maintainContext: true
              - name: Team Data Science Process
                items:
                  - name: Overview
                    href: data-science-process/overview.md
                  - name: Lifecycle
                    items:
                      - name: Overview
                        href: data-science-process/lifecycle.md
                      - name: 1. Business understanding
                        href: data-science-process/lifecycle-business-understanding.md
                      - name: 2. Data acquisition and understanding
                        href: data-science-process/lifecycle-data.md
                      - name: 3. Modeling
                        href: data-science-process/lifecycle-modeling.md
                      - name: 4. Deployment
                        href: data-science-process/lifecycle-deployment.md
                      - name: 5. Customer acceptance
                        href: data-science-process/lifecycle-acceptance.md
                  - name: Roles and tasks
                    items:
                      - name: Overview
                        href: data-science-process/roles-tasks.md
                      - name: Group manager
                        href: data-science-process/group-manager-tasks.md
                      - name: Team lead
                        href: data-science-process/team-lead-tasks.md
                      - name: Project lead
                        href: data-science-process/project-lead-tasks.md
                      - name: Individual contributor
                        href: data-science-process/project-ic-tasks.md
                  - name: Project planning
                    href: data-science-process/team-data-science-process-project-templates.md
                  - name: Development
                    items:
                      - name: Agile development
                        href: data-science-process/agile-development.md
                      - name: Collaborative coding with Git
                        href: data-science-process/collaborative-coding-with-git.md
                      - name: Execute data science tasks
                        href: data-science-process/execute-data-science-tasks.md
                      - name: Code testing
                        href: data-science-process/code-test.md
                      - name: Track progress
                        href: data-science-process/track-progress.md
                  - name: Operationalization
                    items:
                      - name: DevOps - CI/CD
                        href: data-science-process/ci-cd-flask.md
                  - name: Worked-out examples
                    items:
                      - name: Overview
                        href: data-science-process/walkthroughs.md
                      - name: Spark examples
                        items:
                          - name: Spark with PySpark and Scala
                            href: data-science-process/walkthroughs-spark.md
                          - name: Explore and model data
                            href: data-science-process/spark-data-exploration-modeling.md
                          - name: Advanced data exploration
                            href: data-science-process/spark-advanced-data-exploration-modeling.md
                          - name: Score models
                            href: data-science-process/spark-model-consumption.md
                      - name: Hive with HDInsight Hadoop
                        href: data-science-process/walkthroughs-hdinsight-hadoop.md
                      - name: U-SQL with Azure Data Lake
                        href: data-science-process/walkthroughs-azure-data-lake.md
                      - name: R, Python and T-SQL with SQL Server
                        href: data-science-process/walkthroughs-sql-server.md
                      - name: T-SQL and Python with Synapse Analytics
                        href: data-science-process/walkthroughs-sql-data-warehouse.md
                  - name: Training
                    items:
                      - name: For data scientists
                        href: data-science-process/team-data-science-process-for-data-scientists.md
                      - name: For DevOps
                        href: data-science-process/team-data-science-process-for-devops.md
                  - name: How To
                    items:
                      - name: Set up data science environments
                        items:
                          - name: Environment setup
                            href: data-science-process/environment-setup.md
                          - name: Platforms and tools
                            href: data-science-process/platforms-and-tools.md
                      - name: Analyze business needs
                        items:
                          - name: Identify your scenario
                            href: data-science-process/plan-your-environment.md
                      - name: Acquire and understand data
                        items:
                          - name: Ingest data
                            items:
                              - name: Overview
                                href: data-science-process/ingest-data.md
                              - name: Move to/from Blob storage
                                items:
                                  - name: Overview
                                    href: data-science-process/move-azure-blob.md
                                  - name: Use Storage Explorer
                                    href: data-science-process/move-data-to-azure-blob-using-azure-storage-explorer.md
                                  - name: Use SSIS
                                    href: data-science-process/move-data-to-azure-blob-using-ssis.md
                              - name: Move to SQL on a VM
                                href: data-science-process/move-sql-server-virtual-machine.md
                              - name: Move to Azure SQL Database
                                href: data-science-process/move-sql-azure.md
                              - name: Move to Hive tables
                                href: data-science-process/move-hive-tables.md
                              - name: Move to SQL partitioned tables
                                href: data-science-process/parallel-load-sql-partitioned-tables.md
                              - name: Move from on-prem SQL
                                href: data-science-process/move-sql-azure-adf.md
                          - name: Explore and visualize data
                            items:
                              - name: Prepare data
                                href: data-science-process/prepare-data.md
                              - name: Explore data
                                items:
                                  - name: Overview
                                    href: data-science-process/explore-data.md
                                  - name: Explore Azure Blob Storage
                                    href: data-science-process/explore-data-blob.md
                                  - name: Explore SQL on a VM
                                    href: data-science-process/explore-data-sql-server.md
                                  - name: Explore Hive tables
                                    href: data-science-process/explore-data-hive-tables.md
                              - name: Sample data
                                items:
                                  - name: Overview
                                    href: data-science-process/sample-data.md
                                  - name: Use Blob Storage
                                    href: data-science-process/sample-data-blob.md
                                  - name: Use SQL Server
                                    href: data-science-process/sample-data-sql-server.md
                                  - name: Use Hive tables
                                    href: data-science-process/sample-data-hive.md
                              - name: Process data
                                items:
                                  - name: Access with Python
                                    href: data-science-process/python-data-access.md
                                  - name: Process blob data
                                    href: data-science-process/data-blob.md
                                  - name: Use Azure Data Lake
                                    href: data-science-process/data-lake-walkthrough.md
                                  - name: Use SQL VM
                                    href: data-science-process/sql-server-virtual-machine.md
                                  - name: Use data pipeline
                                    href: data-science-process/automated-data-pipeline-cheat-sheet.md
                                  - name: Use Spark
                                    href: data-science-process/spark-overview.md
                                  - name: Use Scala and Spark
                                    href: data-science-process/scala-walkthrough.md
                      - name: Develop models
                        items:
                          - name: Engineer features
                            items:
                              - name: Overview
                                href: data-science-process/create-features.md
                              - name: Use SQL and Python
                                href: data-science-process/create-features-sql-server.md
                              - name: Use Hive queries
                                href: data-science-process/create-features-hive.md
                          - name: Select features
                            href: data-science-process/select-features.md
                      - name: Deploy models in production
                        href: data-science-process/deploy-models-in-production.md
                  - name: Related
                    items:
                      - name: Anomaly detection
                        href: data-science-process/apps-anomaly-detection-api.md
                      - name: Predictive maintenance
                        items:
                          - name: Overview
                            href: data-science-process/predictive-maintenance-playbook.md
                          - name: Technical guide
                            href: data-science-process/predictive-maintenance-technical-guide.md
          - name: Architectures
            items:
              - name: Baseball decision analysis with ML.NET
                href: data-guide/big-data/baseball-ml-workload.md
              - name: Batch scoring for deep learning
                href: reference-architectures/ai/batch-scoring-deep-learning.yml
              - name: Batch scoring with Python
                href: reference-architectures/ai/batch-scoring-python.yml
              - name: Batch scoring with R
                href: reference-architectures/ai/batch-scoring-R-models.yml
              - name: Batch scoring with Spark on Databricks
                href: reference-architectures/ai/batch-scoring-databricks.yml
              - name: Blueprint architectures
                items:
                  - name: Blueprint - HIPAA/HITRUST health data and AI
                    href: /previous-versions/azure/security/blueprints/azure-health
                    maintainContext: true
                  - name: Implement the healthcare blueprint for AI
                    href: /previous-versions/azure/industry-marketing/health/sg-healthcare-ai-blueprint
                    maintainContext: true
              - name: Chatbot for hotel booking
                href: example-scenario/ai/commerce-chatbot.yml
              - name: Citizen AI with the Power Platform
                href: example-scenario/ai/citizen-ai-power-platform.yml
              - name: Computer vision on the edge
                href: reference-architectures/ai/end-to-end-smart-factory.yml
              - name: Deploy AI and ML at the edge
                href: hybrid/deploy-ai-ml-azure-stack-edge.yml
              - name: Determine customer lifetime and churn
                href: example-scenario/ai/customer-lifecycle-churn.yml
              - name: Distributed deep learning training
                href: reference-architectures/ai/training-deep-learning.yml
              - name: Enterprise-grade conversational bot
                href: reference-architectures/ai/conversational-bot.yml
              - name: Image classification
                href: example-scenario/ai/intelligent-apps-image-processing.yml
              - name: MLOps for Python models
                href: reference-architectures/ai/mlops-python.yml
              - name: Movie recommendations
                href: example-scenario/ai/movie-recommendations-with-machine-learning.yml
              - name: Orchestrate MLOps on Azure Databricks
                href: reference-architectures/ai/orchestrate-mlops-azure-databricks.yml
              - name: Predict hospital readmissions with ML
                href: example-scenario/ai/predict-hospital-readmissions-machine-learning.yml
              - name: Real-time recommendation API
                href: reference-architectures/ai/real-time-recommendation.yml
              - name: Real-time scoring Python models
                href: reference-architectures/ai/real-time-scoring-machine-learning-models.yml
              - name: Real-time scoring R models
                href: reference-architectures/ai/realtime-scoring-r.yml
              - name: Scalable personalization
                href: example-scenario/ai/scalable-personalization-with-content-based-recommendation-system.yml
              - name: Scale AI and ML in regulated industries
                href: example-scenario/ai/scale-ai-and-machine-learning-in-regulated-industries.yml
              - name: Speech to text conversion
                href: reference-architectures/ai/speech-to-text-transcription-pipeline.yml
              - name: Training Python models
                href: reference-architectures/ai/training-python-models.yml
          - name: Solution ideas
            items:
              - name: AI at the edge
                href: solution-ideas/articles/ai-at-the-edge.yml
              - name: AI enrichment with Cognitive Search
                href: solution-ideas/articles/cognitive-search-with-skillsets.yml
              - name: Auditing and risk management
                href: solution-ideas/articles/auditing-and-risk-compliance.yml
              - name: Autonomous systems
                href: solution-ideas/articles/autonomous-systems.yml
              - name: Business process management
                href: solution-ideas/articles/business-process-management.yml
              - name: Content research
                href: solution-ideas/articles/content-research.yml
              - name: Content tagging with NLP
                href: solution-ideas/articles/website-content-tag-suggestion-with-deep-learning-and-nlp.yml
              - name: Contract management
                href: solution-ideas/articles/contract-management.yml
              - name: Customer churn prediction
                href: solution-ideas/articles/customer-churn-prediction.yml
              - name: Customer feedback
                href: solution-ideas/articles/customer-feedback-and-analytics.yml
              - name: Data science and machine learning
                href: solution-ideas/articles/azure-databricks-data-science-machine-learning.yml
              - name: Defect prevention
                href: solution-ideas/articles/defect-prevention-with-predictive-maintenance.yml
              - name: Digital asset management
                href: solution-ideas/articles/digital-asset-management.yml
              - name: Disconnected AI at the edge
                href: solution-ideas/articles/ai-at-the-edge-disconnected.yml
              - name: E-commerce chatbot
                href: solution-ideas/articles/commerce-chatbot.yml
              - name: Energy demand forecasting
                href: solution-ideas/articles/forecast-energy-power-demand.yml
              - name: Energy supply optimization
                href: solution-ideas/articles/energy-supply-optimization.yml
              - name: Enterprise chatbot disaster recovery
                href: solution-ideas/articles/enterprise-chatbot-disaster-recovery.yml
              - name: Enterprise productivity chatbot
                href: solution-ideas/articles/enterprise-productivity-chatbot.yml
              - name: Environment monitoring
                href: solution-ideas/articles/environment-monitoring-and-supply-chain-optimization.yml
              - name: FAQ chatbot
                href: solution-ideas/articles/faq-chatbot-with-data-champion-model.yml
              - name: Hospital patient predictions
                href: solution-ideas/articles/predict-length-of-stay-and-patient-flow-with-healthcare-analytics.yml
              - name: Image classification with CNNs
                href: solution-ideas/articles/image-classification-with-convolutional-neural-networks.yml
              - name: Interactive voice response bot
                href: solution-ideas/articles/interactive-voice-response-bot.yml
              - name: Keyword digital text processing
                href: solution-ideas/articles/digital-media-speech-text.yml
              - name: Marketing optimization
                href: solution-ideas/articles/optimize-marketing-with-machine-learning.yml
              - name: Model deployment to AKS
                href: solution-ideas/articles/machine-learning-model-deployment-aks.yml
              - name: Personalized marketing solutions
                href: solution-ideas/articles/personalized-marketing.yml
              - name: Personalized offers
                href: solution-ideas/articles/personalized-offers.yml
              - name: Population health management
                href: solution-ideas/articles/population-health-management-for-healthcare.yml
              - name: Predictive maintenance
                href: solution-ideas/articles/predictive-maintenance.yml
              - name: Predictive marketing
                href: solution-ideas/articles/predictive-marketing-campaigns-with-machine-learning-and-spark.yml
              - name: Quality assurance
                href: solution-ideas/articles/quality-assurance.yml
              - name: Remote patient monitoring
                href: solution-ideas/articles/remote-patient-monitoring.yml
              - name: Retail assistant with visual capabilities
                href: solution-ideas/articles/retail-assistant-or-vacation-planner-with-visual-capabilities.yml
              - name: Retail product recommendations
                href: solution-ideas/articles/product-recommendations.yml
              - name: Secure research for regulated data
                href: example-scenario/ai/secure-compute-for-research.yml
              - name: Speech services
                href: solution-ideas/articles/speech-services.yml
              - name: Vehicle telematics
                href: solution-ideas/articles/predictive-insights-with-vehicle-telematics.yml
              - name: Vision classifier model
                href: example-scenario/dronerescue/vision-classifier-model-with-custom-vision.yml
              - name: Visual assistant
                href: solution-ideas/articles/visual-assistant.yml
      - name: Analytics
        items:
          - name: Get started
            href: solution-ideas/articles/analytics-start-here.yml
          - name: Guides
            items:
              - name: Technology choices
                items:
                - name: Analytical data stores
                  href: data-guide/technology-choices/analytical-data-stores.md
                - name: Analytics and reporting
                  href: data-guide/technology-choices/analysis-visualizations-reporting.md
                - name: Batch processing
                  href: data-guide/technology-choices/batch-processing.md
              - name: Actuarial risk analysis
                href: /previous-versions/azure/industry-marketing/financial/actuarial-risk-analysis-and-financial-modeling-solution-guide
                maintainContext: true
              - name: Analytics security baselines
                items:
                  - name: Security baseline for Azure Databricks
                    href: /security/benchmark/azure/baselines/databricks-security-baseline
                    maintainContext: true
                  - name: Security baseline for Azure Data Factory
                    href: /security/benchmark/azure/baselines/data-factory-security-baseline
                    maintainContext: true
                  - name: Security baseline for Azure Purview
                    href: /security/benchmark/azure/baselines/purview-security-baseline
                    maintainContext: true
              - name: Apache NiFi guidance
                items:
                  - name: Apache NiFi monitoring with MonitoFi
                    href: guide/data/monitor-apache-nifi-monitofi.yml
                  - name: Helm-based deployments for Apache NiFi
                    href: guide/data/helm-deployments-apache-nifi.yml
          - name: Architectures
            items:
              - name: Anomaly detector process
                href: solution-ideas/articles/anomaly-detector-process.yml
              - name: Apache NiFi on Azure
                href: example-scenario/data/azure-nifi.yml
              - name: Automated enterprise BI
                href: reference-architectures/data/enterprise-bi-adf.yml
              - name: Azure analytics end to end
                href: example-scenario/dataplate2e/data-platform-end-to-end.yml
<<<<<<< HEAD
              - name: Data lake or lakehouse queries via Synapse serverless
                href: example-scenario/data/synapse-exploratory-data-analytics.yml
              - name: Data warehouse for small and medium business
=======
              - name: Blueprint architectures
                items:
                  - name: Blueprint - Analytics for FedRAMP
                    href: /previous-versions/azure/security/blueprints/fedramp-analytics-overview
                    maintainContext: true
                  - name: Blueprint - Analytics for PCI DSS
                    href: /previous-versions/azure/security/blueprints/pcidss-analytics-overview
                    maintainContext: true
              - name: Data warehouse for small business
>>>>>>> 622a4d40
                href: example-scenario/data/small-medium-data-warehouse.yml
              - name: Data warehousing and analytics
                href: example-scenario/data/data-warehouse.yml
              - name: Geospatial data processing and analytics
                href: example-scenario/data/geospatial-data-processing-analytics-azure.yml
              - name: High throughput stream ingestion
                href: example-scenario/data/stream-ingestion-synapse.yml
              - name: Ingestion and analysis of news feeds
                href: example-scenario/ai/news-feed-ingestion-and-near-real-time-analysis.yml
              - name: IoT and data analytics
                href: example-scenario/data/big-data-with-iot.yml
              - name: Long-term security logs in Azure Data Explorer
                href: example-scenario/security/security-log-retention-azure-data-explorer.yml
              - name: Many models ML with Spark
                href: example-scenario/ai/many-models-machine-learning-azure-spark.yml
              - name: Many models with Azure Machine Learning
                href: example-scenario/ai/many-models-machine-learning-azure-machine-learning.yml
              - name: Partitioning in Event Hubs and Kafka
                href: reference-architectures/event-hubs/partitioning-in-event-hubs-and-kafka.yml
              - name: Precision medicine pipeline with genomics
                href: example-scenario/precision-medicine/genomic-analysis-reporting.yml
              - name: Stream processing with Azure Databricks
                href: reference-architectures/data/stream-processing-databricks.yml
              - name: Stream processing with Stream Analytics
                href: reference-architectures/data/stream-processing-stream-analytics.yml
              - name: Stream processing with fully managed open-source data engines
                href: example-scenario/data/open-source-data-engine-stream-processing.yml
          - name: Solution ideas
            items:
              - name: Advanced analytics
                href: solution-ideas/articles/advanced-analytics-on-big-data.yml
              - name: App integration using Event Grid
                href: solution-ideas/articles/application-integration-using-event-grid.yml
              - name: Big data analytics with Azure Data Explorer
                href: solution-ideas/articles/big-data-azure-data-explorer.yml
              - name: Big data analytics with enterprise security
                href: solution-ideas/articles/big-data-analytics-enterprise-grade-security.yml
              - name: Content Delivery Network analytics
                href: solution-ideas/articles/content-delivery-network-azure-data-explorer.yml
              - name: Demand forecasting for shipping
                href: solution-ideas/articles/demand-forecasting-for-shipping-and-distribution.yml
              - name: Demand forecasting and price optimization
                href: solution-ideas/articles/demand-forecasting-price-optimization-marketing.yml
              - name: Demand forecasting with Stream Analytics
                href: solution-ideas/articles/demand-forecasting.yml
              - name: Discovery Hub for analytics
                href: solution-ideas/articles/cloud-scale-analytics-with-discovery-hub.yml
              - name: ETL using HDInsight
                href: solution-ideas/articles/extract-transform-and-load-using-hdinsight.yml
              - name: Highly scalable customer service and ERP
                href: solution-ideas/articles/erp-customer-service.yml
              - name: Hybrid big data with HDInsight
                href: solution-ideas/articles/extend-your-on-premises-big-data-investments-with-hdinsight.yml
              - name: Ingestion, ETL, and stream processing
                href: solution-ideas/articles/ingest-etl-stream-with-adb.yml
              - name: Interactive analytics with Data Explorer
                href: solution-ideas/articles/interactive-azure-data-explorer.yml
              - name: Interactive price analytics
                href: solution-ideas/articles/interactive-price-analytics.yml
              - name: IoT analytics with Azure Data Explorer
                href: solution-ideas/articles/iot-azure-data-explorer.yml
              - name: Mining equipment monitoring
                href: solution-ideas/articles/monitor-mining-equipment.yml
              - name: Modern analytics with Azure Databricks
                href: solution-ideas/articles/azure-databricks-modern-analytics-architecture.yml
              - name: Monitoring solution with Data Explorer
                href: solution-ideas/articles/monitor-azure-data-explorer.yml
              - name: Oil and Gas tank level forecasting
                href: solution-ideas/articles/oil-and-gas-tank-level-forecasting.yml
              - name: Predicting length of stay in hospitals
                href: solution-ideas/articles/predicting-length-of-stay-in-hospitals.yml
              - name: Predictive aircraft engine monitoring
                href: solution-ideas/articles/aircraft-engine-monitoring-for-predictive-maintenance-in-aerospace.yml
              - name: Real Time analytics on big data
                href: solution-ideas/articles/real-time-analytics.yml
              - name: Tiering applications & data for analytics
                href: solution-ideas/articles/tiered-data-for-analytics.yml
      - name: Blockchain + Multiparty Compute
        items:
          - name: Guides
            items:
              - name: Azure Confidential Ledger architecture
                href: /azure/confidential-ledger/architecture
                maintainContext: true
              - name: Authenticate Confidential Ledger nodes
                href: /azure/confidential-ledger/authenticate-ledger-nodes
                maintainContext: true
              - name: Multiparty computing
                href: guide/blockchain/multiparty-compute.yml
          - name: Architectures
            items:
              - name: Azure SQL Database ledger
                href: /azure/azure-sql/database/ledger-overview
                maintainContext: true
              - name: Decentralized trust between banks
                href: example-scenario/apps/decentralized-trust.yml
              - name: Multi-cloud blockchain DLT
                href: example-scenario/blockchain/multi-cloud-blockchain.yml
          - name: Solution ideas
            items:
              - name: Blockchain workflow application
                href: solution-ideas/articles/blockchain-workflow-application.yml
              - name: Supply chain track and trace
                href: solution-ideas/articles/supply-chain-track-and-trace.yml
      - name: Compute
        items:
          - name: Get started with HPC
            href: topics/high-performance-computing.md
          - name: Guides
            items:
              - name: Choose a compute service
                href: guide/technology-choices/compute-decision-tree.md
              - name: SAS on Azure architecture
                href: guide/sas/sas-overview.yml
              - name: Industry guidance
                items:
                  - name: High-power compute for manufacturing
                    href: /previous-versions/azure/industry-marketing/manufacturing/compute-in-manufacturing-overview
                    maintainContext: true
                  - name: Risk grid computing in banking
                    href: /previous-versions/azure/industry-marketing/financial/risk-grid-banking-overview
                    maintainContext: true
                  - name: Risk grid computing solution
                    href: /previous-versions/azure/industry-marketing/financial/risk-grid-banking-solution-guide
                    maintainContext: true
              - name: VM security baselines
                items:
                  - name: Security baseline for virtual machine scale sets
                    href: /security/benchmark/azure/baselines/virtual-machine-scale-sets-security-baseline
                    maintainContext: true
                  - name: Security baseline for Linux VMs
                    href: /security/benchmark/azure/baselines/virtual-machines-linux-security-baseline
                    maintainContext: true
                  - name: Security baseline for Windows VMs
                    href: /security/benchmark/azure/baselines/virtual-machines-windows-security-baseline
                    maintainContext: true                 
          - name: Architectures
            items:
              - name: 3D video rendering
                href: example-scenario/infrastructure/video-rendering.yml
              - name: Blueprint architectures
                items:
                  - name: Blueprint - IaaS web application for FedRAMP
                    href: /previous-versions/azure/security/blueprints/fedramp-iaaswa-overview
                    maintainContext: true
                  - name: Blueprint - IaaS web application for PCI DSS
                    href: /previous-versions/azure/security/blueprints/pcidss-iaaswa-overview
                    maintainContext: true
              - name: Computer-aided engineering
                href: example-scenario/apps/hpc-saas.yml
              - name: Digital image modeling
                href: example-scenario/infrastructure/image-modeling.yml
              - name: Linux virtual desktops with Citrix
                href: example-scenario/infrastructure/linux-vdi-citrix.yml
              - name: Manage virtual machine compliance
                href: example-scenario/security/virtual-machine-compliance.yml
              - name: Move Azure resources across regions
                href: solution-ideas/articles/move-azure-resources-across-regions.yml
              - name: Run a Linux VM on Azure
                href: reference-architectures/n-tier/linux-vm.yml
              - name: Run a Windows VM on Azure
                href: reference-architectures/n-tier/windows-vm.yml
              - name: Run CFD simulations
                href: example-scenario/infrastructure/hpc-cfd.yml
              - name: Run reservoir simulations
                href: example-scenario/infrastructure/reservoir-simulation.yml
          - name: Solution ideas
            items:
              - name: HPC cluster deployed in the cloud
                href: solution-ideas/articles/hpc-cluster.yml
              - name: HPC risk analysis
                href: solution-ideas/articles/hpc-risk-analysis.yml
              - name: HPC system and big compute
                href: solution-ideas/articles/big-compute-with-azure-batch.yml
              - name: Hybrid HPC with HPC Pack
                href: solution-ideas/articles/hybrid-hpc-in-azure-with-hpc-pack.yml
      - name: Containers
        items:
          - name: Get started
            href: reference-architectures/containers/aks-start-here.md
          - name: Guides
            items:
              - name: AKS cluster best practices
                href: /azure/aks/best-practices
                maintainContext: true
              - name: AKS day-2 operations guide
                items:
                  - name: Introduction
                    href: operator-guides/aks/day-2-operations-guide.md
                  - name: Triage practices
                    items:
                      - name: Overview
                        href: operator-guides/aks/aks-triage-practices.md
                      - name: 1- Cluster health
                        href: operator-guides/aks/aks-triage-cluster-health.md
                      - name: 2- Node and pod health
                        href: operator-guides/aks/aks-triage-node-health.md
                      - name: 3- Workload deployments
                        href: operator-guides/aks/aks-triage-deployment.md
                      - name: 4- Admission controllers
                        href: operator-guides/aks/aks-triage-controllers.md
                      - name: 5- Container registry connectivity
                        href: operator-guides/aks/aks-triage-container-registry.md
                  - name: Patching and upgrade guidance
                    href: operator-guides/aks/aks-upgrade-practices.md
                  - name: Monitoring with Azure Monitor
                    href: /azure/aks/monitor-aks?bc=%2fazure%2farchitecture%2fbread%2ftoc.json&toc=%2fazure%2farchitecture%2ftoc.json
                    maintainContext: true
                  - name: Common issues
                    href: /azure/aks/troubleshooting?bc=%2fazure%2farchitecture%2fbread%2ftoc.json&toc=%2fazure%2farchitecture%2ftoc.json
                    maintainContext: true
              - name: Choose a Kubernetes option
                items:
                  - name: Choose a Kubernetes at the edge option
                    href: operator-guides/aks/choose-kubernetes-edge-compute-option.md
                  - name: Choose a bare-metal Kubernetes option
                    href: operator-guides/aks/choose-bare-metal-kubernetes.yml
              - name: Governance disciplines for AKS
                href: /azure/cloud-adoption-framework/scenarios/aks/eslz-security-governance-and-compliance
                maintainContext: true
              - name: Cost governance with Kubecost
                href: /azure/cloud-adoption-framework/scenarios/aks/eslz-cost-governance-with-kubecost
                maintainContext: true
              - name: BCDR considerations for AKS
                href: /azure/cloud-adoption-framework/scenarios/aks/eslz-business-continuity-and-disaster-recovery
                maintainContext: true
              - name: Security baseline for AKS
                href: /security/benchmark/azure/baselines/aks-security-baseline
                maintainContext: true
          - name: Architectures
            items:
              - name: Advanced microservices architecture on AKS
                href: reference-architectures/containers/aks-microservices/aks-microservices-advanced.yml
              - name: AKS baseline cluster
                href: reference-architectures/containers/aks/secure-baseline-aks.yml
              - name: AKS baseline for multi-region clusters
                href: reference-architectures/containers/aks-multi-region/aks-multi-cluster.yml
              - name: AKS cluster for a PCI-DSS workload
                items:
                  - name: Introduction
                    href: reference-architectures/containers/aks-pci/aks-pci-intro.yml
                  - name: Architecture
                    href: reference-architectures/containers/aks-pci/aks-pci-ra-code-assets.yml
                  - name: Network segmentation
                    href: reference-architectures/containers/aks-pci/aks-pci-network.yml
                  - name: Data protection
                    href: reference-architectures/containers/aks-pci/aks-pci-data.yml
                  - name: Vulnerability management
                    href: reference-architectures/containers/aks-pci/aks-pci-malware.yml
                  - name: Access controls
                    href: reference-architectures/containers/aks-pci/aks-pci-identity.yml
                  - name: Monitoring operations
                    href: reference-architectures/containers/aks-pci/aks-pci-monitor.yml
                  - name: Policy management
                    href: reference-architectures/containers/aks-pci/aks-pci-policy.yml
                  - name: Summary
                    href: reference-architectures/containers/aks-pci/aks-pci-summary.yml
              - name: Autonomous-driving simulation
                href: industries/automotive/building-blocks-autonomous-driving-simulation-environments.yml
              - name: Build a telehealth system
                href: example-scenario/apps/telehealth-system.yml
              - name: Build CNCF projects by using AKS
                href: example-scenario/apps/build-cncf-incubated-graduated-projects-aks.yml  
              - name: CI/CD pipeline for container-based workloads
                href: example-scenario/apps/devops-with-aks.yml
              - name: GitOps for AKS
                href: example-scenario/gitops-aks/gitops-blueprint-aks.yml
              - name: Magento e-commerce in AKS
                href: example-scenario/magento/magento-azure.yml
              - name: Microservices architecture on AKS
                href: reference-architectures/containers/aks-microservices/aks-microservices.yml
              - name: Multiplayer server hosting with ACI
                href: /gaming/azure/reference-architectures/multiplayer-synchronous-aci
                maintainContext: true
              - name: Multiplayer server hosting with AKS
                href: /gaming/azure/reference-architectures/multiplayer-synchronous-aks
                maintainContext: true
              - name: Multiplayer hosting with Service Fabric
                href: /gaming/azure/reference-architectures/multiplayer-synchronous-sf
                maintainContext: true
              - name: Multitenancy with AKS and AGIC
                href: example-scenario/aks-agic/aks-agic.yml
          - name: Solution ideas
            items:
              - name: API-first SaaS business model with AKS
                href: solution-ideas/articles/aks-api-first.yml
              - name: Azure Kubernetes in event stream processing
                href: solution-ideas/articles/serverless-event-processing-aks.yml
              - name: Bursting from AKS with ACI
                href: solution-ideas/articles/scale-using-aks-with-aci.yml
              - name: Data streaming with AKS
                href: solution-ideas/articles/data-streaming-scenario.yml
              - name: Elastic demand handling with AKS
                href: solution-ideas/articles/aks-demand-spikes.yml
              - name: Instant IoT data streaming with AKS
                href: solution-ideas/articles/aks-iot-data-streaming.yml
              - name: JBoss deployment with Red Hat on Azure
                href: solution-ideas/articles/jboss-deployment-red-hat.yml
              - name: Microservices with AKS and Azure DevOps
                href: solution-ideas/articles/microservices-with-aks.yml
              - name: Secure DevOps for AKS
                href: solution-ideas/articles/secure-devops-for-kubernetes.yml
      - name: Databases
        items:
          - name: Guides
            items:
              - name: Get started
                href: data-guide/index.md
              - name: Relational data
                items:
                  - name: 'Extract, transform, and load (ETL)'
                    href: data-guide/relational-data/etl.md
                  - name: Online analytical processing (OLAP)
                    href: data-guide/relational-data/online-analytical-processing.md
                  - name: Online transaction processing (OLTP)
                    href: data-guide/relational-data/online-transaction-processing.md
                  - name: Data Warehousing
                    href: data-guide/relational-data/data-warehousing.md
              - name: Non-relational data
                items:
                  - name: Non-relational data stores
                    href: data-guide/big-data/non-relational-data.md
                  - name: Free-form text search
                    href: data-guide/scenarios/search.md
                  - name: Time series data
                    href: data-guide/scenarios/time-series.md
                  - name: Working with CSV and JSON files
                    href: data-guide/scenarios/csv-and-json.md
              - name: Build a scalable system for massive data
                href: data-guide/scenarios/build-scalable-database-solutions-azure-services.md
              - name: Big Data
                items:
                  - name: Big Data architectures
                    href: data-guide/big-data/index.md
                  - name: Batch processing
                    href: data-guide/big-data/batch-processing.md
                  - name: Real time processing
                    href: data-guide/big-data/real-time-processing.md
              - name: Technology choices
                items:
                  - name: Analytical data stores
                    href: data-guide/technology-choices/analytical-data-stores.md
                  - name: Analytics and reporting
                    href: data-guide/technology-choices/analysis-visualizations-reporting.md
                  - name: Batch processing
                    href: data-guide/technology-choices/batch-processing.md
                  - name: Data lakes
                    href: data-guide/scenarios/data-lake.md
                  - name: Data storage
                    href: data-guide/technology-choices/data-storage.md
                  - name: Choose a data store
                    items:
                      - name: Understand data store models
                        href: guide/technology-choices/data-store-overview.md
                      - name: Select a data store
                        href: guide/technology-choices/data-store-decision-tree.md
                      - name: Criteria for choosing a data store
                        href: guide/technology-choices/data-store-considerations.md
                  - name: Pipeline orchestration
                    href: data-guide/technology-choices/pipeline-orchestration-data-movement.md
                  - name: Real-time message ingestion
                    href: data-guide/technology-choices/real-time-ingestion.md
                  - name: Search data stores
                    href: data-guide/technology-choices/search-options.md
                  - name: Stream processing
                    href: data-guide/technology-choices/stream-processing.md
              - name: Data management patterns
                href: patterns/category/data-management.md
              - name: Use the Transactional Outbox pattern
                href: best-practices/transactional-outbox-cosmos.yml
              - name: Industry guidance
                items:
                  - name: Data management in banking
                    href: /previous-versions/azure/industry-marketing/financial/data-mgmt-in-banking-overview
                    maintainContext: true
                  - name: Data management in retail
                    href: /previous-versions/azure/industry-marketing/retail/retail-data-management-overview
                    maintainContext: true
                  - name: Visual search for retail
                    href: /previous-versions/azure/industry-marketing/retail/visual-search-use-case-overview
                    maintainContext: true
              - name: Transfer data to and from Azure
                href: data-guide/scenarios/data-transfer.md
              - name: Extend on-premises data solutions to Azure
                href: data-guide/scenarios/hybrid-on-premises-and-cloud.md
              - name: Secure data solutions
                href: data-guide/scenarios/securing-data-solutions.md
              - name: Tenancy models for SaaS databases
                href: isv/application-tenancy.md
              - name: Monitor Azure Databricks jobs
                items:
                  - name: Overview
                    href: databricks-monitoring/index.md
                  - name: Send Databricks application logs to Azure Monitor
                    href: databricks-monitoring/application-logs.md
                  - name: Use dashboards to visualize Databricks metrics
                    href: databricks-monitoring/dashboards.md
                  - name: Troubleshoot performance bottlenecks
                    href: databricks-monitoring/performance-troubleshooting.md
                  - name: Observability patterns and metrics for performance tuning
                    href: databricks-monitoring/databricks-observability.yml
              - name: Run Apache Cassandra
                href: best-practices/cassandra.md
          - name: Architectures
            items:
              - name: Azure health data consortium
                href: example-scenario/data/azure-health-data-consortium.yml
              - name: Blueprint architectures
                items:
                  - name: Blueprint - Data warehouse for FedRAMP
                    href: /previous-versions/azure/security/blueprints/fedramp-datawarehouse-overview
                    maintainContext: true
                  - name: Blueprint - Data warehouse for PCI DSS
                    href: /previous-versions/azure/security/blueprints/pcidss-dw-overview
                    maintainContext: true
                  - name: Blueprint - HIPAA/HITRUST health data and AI
                    href: /previous-versions/azure/security/blueprints/azure-health
                    maintainContext: true
              - name: Cost savings through HTAP with Azure SQL
                href: example-scenario/data/azure-sql-htap.yml
              - name: Data governance with Profisee
                href: reference-architectures/data/profisee-master-data-management-purview.yml
              - name: DataOps for modern data warehouse
                href: example-scenario/data-warehouse/dataops-mdw.yml
              - name: Hybrid ETL with Azure Data Factory
                href: example-scenario/data/hybrid-etl-with-adf.yml
              - name: Master data management with CluedIn
                href: reference-architectures/data/cluedin.yml
              - name: Master data management with Profisee
                href: reference-architectures/data/profisee-master-data-management-data-factory.yml
              - name: Migrate master data services with CluedIn
                href: reference-architectures/data/migrate-master-data-services-with-cluedin.yml
              - name: N-tier app with Cassandra
                href: reference-architectures/n-tier/n-tier-cassandra.yml
              - name: SQL 2008 R2 failover cluster in Azure
                href: example-scenario/sql-failover/sql-failover-2008r2.yml
              - name: SQL Database and Synapse Analytics connectivity
                href: /azure/azure-sql/database/connectivity-architecture
                maintainContext: true
              - name: Windows N-tier applications
                href: reference-architectures/n-tier/n-tier-sql-server.yml
          - name: Solution ideas
            items:
              - name: Big data analytics with Azure Data Explorer
                href: solution-ideas/articles/big-data-azure-data-explorer.yml
              - name: Campaign optimization with HDInsight Spark
                href: solution-ideas/articles/campaign-optimization-with-azure-hdinsight-spark-clusters.yml
              - name: Campaign optimization with SQL Server
                href: solution-ideas/articles/campaign-optimization-with-sql-server.yml
              - name: Data streaming
                href: solution-ideas/articles/data-streaming-scenario.yml
              - name: Data cache
                href: solution-ideas/articles/data-cache-with-redis-cache.yml
              - name: Digital campaign management
                href: solution-ideas/articles/digital-marketing-using-azure-database-for-postgresql.yml
              - name: Digital marketing using Azure MySQL
                href: solution-ideas/articles/digital-marketing-using-azure-database-for-mysql.yml
              - name: Enterprise data warehouse
                href: solution-ideas/articles/enterprise-data-warehouse.yml
              - name: Finance management using Azure MySQL
                href: solution-ideas/articles/finance-management-apps-using-azure-database-for-mysql.yml
              - name: Finance management using Azure PostgreSQL
                href: solution-ideas/articles/finance-management-apps-using-azure-database-for-postgresql.yml
              - name: Gaming using Azure MySQL
                href: solution-ideas/articles/gaming-using-azure-database-for-mysql.yml
              - name: Gaming using Cosmos DB
                href: solution-ideas/articles/gaming-using-cosmos-db.yml
              - name: Globally distributed apps using Cosmos DB
                href: solution-ideas/articles/globally-distributed-mission-critical-applications-using-cosmos-db.yml
              - name: Intelligent apps using Azure MySQL
                href: solution-ideas/articles/intelligent-apps-using-azure-database-for-mysql.yml
              - name: Intelligent apps using Azure PostgreSQL
                href: solution-ideas/articles/intelligent-apps-using-azure-database-for-postgresql.yml
              - name: Interactive querying with HDInsight
                href: solution-ideas/articles/interactive-querying-with-hdinsight.yml
              - name: Loan charge-off prediction with HDInsight Spark
                href: solution-ideas/articles/loan-chargeoff-prediction-with-azure-hdinsight-spark-clusters.yml
              - name: Loan charge-off prediction with SQL Server
                href: solution-ideas/articles/loan-chargeoff-prediction-with-sql-server.yml
              - name: Loan credit risk modeling
                href: solution-ideas/articles/loan-credit-risk-analyzer-and-default-modeling.yml
              - name: Loan credit risk with SQL Server
                href: solution-ideas/articles/loan-credit-risk-with-sql-server.yml
              - name: Messaging
                href: solution-ideas/articles/messaging.yml
              - name: Minimal storage – change feed to replicate data
                href: solution-ideas/articles/minimal-storage-change-feed-replicate-data.yml
              - name: Mining equipment monitoring
                href: solution-ideas/articles/monitor-mining-equipment.yml
              - name: Multi-region web application with Cosmos DB replication
                href: solution-ideas/articles/multi-region-web-app-cosmos-db-replication.yml
              - name: Ops automation using Event Grid
                href: solution-ideas/articles/ops-automation-using-event-grid.yml
              - name: Optimized storage with logical data classification
                href: solution-ideas/articles/optimized-storage-logical-data-classification.yml
              - name: Optimized storage – time based - multi writes
                href: solution-ideas/articles/optimized-storage-time-based-multi-writes.yml
              - name: Optimized storage – time based with Data Lake
                href: solution-ideas/articles/optimized-storage-time-based-data-lake.yml
              - name: Oracle migration to Azure
                href: solution-ideas/articles/reference-architecture-for-oracle-database-migration-to-azure.yml
              - name: Personalization using Cosmos DB
                href: solution-ideas/articles/personalization-using-cosmos-db.yml
              - name: Retail and e-commerce using Azure MySQL
                href: solution-ideas/articles/retail-and-ecommerce-using-azure-database-for-mysql.yml
              - name: Retail and e-commerce using Azure PostgreSQL
                href: solution-ideas/articles/retail-and-ecommerce-using-azure-database-for-postgresql.yml
              - name: Retail and e-commerce using Cosmos DB
                href: solution-ideas/articles/retail-and-e-commerce-using-cosmos-db.yml
              - name: Running Oracle Databases on Azure
                href: solution-ideas/articles/reference-architecture-for-oracle-database-on-azure.yml
              - name: Serverless apps using Cosmos DB
                href: solution-ideas/articles/serverless-apps-using-cosmos-db.yml
              - name: Streaming using HDInsight
                href: solution-ideas/articles/streaming-using-hdinsight.yml
      - name: Developer Options
        items:
          - name: Microservices
            items:
              - name: Get started
                href: microservices/index.md
              - name: Guides
                items:
                  - name: Domain modeling for microservices
                    items:
                      - name: Domain analysis
                        href: microservices/model/domain-analysis.md
                      - name: Tactical DDD
                        href: microservices/model/tactical-ddd.md
                      - name: Identify microservice boundaries
                        href: microservices/model/microservice-boundaries.md
                  - name: Design a microservices architecture
                    items:
                      - name: Introduction
                        href: microservices/design/index.md
                      - name: Choose a compute option
                        href: microservices/design/compute-options.md
                      - name: Interservice communication
                        href: microservices/design/interservice-communication.md
                      - name: API design
                        href: microservices/design/api-design.md
                      - name: API gateways
                        href: microservices/design/gateway.md
                      - name: Data considerations
                        href: microservices/design/data-considerations.md
                      - name: Container orchestration
                        href: microservices/design/orchestration.md
                      - name: Design patterns for microservices
                        href: microservices/design/patterns.md
                  - name: Operate microservices in production
                    items:
                      - name: Monitor microservices in Azure Kubernetes Service (AKS)
                        href: microservices/logging-monitoring.md
                      - name: CI/CD for microservices
                        href: microservices/ci-cd.md
                      - name: CI/CD for microservices on Kubernetes
                        href: microservices/ci-cd-kubernetes.md
                  - name: Migrate to a microservices architecture
                    items:
                      - name: Migrate a monolith application to microservices
                        href: microservices/migrate-monolith.md
                      - name: Modernize enterprise applications with Service Fabric
                        href: service-fabric/modernize-app-azure-service-fabric.md
                      - name: Migrate from Cloud Services to Service Fabric
                        href: service-fabric/migrate-from-cloud-services.md
              - name: Architectures
                items:
                   - name: Decompose apps with Service Fabric
                     href: example-scenario/infrastructure/service-fabric-microservices.yml
                   - name: Microservices on Azure Service Fabric
                     href: reference-architectures/microservices/service-fabric.yml
                   - name: Microservices with Azure Spring Cloud
                     href: /azure/spring-cloud/reference-architecture
                     maintainContext: true
                   - name: Unified logging for microservices apps
                     href: example-scenario/logging/unified-logging.yml
          - name: Serverless applications
            items:
              - name: Get started
                href: serverless-quest/serverless-overview.md
              - name: Guides
                items:
                  - name: Serverless Functions examples
                    href: serverless-quest/reference-architectures.md
                  - name: Plan for serverless architecture
                    items:
                      - name: Serverless Functions decision and planning
                        href: serverless-quest/validate-commit-serverless-adoption.md
                      - name: Serverless application assessment
                        href: serverless-quest/application-assessment.md
                      - name: Technical workshops and training
                        href: serverless-quest/technical-training.md
                      - name: Proof of concept or pilot
                        href: serverless-quest/poc-pilot.md
                  - name: Develop and deploy serverless apps
                    items:
                      - name: Serverless Functions app development
                        href: serverless-quest/application-development.md
                      - name: Serverless Functions code walkthrough
                        href: serverless/code.md
                      - name: CI/CD for a serverless frontend
                        href: serverless/guide/serverless-app-cicd-best-practices.md
                  - name: Monitoring serverless event processing
                    href: serverless/guide/monitoring-serverless-event-processing.md
                  - name: Serverless Functions app operations
                    href: serverless-quest/functions-app-operations.md
                  - name: Serverless Functions app security
                    href: serverless-quest/functions-app-security.md
                  - name: Security baseline for Azure Functions
                    href: /security/benchmark/azure/baselines/functions-security-baseline
                    maintainContext: true
                  - name: Serverless with Azure Logic Apps
                    href: /azure/logic-apps/logic-apps-serverless-overview
                    maintainContext: true
                  - name: Event Hubs with Azure Functions
                    items:
                      - name: Overview
                        href: serverless/event-hubs-functions/event-hubs-functions.yml
                      - name: Performance and scale
                        href: serverless/event-hubs-functions/performance-scale.yml
                      - name: Resilient design
                        href: serverless/event-hubs-functions/resilient-design.md
                      - name: Security
                        href: serverless/event-hubs-functions/security.md
                      - name: Observability
                        href: serverless/event-hubs-functions/observability.yml
              - name: Architectures
                items:
                  - name: Azure Functions in a hybrid environment
                    href: hybrid/azure-functions-hybrid.yml
                  - name: Event-based cloud automation
                    href: reference-architectures/serverless/cloud-automation.yml
                  - name: Multicloud with the Serverless Framework
                    href: example-scenario/serverless/serverless-multicloud.yml
                  - name: Real-time location sharing
                    href: example-scenario/signalr/index.yml
                  - name: Serverless event processing
                    href: reference-architectures/serverless/event-processing.yml
              - name: Solution ideas
                items:
                  - name: Azure Kubernetes in event stream processing
                    href: solution-ideas/articles/serverless-event-processing-aks.yml
                  - name: Big data analytics with Azure Data Explorer
                    href: solution-ideas/articles/big-data-azure-data-explorer.yml
                  - name: De-batching and filtering in serverless event processing with Event Hubs
                    href: solution-ideas/articles/serverless-event-processing-filtering.yml
                  - name: Private link scenario in event stream processing
                    href: solution-ideas/articles/serverless-event-processing-private-link.yml
                  - name: Serverless applications using Event Grid
                    href: solution-ideas/articles/serverless-application-architectures-using-event-grid.yml
                  - name: Serverless computing LOB apps
                    href: solution-ideas/articles/onboarding-customers-with-a-cloud-native-serverless-architecture.yml
                  - name: Transit Hub pub-sub messaging system
                    href: solution-ideas/articles/transit-hub.yml
      - name: DevOps
        items:
          - name: Guides
            items:
              - name: DevOps Checklist
                href: checklist/dev-ops.md
              - name: Advanced Azure Resource Manager templates
                items:
                  - name: Overview
                    href: guide/azure-resource-manager/advanced-templates/index.md
                  - name: Update a resource
                    href: guide/azure-resource-manager/advanced-templates/update-resource.md
                  - name: Use an object as a parameter
                    href: guide/azure-resource-manager/advanced-templates/objects-as-parameters.md
                  - name: Property transformer and collector
                    href: guide/azure-resource-manager/advanced-templates/collector.md
              - name: DevTest Labs guidance
                list:
                  - name: Deliver a proof of concept with DevTest Labs
                    href: /azure/devtest-labs/deliver-proof-concept
                    maintainContext: true
                  - name: Orchestrate the implementation of DevTest Labs
                    href: /azure/devtest-labs/devtest-lab-guidance-orchestrate-implementation
                    maintainContext: true
                  - name: Scale up DevTest Labs infrastructure
                    href: /azure/devtest-labs/devtest-lab-guidance-scale
                    maintainContext: true
                  - name: Security baseline for Azure DevTest Labs
                    href: /security/benchmark/azure/baselines/devtest-labs-security-baseline
                    maintainContext: true
              - name: Continuous integration for Synapse Analytics
                href: /azure/synapse-analytics/cicd/continuous-integration-delivery
                maintainContext: true
              - name: Platform automation for VMware Solution
                href: /azure/cloud-adoption-framework/scenarios/azure-vmware/eslz-platform-automation-and-devops
                maintainContext: true
          - name: Architectures
            items:
              - name: Azure DevTest Labs for enterprises
                href: /azure/devtest-labs/devtest-lab-reference-architecture
                maintainContext: true
              - name: CI/CD pipeline for chatbots with ARM
                href: example-scenario/apps/devops-cicd-chatbot.yml
              - name: CI/CD pipeline using Azure DevOps
                href: example-scenario/apps/devops-dotnet-webapp.yml
              - name: DevSecOps in GitHub
                href: solution-ideas/articles/devsecops-in-github.yml
              - name: Enterprise monitoring with Azure Monitor
                href: example-scenario/monitoring/enterprise-monitoring.yml
              - name: Jenkins on Azure
                href: example-scenario/apps/jenkins.yml
              - name: Run containers in a hybrid environment
                href: hybrid/hybrid-containers.yml
          - name: Solution ideas
            items:
              - name: CI/CD for Azure VMs
                href: solution-ideas/articles/cicd-for-azure-vms.yml
              - name: CI/CD for Azure Web Apps
                href: solution-ideas/articles/azure-devops-continuous-integration-and-continuous-deployment-for-azure-web-apps.yml
              - name: CI/CD for Containers
                href: solution-ideas/articles/cicd-for-containers.yml
              - name: CI/CD for Microsoft Power Platform
                href: solution-ideas/articles/azure-devops-continuous-integration-for-power-platform.yml
              - name: CI/CD using Jenkins and AKS
                href: solution-ideas/articles/container-cicd-using-jenkins-and-kubernetes-on-azure-container-service.yml
              - name: CI/CD using Jenkins and Terraform
                href: solution-ideas/articles/immutable-infrastructure-cicd-using-jenkins-and-terraform-on-azure-virtual-architecture-overview.yml
              - name: DevSecOps in Azure
                href: solution-ideas/articles/devsecops-in-azure.yml
              - name: DevTest and DevOps for IaaS
                href: solution-ideas/articles/dev-test-iaas.yml
              - name: DevTest and DevOps for PaaS
                href: solution-ideas/articles/dev-test-paas.yml
              - name: DevTest and DevOps with microservices
                href: solution-ideas/articles/dev-test-microservice.yml
              - name: DevTest Image Factory
                href: solution-ideas/articles/dev-test-image-factory.yml
              - name: Hybrid DevOps
                href: solution-ideas/articles/devops-in-a-hybrid-environment.yml
              - name: Java CI/CD using Jenkins and Web Apps
                href: solution-ideas/articles/java-cicd-using-jenkins-and-azure-web-apps.yml
              - name: SharePoint for development testing
                href: solution-ideas/articles/sharepoint-farm-devtest.yml
      - name: High Availability + Disaster Recovery
        items:
          - name: Guides
            items:
              - name: Build solutions with Availability Zones
                href: high-availability/building-solutions-for-high-availability.md
              - name: High availability for SQL DB and Managed Instance
                href: /azure/azure-sql/database/high-availability-sla
                maintainContext: true
          - name: Architectures
            items:
              - name: AKS baseline for multi-region clusters
                href: reference-architectures/containers/aks-multi-region/aks-multi-cluster.yml
              - name: Highly available multi-region web app
                href: reference-architectures/app-service-web-app/multi-region.yml
              - name: "IaaS: Web app with relational database"
                href: high-availability/ref-arch-iaas-web-and-db.yml
              - name: Multi-region app with private database
                href: example-scenario/sql-failover/app-service-private-sql-multi-region.yml
              - name: Multi-region load balancing
                href: high-availability/reference-architecture-traffic-manager-application-gateway.yml
              - name: Multi-region N-tier application
                href: reference-architectures/n-tier/multi-region-sql-server.yml
              - name: Multitenant SaaS
                href: example-scenario/multi-saas/multitenant-saas.yml
              - name: Multi-tier web application built for HA/DR
                href: example-scenario/infrastructure/multi-tier-app-disaster-recovery.yml
      - name: Hybrid + Multicloud
        items:
          - name: Get started
            href: hybrid/hybrid-start-here.md
          - name: Guides
            items:
              - name: Hybrid workload in Azure
                href: ./framework/hybrid/hybrid-overview.md
              - name: Azure Arc guidance
                list:
                  - name: Administer SQL Server anywhere with Azure Arc
                    href: hybrid/azure-arc-sql-server.yml
                  - name: App Service on Azure Arc
                    href: /azure/app-service/overview-arc-integration
                    maintainContext: true
                  - name: Security baseline for Arc-enabled Servers
                    href: /security/benchmark/azure/baselines/arc-enabled-security-baseline
                    maintainContext: true
              - name: Hybrid deployments
                items:
                - name: Configure hybrid cloud connectivity in Azure and Azure Stack Hub
                  href: hybrid/deployments/solution-deployment-guide-connectivity.md
                - name: Configure hybrid cloud identity for Azure and Azure Stack Hub apps
                  href: hybrid/deployments/solution-deployment-guide-identity.md
                - name: Deploy AI-based footfall detection solution in Azure and Azure Stack Hub
                  href: hybrid/deployments/solution-deployment-guide-retail-footfall-detection.md
                - name: Deploy an app that scales cross-cloud in Azure and Azure Stack Hub
                  href: hybrid/deployments/solution-deployment-guide-cross-cloud-scaling.md
                - name: Deploy highly available Kubernetes cluster on Azure Stack Hub
                  href: hybrid/deployments/solution-deployment-guide-highly-available-kubernetes.md
                - name: Deploy a highly available MongoDB solution to Azure and Azure Stack Hub
                  href: hybrid/deployments/solution-deployment-guide-mongodb-ha.md
                - name: Deploy hybrid app with on-premises data that scales cross-cloud
                  href: hybrid/deployments/solution-deployment-guide-cross-cloud-scaling-onprem-data.md
                - name: Deploy a SQL Server 2016 availability group to Azure and Azure Stack Hub
                  href: hybrid/deployments/solution-deployment-guide-sql-ha.md
                - name: Direct traffic with a geo-distributed app using Azure and Azure Stack Hub
                  href: hybrid/deployments/solution-deployment-guide-geo-distributed.md
              - name: Azure Stack stretched clusters for DR
                href: hybrid/azure-stack-hci-dr.yml
              - name: Azure Stack for remote offices and branches
                href: hybrid/azure-stack-robo.yml
              - name: Azure VMware Solution guidance
                items:
                  - name: API Management for Azure VMware Solution
                    href: /azure/azure-vmware/concepts-api-management
                    maintainContext: true
                  - name: BCDR for Azure VMware Solution
                    href: /azure/cloud-adoption-framework/scenarios/azure-vmware/eslz-business-continuity-and-disaster-recovery
                    maintainContext: true
                  - name: Govern Azure VMware Solution
                    href: /azure/cloud-adoption-framework/scenarios/azure-vmware/govern
                    maintainContext: true
                  - name: Manage and monitor Azure VMware Solution
                    href: /azure/cloud-adoption-framework/scenarios/azure-vmware/eslz-management-and-monitoring
                    maintainContext: true
                  - name: Migrate with Azure VMware Solution
                    href: /azure/cloud-adoption-framework/scenarios/azure-vmware/migrate
                    maintainContext: true
                  - name: Network interconnectivity for VMware Solution
                    href: /azure/azure-vmware/concepts-networking
                    maintainContext: true
                  - name: Network planning for Azure VMware Solution
                    href: /azure/azure-vmware/tutorial-network-checklist
                    maintainContext: true
                  - name: Platform automation for Azure VMware Solution
                    href: /azure/cloud-adoption-framework/scenarios/azure-vmware/eslz-platform-automation-and-devops
                    maintainContext: true
                  - name: Security and governance for VMware Solution
                    href: /azure/cloud-adoption-framework/scenarios/azure-vmware/eslz-security-governance-and-compliance
                    maintainContext: true   
              - name: Connect an on-premises network to Azure
                href: reference-architectures/hybrid-networking/index.yml
              - name: FSLogix for the enterprise
                href: example-scenario/wvd/windows-virtual-desktop-fslogix.yml
              - name: Troubleshoot a hybrid VPN connection
                href: reference-architectures/hybrid-networking/troubleshoot-vpn.yml
          - name: Architectures
            items:
              - name: Azure Arc solutions
                items:
                - name: Azure Arc hybrid management with AKS
                  href: hybrid/arc-hybrid-kubernetes.yml
                - name: Manage configurations for Azure Arc
                  href: hybrid/azure-arc-hybrid-config.yml
              - name: Azure Automation solutions
                items:                
                  - name: Azure Automation in a hybrid environment
                    href: hybrid/azure-automation-hybrid.yml
                  - name: Azure Automation update management
                    href: hybrid/azure-update-mgmt.yml
                  - name: Azure Automation State Configuration
                    href: example-scenario/state-configuration/state-configuration.yml
              - name: Azure enterprise cloud file share
                href: hybrid/azure-files-private.yml
              - name: Azure Functions in a hybrid environment
                href: hybrid/azure-functions-hybrid.yml
              - name: Azure VMware Solution in hub-and-spoke
                href: /azure/azure-vmware/concepts-hub-and-spoke
                maintainContext: true
              - name: Back up files on Azure Stack Hub
                href: hybrid/azure-stack-backup.yml
              - name: Connect on-premises with ExpressRoute
                href: reference-architectures/hybrid-networking/expressroute-vpn-failover.yml
              - name: Connect standalone servers with Network Adapter
                href: hybrid/azure-network-adapter.yml
              - name: Deploy AI and ML with Azure Stack Edge
                href: hybrid/deploy-ai-ml-azure-stack-edge.yml
              - name: Design a hybrid Domain Name System
                href: hybrid/hybrid-dns-infra.yml
              - name: Disaster recovery for Stack Hub VMs
                href: hybrid/azure-stack-vm-dr.yml
              - name: Extend on-premises using ExpressRoute
                href: reference-architectures/hybrid-networking/expressroute.yml
              - name: Extend an on-premises network using VPN
                href: reference-architectures/hybrid-networking/vpn.yml
              - name: Hybrid availability and monitoring
                href: hybrid/hybrid-perf-monitoring.yml
              - name: Hybrid file services
                href: hybrid/hybrid-file-services.yml
              - name: Hybrid file share with disaster recovery for remote and local branch workers
                href: example-scenario/hybrid/hybrid-file-share-dr-remote-local-branch-workers.yml
              - name: Hybrid security monitoring
                href: hybrid/hybrid-security-monitoring.yml
              - name: Manage hybrid workloads with WAC
                href: hybrid/hybrid-server-os-mgmt.yml
              - name: On-premises data gateway for Logic Apps
                href: hybrid/gateway-logic-apps.yml
              - name: Run containers in a hybrid environment
                href: hybrid/hybrid-containers.yml
              - name: Azure file shares in hybrid environment
                href: hybrid/azure-file-share.yml
          - name: Solution ideas
            items:
              - name: Azure VMware Solution foundations
                items:
                  - name: Azure VMware Solution capacity planning
                    href: solution-ideas/articles/azure-vmware-solution-foundation-capacity.yml
                  - name: Azure VMware Solution landing zone
                    href: solution-ideas/articles/azure-vmware-solution-foundation-landing-zone.yml
                  - name: Azure VMware solution networking
                    href: solution-ideas/articles/azure-vmware-solution-foundation-networking.yml
              - name: Cross-cloud scaling
                href: solution-ideas/articles/cross-cloud-scaling.yml
              - name: Cross-platform chat
                href: solution-ideas/articles/cross-platform-chat.yml
              - name: Hybrid connections
                href: solution-ideas/articles/hybrid-connectivity.yml
              - name: Unlock legacy data with Azure Stack
                href: solution-ideas/articles/unlock-legacy-data.yml
      - name: Identity
        items:
          - name: Guides
            items:
              - name: Compare identity services
                href: /azure/active-directory-domain-services/compare-identity-solutions
                maintainContext: true
              - name: Build for resilience
                href: guide/resilience/resilience-overview.md
              - name: Identity in multitenant applications
                items:
                  - name: Introduction
                    href: multitenant-identity/index.md
                  - name: The Tailspin scenario
                    href: multitenant-identity/tailspin.md
                  - name: Authentication
                    href: multitenant-identity/authenticate.md
                  - name: Claims-based identity
                    href: multitenant-identity/claims.md
                  - name: Tenant sign-up
                    href: multitenant-identity/signup.md
                  - name: Application roles
                    href: multitenant-identity/app-roles.md
                  - name: Authorization
                    href: multitenant-identity/authorize.md
                  - name: Secure a web API
                    href: multitenant-identity/web-api.md
                  - name: Cache access tokens
                    href: multitenant-identity/token-cache.md
                  - name: Client certificate
                    href: multitenant-identity/client-certificate.md
                  - name: Federate with a customer's AD FS
                    href: multitenant-identity/adfs.md
              - name: Integrate on-premises AD with Azure
                href: reference-architectures/identity/index.yml
              - name: Migrate applications to Azure AD
                items:
                  - name: Migrate an AD FS app to Azure
                    href: /azure/active-directory/manage-apps/migrate-adfs-apps-to-azure
                    maintainContext: true
                  - name: Migrate app authentication to Azure AD
                    href: /azure/active-directory/manage-apps/migrate-application-authentication-to-azure-active-directory
                    maintainContext: true
                  - name: Use the AD FS application activity report
                    href: /azure/active-directory/manage-apps/migrate-adfs-application-activity
                    maintainContext: true
                  - name: Resources for migrating to Azure AD
                    href: /azure/active-directory/manage-apps/migration-resources
                    maintainContext: true
              - name: Secure development with SPAs
                href: guide/resilience/azure-ad-secure-single-page-application.md
          - name: Architectures
            items:
              - name: AD DS resource forests in Azure
                href: reference-architectures/identity/adds-forest.yml
              - name: Azure AD identity management for AWS
                href: reference-architectures/aws/aws-azure-ad-security.yml
              - name: Deploy AD DS in an Azure virtual network
                href: reference-architectures/identity/adds-extend-domain.yml
              - name: Extend on-premises AD FS to Azure
                href: reference-architectures/identity/adfs.yml
              - name: Hybrid identity
                href: solution-ideas/articles/hybrid-identity.yml
              - name: On-premises AD domains with Azure AD
                href: reference-architectures/identity/azure-ad.yml
      - name: Integration
        items:
          - name: Guides
            items:
              - name: Connectors in Azure Logic Apps
                href: /azure/connectors/apis-list
                maintainContext: true
              - name: Access to virtual networks from Logic Apps
                href: /azure/logic-apps/connect-virtual-network-vnet-isolated-environment-overview
                maintainContext: true
              - name: BCDR for Logic Apps
                href: /azure/logic-apps/business-continuity-disaster-recovery-guidance
                maintainContext: true
              - name: Azure Policy controls for Logic Apps
                href: /azure/logic-apps/security-controls-policy
                maintainContext: true
              - name: Security baseline for Logic Apps
                href: /security/benchmark/azure/baselines/logic-apps-security-baseline
                maintainContext: true
          - name: Architectures
            items:
              - name: Basic enterprise integration on Azure
                href: reference-architectures/enterprise-integration/basic-enterprise-integration.yml
              - name: Data integration with Logic Apps and SQL
                href: example-scenario/integration/logic-apps-data-integration.yml
              - name: Enterprise business intelligence
                href: reference-architectures/data/enterprise-bi-synapse.yml
              - name: Enterprise integration - queues and events
                href: reference-architectures/enterprise-integration/queues-events.yml
              - name: On-premises data gateway for Logic Apps
                href: hybrid/gateway-logic-apps.yml
              - name: Power Automate deployment at scale
                href: example-scenario/power-automate/power-automate.yml
              - name: Publish internal APIs to external users
                href: example-scenario/apps/publish-internal-apis-externally.yml
          - name: Solution ideas
            items:
              - name: Custom business processes
                href: solution-ideas/articles/custom-business-processes.yml
              - name: Elastic Workplace Search on Azure
                href: solution-ideas/articles/elastic-workplace-search.yml
              - name: Line of business extension
                href: solution-ideas/articles/lob.yml
              - name: Web and mobile front-ends
                href: solution-ideas/articles/front-end.yml
      - name: Internet of Things
        items:
          - name: Get started
            href: reference-architectures/iot/iot-architecture-overview.md
          - name: Guides
            items:
              - name: IoT concepts
                items:
                  - name: Introduction to IoT solutions
                    href: example-scenario/iot/introduction-to-solutions.yml
                  - name: 'Devices, platform, and applications'
                    href: example-scenario/iot/devices-platform-application.yml
                  - name: 'Attestation, authentication, and provisioning'
                    href: example-scenario/iot/attestation-provisioning.yml
                  - name: Field and cloud edge gateways
                    href: example-scenario/iot/field-cloud-edge-gateways.yml
                  - name: Application-to-device commands
                    href: example-scenario/iot/cloud-to-device.yml
                  - name: 'Builders, developers, and operators'
                    href: example-scenario/iot/builders-developers-operators.yml
              - name: Azure IoT Edge Vision
                items:
                  - name: Overview
                    href: guide/iot-edge-vision/index.md
                  - name: Camera selection
                    href: guide/iot-edge-vision/camera.md
                  - name: Hardware acceleration
                    href: guide/iot-edge-vision/hardware.md
                  - name: Machine learning
                    href: guide/iot-edge-vision/machine-learning.md
                  - name: Image storage
                    href: guide/iot-edge-vision/image-storage.md
                  - name: Alert persistence
                    href: guide/iot-edge-vision/alerts.md
                  - name: User interface
                    href: guide/iot-edge-vision/user-interface.md
              - name: Industrial IoT Analytics
                items:
                  - name: Architecture
                    href: guide/iiot-guidance/iiot-architecture.md
                  - name: Recommended services
                    href: guide/iiot-guidance/iiot-services.md
                  - name: Data visualization
                    href: guide/iiot-guidance/iiot-data.md
                  - name: Considerations
                    href: guide/iiot-guidance/iiot-considerations.md
              - name: IoT patterns
                items:
                  - name: Analyze and optimize loop
                    href: example-scenario/iot/analyze-optimize-loop.yml
                  - name: Event routing
                    href: example-scenario/iot/event-routing.yml
                  - name: Measure and control loop
                    href: example-scenario/iot/measure-control-loop.yml
                  - name: Monitor and manage loop
                    href: example-scenario/iot/monitor-manage-loop.yml
                  - name: Real-time IoT updates
                    href: example-scenario/iot/real-time-iot-updates-cloud-apps.yml
                  - name: Scale solutions with deployment stamps
                    href: example-scenario/iot/application-stamps.yml
              - name: Azure IoT client SDK support
                href: guide/iot/azure-iot-client-sdk-support.md
              - name: Choose an IoT solution
                href: example-scenario/iot/iot-central-iot-hub-cheat-sheet.md
              - name: Moving from test to production
                href: example-scenario/iot/iot-move-to-production.md
          - name: Architectures
            items:
              - name: Azure IoT reference architecture
                href: reference-architectures/iot.yml
              - name: Automated guided vehicles fleet control
                href: example-scenario/iot/automated-guided-vehicles-fleet-control.yml
              - name: Buy online, pick up in store
                href: example-scenario/iot/vertical-buy-online-pickup-in-store.yml
              - name: Computer vision on the edge
                href: reference-architectures/ai/end-to-end-smart-factory.yml
              - name: Connected factory Hierarchy Service
                href: solution-ideas/articles/connected-factory-hierarchy-service.yml
              - name: Connected factory signal pipeline
                href: example-scenario/iot/connected-factory-signal-pipeline.yml
              - name: Efficient Docker image deployment
                href: example-scenario/iot/efficient-docker-image-deployment.yml
              - name: IoT and data analytics
                href: example-scenario/data/big-data-with-iot.yml
              - name: IoT using Cosmos DB
                href: solution-ideas/articles/iot-using-cosmos-db.yml
              - name: Predictive maintenance with IoT
                href: example-scenario/predictive-maintenance/iot-predictive-maintenance.yml
              - name: Project 15 IoT sustainability
                href: solution-ideas/articles/project-15-iot-sustainability.yml
              - name: Smart places with Azure Digital Twins
                href: example-scenario/iot/smart-places.yml
          - name: Solution ideas
            items:
              - name: Condition monitoring
                href: solution-ideas/articles/condition-monitoring.yml
              - name: COVID-19 solutions
                items:
                  - name: Cognizant Safe Buildings with IoT
                    href: solution-ideas/articles/safe-buildings.yml
                  - name: Contactless IoT interfaces
                    href: solution-ideas/articles/contactless-interfaces.yml
                  - name: COVID-19 IoT safe environments
                    href: solution-ideas/articles/cctv-iot-edge-for-covid-19-safe-environment-and-mask-detection.yml
                  - name: IoT Connected Platform
                    href: solution-ideas/articles/iot-connected-platform.yml
                  - name: Lighting and disinfection system
                    href: solution-ideas/articles/uven-disinfection.yml
              - name: Environment monitoring
                href: solution-ideas/articles/environment-monitoring-and-supply-chain-optimization.yml
              - name: IoT analytics with Azure Data Explorer
                href: solution-ideas/articles/iot-azure-data-explorer.yml
              - name: IoT Edge data storage and processing
                href: solution-ideas/articles/data-storage-edge.yml
              - name: Light and power for emerging markets
                href: solution-ideas/articles/iot-power-management.yml
              - name: Process real-time vehicle data using IoT
                href: example-scenario/data/realtime-analytics-vehicle-iot.yml
              - name: Real-time asset tracking and management
                href: solution-ideas/articles/real-time-asset-tracking-mgmt-iot-central.yml
              - name: Voice assistants and IoT devices
                href: solution-ideas/articles/iot-controlling-devices-with-voice-assistant.yml
      - name: Mainframe + Midrange
        items:
          - name: Get started
            href: mainframe/mainframe-midrange-architecture.md
          - name: Guides
            items:
              - name: Mainframe migration framework
                items:
                  - name: Mainframe migration overview
                    href: /azure/cloud-adoption-framework/infrastructure/mainframe-migration/index
                    maintainContext: true
                  - name: Mainframe myths and facts
                    href: /azure/cloud-adoption-framework/infrastructure/mainframe-migration/myths-and-facts
                    maintainContext: true
                  - name: Mainframe migration strategies
                    href: /azure/cloud-adoption-framework/infrastructure/mainframe-migration/migration-strategies
                    maintainContext: true
                  - name: Mainframe application migration
                    href: /azure/cloud-adoption-framework/infrastructure/mainframe-migration/application-strategies
                    maintainContext: true
              - name: Mainframe rehosting
                items:
                  - name: Mainframe rehosting on Azure virtual machines
                    href: /azure/virtual-machines/workloads/mainframe-rehosting/overview
                    maintainContext: true
                  - name: Move mainframe compute to Azure
                    href: /azure/virtual-machines/workloads/mainframe-rehosting/concepts/mainframe-compute-azure
                    maintainContext: true
                  - name: Move mainframe storage to Azure
                    href: /azure/virtual-machines/workloads/mainframe-rehosting/concepts/mainframe-storage-azure
                    maintainContext: true
                  - name: Get started with TmaxSoft OpenFrame on Azure
                    href: /azure/virtual-machines/workloads/mainframe-rehosting/tmaxsoft/get-started
                    maintainContext: true
          - name: App modernization
            items:
              - name: Architectures
                items:
                  - name: AIX UNIX to Azure Linux migration
                    href: example-scenario/unix-migration/migrate-aix-azure-linux.yml
                  - name: Batch transaction processing
                    href: example-scenario/mainframe/process-batch-transactions.yml
                  - name: General mainframe refactor to Azure
                    href: example-scenario/mainframe/general-mainframe-refactor.yml
                  - name: IBM System i to Azure using Infinite i
                    href: example-scenario/mainframe/ibm-system-i-azure-infinite-i.yml
                  - name: IBM z/OS migration with Asysco AMT
                    href: example-scenario/mainframe/asysco-zos-migration.yml
                  - name: IBM z/OS online transaction processing
                    href: example-scenario/mainframe/ibm-zos-online-transaction-processing-azure.yml
                  - name: Integrate IBM MQs with Azure
                    href: example-scenario/mainframe/integrate-ibm-message-queues-azure.yml
                  - name: Micro Focus Enterprise Server on Azure
                    href: example-scenario/mainframe/micro-focus-server.yml
                  - name: Migrate AIX workloads to Skytap
                    href: example-scenario/mainframe/migrate-aix-workloads-to-skytap.yml
                  - name: Migrate IBM i series to Skytap on Azure
                    href: example-scenario/mainframe/migrate-ibm-i-series-applications.yml
                  - name: Refactor IBM z/OS mainframe CF
                    href: reference-architectures/zos/refactor-zos-coupling-facility.yml
                  - name: Refactor Mainframe Applications with Advanced
                    href: example-scenario/mainframe/refactor-mainframe-applications-advanced.yml
                  - name: Refactor mainframe with Raincode
                    href: reference-architectures/app-modernization/raincode-reference-architecture.yml
                  - name: Unisys CPF rehost using virtualization
                    href: example-scenario/mainframe/unisys-clearpath-forward-mainframe-rehost.yml
                  - name: Unisys Dorado migration
                    href: example-scenario/mainframe/migrate-unisys-dorado-mainframe-apps-with-astadia-micro-focus.yml
                  - name: Unisys mainframe migration with Asysco
                    href: reference-architectures/migration/unisys-mainframe-migration.yml
                  - name: Using LzLabs SDM in Azure
                    href: example-scenario/mainframe/lzlabs-software-defined-mainframe-in-azure.yml
              - name: Solution ideas
                items:
                  - name: Migrate IBM apps with TmaxSoft
                    href: solution-ideas/articles/migrate-mainframe-apps-with-tmaxsoft-openframe.yml
                  - name: Solaris emulator on Azure VMs
                    href: solution-ideas/articles/solaris-azure.yml
          - name: Data modernization
            items:
              - name: Architectures
                items:
                  - name: Mainframe and midrange data replication to Azure using Qlik
                    href: example-scenario/mainframe/mainframe-midrange-data-replication-azure-qlik.yml
                  - name: Modernize mainframe and midrange data
                    href: reference-architectures/migration/modernize-mainframe-data-to-azure.yml
                  - name: Re-engineer mainframe batch apps
                    href: example-scenario/mainframe/reengineer-mainframe-batch-apps-azure.yml
                  - name: Replicate and sync mainframe data
                    href: reference-architectures/migration/sync-mainframe-data-with-azure.yml
              - name: Solution ideas
                items:
                  - name: Mainframe access to Azure databases
                    href: solution-ideas/articles/mainframe-access-azure-databases.yml
                  - name: Mainframe file replication on Azure
                    href: solution-ideas/articles/mainframe-azure-file-replication.yml
      - name: Management + Governance
        items:
          - name: Guides
            items:
              - name: Backup
                items:
                  - name: Backup architecture and components
                    href: /azure/backup/backup-architecture
                    maintainContext: true
                  - name: Azure Backup support matrix
                    href: /azure/backup/backup-support-matrix
                    maintainContext: true
                  - name: Backup cloud and on-premises workloads
                    href: /azure/backup/guidance-best-practices
                    maintainContext: true
              - name: Disaster recovery
                items:
                  - name: Azure to Azure disaster recovery
                    href: /azure/site-recovery/azure-to-azure-architecture
                    maintainContext: true
                  - name: Support matrix for Azure VM disaster recovery
                    href: /azure/site-recovery/azure-to-azure-support-matrix
                    maintainContext: true
                  - name: ExpressRoute with Azure VM disaster recovery
                    href: /azure/site-recovery/azure-vm-disaster-recovery-with-expressroute
                    maintainContext: true
              - name: Management and monitoring
                href: /azure/cloud-adoption-framework/ready/enterprise-scale/management-and-monitoring
                maintainContext: true
              - name: Management for VMware Solution
                href: /azure/cloud-adoption-framework/scenarios/azure-vmware/eslz-management-and-monitoring
                maintainContext: true
          - name: Architectures
            items:
              - name: Back up cloud applications
                href: /azure/backup/guidance-best-practices
                maintainContext: true
              - name: Computer forensics
                href: example-scenario/forensics/index.yml
              - name: End-to-end governance when using CI/CD
                href: example-scenario/governance/end-to-end-governance-in-azure.yml
              - name: Highly available SharePoint Server 2016
                href: reference-architectures/sharepoint/index.yml
              - name: Updating Windows VMs in Azure
                href: example-scenario/wsus/index.yml
              - name: Hybrid management
                items:
                  - name: Azure Arc hybrid management and deployment for Kubernetes clusters
                    href: hybrid/arc-hybrid-kubernetes.yml
                  - name: Azure Automation in a hybrid environment
                    href: hybrid/azure-automation-hybrid.yml
                  - name: Azure Automation Update Management
                    href: hybrid/azure-update-mgmt.yml
                  - name: Back up files and applications on Azure Stack Hub
                    href: hybrid/azure-stack-backup.yml
                  - name: Disaster Recovery for Azure Stack Hub virtual machines
                    href: hybrid/azure-stack-vm-dr.yml
                  - name: Hybrid availability and performance monitoring
                    href: hybrid/hybrid-perf-monitoring.yml
                  - name: Manage configurations for Azure Arc enabled servers
                    href: hybrid/azure-arc-hybrid-config.yml
                  - name: Manage hybrid Azure workloads using Windows Admin Center
                    href: hybrid/hybrid-server-os-mgmt.yml
          - name: Solution ideas
            items:
              - name: Archive on-premises data to cloud
                href: solution-ideas/articles/backup-archive-on-premises.yml
              - name: Back up on-premises applications
                href: solution-ideas/articles/backup-archive-on-premises-applications.yml
              - name: Centralize app configuration and security
                href: solution-ideas/articles/appconfig-key-vault.yml
              - name: Data Sovereignty & Data Gravity
                href: solution-ideas/articles/data-sovereignty-and-gravity.yml
              - name: Enterprise-scale disaster recovery
                href: solution-ideas/articles/disaster-recovery-enterprise-scale-dr.yml
              - name: High availability for BCDR
                href: solution-ideas/articles/build-high-availability-into-your-bcdr-strategy.yml
              - name: SMB disaster recovery with Azure Site Recovery
                href: solution-ideas/articles/disaster-recovery-smb-azure-site-recovery.yml
              - name: SMB disaster recovery with Double-Take DR
                href: solution-ideas/articles/disaster-recovery-smb-double-take-dr.yml
      - name: Media
        items:
          - name: Guides
            items:
              - name: Media Services terminology and concepts
                href: /azure/media-services/latest/concepts-overview
                maintainContext: true
              - name: Encoding video and audio with Media Services
                href: /azure/media-services/latest/encode-concept
                maintainContext: true
              - name: Security baseline for Azure Media Services
                href: /security/benchmark/azure/baselines/media-services-security-baseline
                maintainContext: true
          - name: Architectures
            items:
              - name: Gridwich media processing system
                items:
                  - name: Gridwich architecture
                    href: reference-architectures/media-services/gridwich-architecture.yml
                  - name: Gridwich concepts
                    items:
                      - name: Clean monolith design
                        href: reference-architectures/media-services/gridwich-clean-monolith.yml
                      - name: Saga orchestration
                        href: reference-architectures/media-services/gridwich-saga-orchestration.yml
                      - name: Project names and structure
                        href: reference-architectures/media-services/gridwich-project-names.yml
                      - name: Gridwich CI/CD
                        href: reference-architectures/media-services/gridwich-cicd.yml
                      - name: Content protection and DRM
                        href: reference-architectures/media-services/gridwich-content-protection-drm.yml
                      - name: Gridwich Media Services
                        href: reference-architectures/media-services/media-services-setup-scale.yml
                      - name: Gridwich Storage Service
                        href: reference-architectures/media-services/gridwich-storage-service.yml
                      - name: Gridwich logging
                        href: reference-architectures/media-services/gridwich-logging.yml
                      - name: Gridwich message formats
                        href: reference-architectures/media-services/gridwich-message-formats.yml
                      - name: Pipeline variables to Terraform flow
                        href: reference-architectures/media-services/variable-group-terraform-flow.yml
                  - name: Gridwich procedures
                    items:
                      - name: Set up Azure DevOps
                        href: reference-architectures/media-services/set-up-azure-devops.yml
                      - name: Run Azure admin scripts
                        href: reference-architectures/media-services/run-admin-scripts.yml
                      - name: Set up local dev environment
                        href: reference-architectures/media-services/set-up-local-environment.yml
                      - name: Create new cloud environment
                        href: reference-architectures/media-services/create-delete-cloud-environment.yml
                      - name: Maintain and rotate keys
                        href: reference-architectures/media-services/maintain-keys.yml
                      - name: Test Media Services V3 encoding
                        href: reference-architectures/media-services/test-encoding.yml
          - name: Solution ideas
            items:
              - name: Instant broadcasting with serverless
                href: solution-ideas/articles/instant-broadcasting-on-serverless-architecture.yml
              - name: Live streaming digital media
                href: solution-ideas/articles/digital-media-live-stream.yml
              - name: Video-on-demand digital media
                href: solution-ideas/articles/digital-media-video.yml
      - name: Migration
        items:
          - name: Guides
            items:
              - name: Migrate an e-commerce solution to Azure
                href: /previous-versions/azure/industry-marketing/retail/migrating-ecommerce-solution-to-azure
                maintainContext: true
              - name: Migrate with Azure VMware Solution
                href: /azure/cloud-adoption-framework/scenarios/azure-vmware/migrate
                maintainContext: true
          - name: Architectures
            items:
              - name: Banking system
                items:
                  - name: Banking cloud transformation
                    href: example-scenario/banking/banking-system-cloud-transformation.yml
                  - name: Patterns and implementations
                    href: example-scenario/banking/patterns-and-implementations.yml
                  - name: JMeter implementation reference
                    href: example-scenario/banking/jmeter-load-testing-pipeline-implementation-reference.yml
              - name: Lift and shift LOB apps
                href: solution-ideas/articles/modern-customer-support-portal-powered-by-an-agile-business-process.yml
              - name: Oracle database migration
                items:
                  - name: Migration decision process
                    href: example-scenario/oracle-migrate/oracle-migration-overview.yml
                  - name: Cross-cloud connectivity
                    href: example-scenario/oracle-migrate/oracle-migration-cross-cloud.yml
                  - name: Lift and shift to Azure VMs
                    href: example-scenario/oracle-migrate/oracle-migration-lift-shift.yml
                  - name: Refactor
                    href: example-scenario/oracle-migrate/oracle-migration-refactor.yml
                  - name: Rearchitect
                    href: example-scenario/oracle-migrate/oracle-migration-rearchitect.yml
      - name: Mixed Reality
        items:
          - name: Guides
            items:
              - name: Design and prototype for mixed reality
                href: /windows/mixed-reality/design/design
                maintainContext: true
              - name: MR core concepts
                items:
                  - name: App model
                    href: /windows/mixed-reality/design/app-model
                    maintainContext: true
                  - name: App views
                    href: /windows/mixed-reality/design/app-views
                    maintainContext: true
                  - name: Audio in mixed reality
                    href: /windows/mixed-reality/design/spatial-sound
                    maintainContext: true
                  - name: Comfort
                    href: /windows/mixed-reality/design/comfort
                    maintainContext: true
                  - name: Coordinate systems
                    href: /windows/mixed-reality/design/coordinate-systems
                    maintainContext: true
                  - name: Eye tracking
                    href:  /windows/mixed-reality/design/eye-tracking
                    maintainContext: true
                  - name: Holographic frame
                    href: /windows/mixed-reality/design/holographic-frame
                    maintainContext: true
                  - name: Room scan visualization
                    href: /windows/mixed-reality/design/room-scan-visualization
                    maintainContext: true
                  - name: Scene understanding
                    href: /windows/mixed-reality/design/scene-understanding
                    maintainContext: true
                  - name: Spatial anchors
                    href: /windows/mixed-reality/design/spatial-anchors
                    maintainContext: true
                  - name: Spatial mapping
                    href: /windows/mixed-reality/design/spatial-mapping
                    maintainContext: true
                  - name: Start gesture
                    href: /windows/mixed-reality/design/system-gesture
                    maintainContext: true
              - name: Types of mixed reality apps
                href: /windows/mixed-reality/design/types-of-mixed-reality-apps
                maintainContext: true
              - name: Design content for holographic display
                href: /windows/mixed-reality/design/designing-content-for-holographic-display
                maintainContext: true
              - name: Shared experiences in mixed reality
                href: /windows/mixed-reality/design/shared-experiences-in-mixed-reality
                maintainContext: true
          - name: Solution ideas
            items:
              - name: Design review with mixed reality
                href: solution-ideas/articles/collaborative-design-review-powered-by-mixed-reality.yml
              - name: Facilities management with mixed reality
                href: solution-ideas/articles/facilities-management-powered-by-mixed-reality-and-iot.yml
              - name: Training powered by mixed reality
                href: solution-ideas/articles/training-and-procedural-guidance-powered-by-mixed-reality.yml
      - name: Mobile
        items:
          - name: Guides
            items:
              - name: Choose a mobile development framework
                href: /azure/developer/mobile-apps/choose-mobile-framework
                maintainContext: true
              - name: Add authentication in mobile apps
                href: /azure/developer/mobile-apps/authentication
                maintainContext: true
              - name: Store, sync, and query mobile app data
                href: /azure/developer/mobile-apps/data-storage
                maintainContext: true
              - name: Cloud storage for mobile apps
                href: /azure/developer/mobile-apps/azure-storage
                maintainContext: true
          - name: Solution ideas
            items:
              - name: Adding mobile front-ends to legacy apps
                href: solution-ideas/articles/adding-a-modern-web-and-mobile-frontend-to-a-legacy-claims-processing-application.yml
              - name: Custom mobile workforce app
                href: solution-ideas/articles/custom-mobile-workforce-app.yml
              - name: Scalable apps with Azure MySQL
                href: solution-ideas/articles/scalable-web-and-mobile-applications-using-azure-database-for-mysql.yml
              - name: Scalable apps using Azure PostgreSQL
                href: solution-ideas/articles/scalable-web-and-mobile-applications-using-azure-database-for-postgresql.yml
              - name: Social app for with authentication
                href: solution-ideas/articles/social-mobile-and-web-app-with-authentication.yml
              - name: Task-based consumer mobile app
                href: solution-ideas/articles/task-based-consumer-mobile-app.yml
      - name: Networking
        items:
          - name: Guides
            items:
              - name: Add IP spaces to peered virtual networks
                href: networking/prefixes/add-ip-space-peered-vnet.md
              - name: Application Gateway framework review
                href: networking/guide/waf-application-gateway.md
              - name: Azure Firewall architecture overview
                href: example-scenario/firewalls/index.yml
              - name: Azure Firewall framework review
                href: networking/guide/well-architected-framework-azure-firewall.md
              - name: NAT gateway framework review
                href: networking/guide/well-architected-network-address-translation-gateway.md
              - name: Private Link in hub-and-spoke network
                href: guide/networking/private-link-hub-spoke-network.yml
              - name: Segment Virtual Networks
                href: reference-architectures/hybrid-networking/network-level-segmentation.yml
              - name: Use ExpressRoute with Power Platform
                items:
                  - name: Overview
                    href: /power-platform/guidance/expressroute/overview
                    maintainContext: true
                  - name: Benefits of using ExpressRoute
                    href: /power-platform/guidance/expressroute/benefits
                    maintainContext: true
                  - name: How ExpressRoute works
                    href: /power-platform/guidance/expressroute/how-expressroute-works
                    maintainContext: true
                  - name: Before you use ExpressRoute
                    href: /power-platform/guidance/expressroute/things-to-consider
                    maintainContext: true
                  - name: Understand Power Platform architecture
                    href: /power-platform/guidance/expressroute/understanding-architecture
                    maintainContext: true
                  - name: Plan an ExpressRoute deployment
                    href: /power-platform/guidance/expressroute/planning-expressroute
                    maintainContext: true
                  - name: Set up ExpressRoute for Power Platform
                    href: /power-platform/guidance/expressroute/setup
                    maintainContext: true
                  - name: ExpressRoute readiness checklist
                    href: /power-platform/guidance/expressroute/checklist
                    maintainContext: true
              - name: Virtual network peering and VPN gateways
                href: reference-architectures/hybrid-networking/vnet-peering.yml
          - name: Architectures
            items:
              - name: Deploy highly available NVAs
                href: reference-architectures/dmz/nva-ha.yml
              - name: High availability for IaaS apps
                href: example-scenario/infrastructure/iaas-high-availability-disaster-recovery.yml
              - name: Hub-spoke network topology in Azure
                href: reference-architectures/hybrid-networking/hub-spoke.yml
              - name: Hub-spoke topology with Virtual WAN
                href: networking/hub-spoke-vwan-architecture.yml
              - name: Hybrid networking
                items:
                  - name: Azure Automation Update Management
                    href: hybrid/azure-update-mgmt.yml
                  - name: Connect servers with Network Adapter
                    href: hybrid/azure-network-adapter.yml
                  - name: Design a hybrid DNS solution
                    href: hybrid/hybrid-dns-infra.yml
                  - name: Hybrid availability and monitoring
                    href: hybrid/hybrid-perf-monitoring.yml
              - name: Implement a secure hybrid network
                href: reference-architectures/dmz/secure-vnet-dmz.yml
          - name: Solution ideas
            items:
              - name: Low-latency network for industry
                href: solution-ideas/articles/low-latency-network.yml
              - name: Video capture and analytics for retail
                href: solution-ideas/articles/video-analytics.yml
              - name: IoT network for healthcare facilities
                href: solution-ideas/articles/healthcare-network.yml
      - name: SAP
        items:
          - name: Get started
            href: reference-architectures/sap/sap-overview.yml
          - name: Guides
            items:
              - name: Checklist
                href: /azure/virtual-machines/workloads/sap/sap-deployment-checklist
                maintainContext: true
              - name: SAP HANA infrastructure configurations
                href: /azure/virtual-machines/workloads/sap/hana-vm-operations
                maintainContext: true
              - name: SAP workload configurations with AZs
                href: /azure/virtual-machines/workloads/sap/sap-ha-availability-zones
                maintainContext: true
              - name: Supported scenarios for HLI
                href: /azure/virtual-machines/workloads/sap/hana-supported-scenario
                maintainContext: true
          - name: Architectures
            items:
              - name: Dev/test for SAP
                href: example-scenario/apps/sap-dev-test.yml
              - name: SAP BusinessObjects BI platform
                href: /azure/virtual-machines/workloads/sap/businessobjects-deployment-guide
                maintainContext: true
              - name: SAP BusinessObjects BI platform for Linux
                href: /azure/virtual-machines/workloads/sap/businessobjects-deployment-guide-linux
                maintainContext: true
              - name: SAP BW/4HANA in Linux on Azure
                href: reference-architectures/sap/run-sap-bw4hana-with-linux-virtual-machines.yml
              - name: SAP deployment using an Oracle DB
                href: example-scenario/apps/sap-production.yml
              - name: SAP HANA on HLI general architecture
                href: /azure/virtual-machines/workloads/sap/hana-architecture
                maintainContext: true
              - name: SAP HANA on HLI network architecture
                href: /azure/virtual-machines/workloads/sap/hana-network-architecture
                maintainContext: true
              - name: SAP HANA on HLI with HA and DR
                href: reference-architectures/sap/hana-large-instances.yml
              - name: SAP HANA scale-up on Linux
                href: reference-architectures/sap/run-sap-hana-for-linux-virtual-machines.yml
              - name: SAP NetWeaver on Windows on Azure
                href: reference-architectures/sap/sap-netweaver.yml
              - name: SAP S/4HANA in Linux on Azure
                href: reference-architectures/sap/sap-s4hana.yml
              - name: SAP System on Oracle Database on Azure
                href: example-scenario/apps/sap-on-oracle.yml
          - name: Solution ideas
            items:
              - name: SAP NetWeaver on SQL Server
                href: solution-ideas/articles/sap-netweaver-on-sql-server.yml
              - name: SAP S/4 HANA for Large Instances
                href: solution-ideas/articles/sap-s4-hana-on-hli-with-ha-and-dr.yml
              - name: SAP workload automation using SUSE
                href: solution-ideas/articles/sap-workload-automation-suse.yml
      - name: Security
        items:
          - name: Guides
            items:
              - name: Highly-secure IaaS apps
                href: reference-architectures/n-tier/high-security-iaas.yml
              - name: Security design principles
                href: framework/security/security-principles.md
              - name: Virtual Network security options
                href: example-scenario/gateway/firewall-application-gateway.yml
              - name: Zero-trust network for web applications
                href: example-scenario/gateway/application-gateway-before-azure-firewall.yml
          - name: Architectures
            items:
              - name: Azure AD in Security Operations
                href: example-scenario/aadsec/azure-ad-security.yml
              - name: Cyber threat intelligence
                href: example-scenario/data/sentinel-threat-intelligence.yml
              - name: Healthcare platform confidential computing
                href: example-scenario/confidential/healthcare-inference.yml
              - name: Homomorphic encryption with SEAL
                href: solution-ideas/articles/homomorphic-encryption-seal.yml
              - name: Hybrid security monitoring
                href: hybrid/hybrid-security-monitoring.yml
              - name: Improved-security access to multitenant web apps from on-premises 
                href: example-scenario/security/access-multitenant-web-app-from-on-premises.yml
              - name: Long-term security logs in Azure Data Explorer
                href: example-scenario/security/security-log-retention-azure-data-explorer.yml
              - name: MCAS and Azure Sentinel security for AWS
                href: reference-architectures/aws/aws-azure-security-solutions.yml
              - name: Multi-region app with private database
                href: example-scenario/sql-failover/app-service-private-sql-multi-region.yml
              - name: Multilayered protection for Azure VMs
                href: solution-ideas/articles/multilayered-protection-azure-vm.yml
              - name: Real-time fraud detection
                href: example-scenario/data/fraud-detection.yml
              - name: Restrict interservice communications
                href: example-scenario/service-to-service/restrict-communications.yml
              - name: Secure OBO refresh tokens
                href: example-scenario/secrets/secure-refresh-tokens.yml
              - name: Securely managed web apps
                href: example-scenario/apps/fully-managed-secure-apps.yml
              - name: Secure a Microsoft Teams channel bot
                href: example-scenario/teams/securing-bot-teams-channel.yml
              - name: Virtual network integrated microservices
                href: example-scenario/integrated-multiservices/virtual-network-integration.yml
              - name: Web app private database connectivity
                href: example-scenario/private-web-app/private-web-app.yml
      - name: Storage
        items:
          - name: Guides
            items:
              - name: Storage accounts
                href: /azure/storage/common/storage-account-overview
                maintainContext: true
              - name: Data protection
                href: /azure/storage/blobs/data-protection-overview
                maintainContext: true
              - name: Storage encryption for data at rest
                href: /azure/storage/common/storage-service-encryption
                maintainContext: true
              - name: Azure Policy controls for Storage
                href: /azure/storage/common/security-controls-policy
                maintainContext: true
          - name: Architectures
            items:
              - name: Hybrid file services
                href: hybrid/hybrid-file-services.yml
              - name: Oracle Database with Azure NetApp Files
                href: example-scenario/file-storage/oracle-azure-netapp-files.yml
              - name: SQL Server on Azure Virtual Machines with Azure NetApp Files
                href: example-scenario/file-storage/sql-server-azure-netapp-files.yml
              - name: Azure file shares in hybrid environment
                href: hybrid/azure-file-share.yml
          - name: Solution ideas
            items:
              - name: HIPAA/HITRUST Health Data and AI
                href: solution-ideas/articles/security-compliance-blueprint-hipaa-hitrust-health-data-ai.yml
              - name: Media rendering
                href: solution-ideas/articles/azure-batch-rendering.yml
              - name: Medical data storage
                href: solution-ideas/articles/medical-data-storage.yml
              - name: Multi-region web app with replication
                href: solution-ideas/articles/multi-region-web-app-multi-writes-azure-table.yml
              - name: Two-region app with Table storage failover
                href: solution-ideas/articles/multi-region-web-app-azure-table-failover.yml
      - name: Virtual Desktop
        items:
          - name: Guides
            items:
              - name: Authentication in Azure Virtual Desktop
                href: /azure/virtual-desktop/authentication
                maintainContext: true
              - name: Azure Virtual Desktop network connectivity
                href: /azure/virtual-desktop/network-connectivity
                maintainContext: true
              - name: Azure AD join for Azure Virtual Desktop
                href: example-scenario/wvd/azure-virtual-desktop-azure-active-directory-join.md
              - name: Connect RDP Shortpath
                href: /azure/virtual-desktop/shortpath
                maintainContext: true
              - name: FSLogix guidance
                items:
                  - name: FSLogix for the enterprise
                    href: example-scenario/wvd/windows-virtual-desktop-fslogix.yml
                  - name: FSLogix profile containers and files
                    href: /azure/virtual-desktop/fslogix-containers-azure-files
                    maintainContext: true
                  - name: Storage options for FSLogix profile containers
                    href: /azure/virtual-desktop/store-fslogix-profile
                    maintainContext: true
          - name: Architectures
            items:
              - name: Azure Virtual Desktop for the enterprise
                href: example-scenario/wvd/windows-virtual-desktop.yml
              - name: Multiple Active Directory forests
                href: example-scenario/wvd/multi-forest.yml
              - name: Multiple forests with Azure AD DS
                href: example-scenario/wvd/multi-forest-azure-managed.yml
      - name: Web
        items:
          - name: Guides
            items:
              - name: Design principles
                href: guide/design-principles/index.md
              - name: Design and implementation patterns
                href: patterns/category/design-implementation.md
              - name: App Service considerations
                items:
                  - name: Deployment best practices
                    href: /azure/app-service/deploy-best-practices
                    maintainContext: true
                  - name: Security recommendations for App Service
                    href: /azure/app-service/security-recommendations
                    maintainContext: true
                  - name: Security baseline for App Service
                    href: /security/benchmark/azure/baselines/app-service-security-baseline
                    maintainContext: true
                  - name: Networking features for App Service
                    href: /azure/app-service/networking-features
                    maintainContext: true
          - name: Architectures
            items:
              - name: Basic web application
                href: reference-architectures/app-service-web-app/basic-web-app.yml
              - name: Blueprint architectures
                items:
                 - name: Blueprint - PaaS web application for FedRAMP
                   href: /previous-versions/azure/security/blueprints/fedramp-paaswa-overview
                   maintainContext: true
                 - name: Blueprint - PaaS web application for PCI DSS
                   href: /previous-versions/azure/security/blueprints/pcidss-paaswa-overview
                   maintainContext: true
              - name: Clinical insights with Microsoft Cloud for Healthcare
                href: example-scenario/mch-health/medical-data-insights.yml
              - name: Consumer health portal
                href: example-scenario/digital-health/health-portal.yml
              - name: Deployment in App Service Environments
                items:
                  - name: Standard deployment
                    href: reference-architectures/enterprise-integration/ase-standard-deployment.yml
                  - name: High availability deployment
                    href: reference-architectures/enterprise-integration/ase-high-availability-deployment.yml
              - name: E-commerce front end
                href: example-scenario/apps/ecommerce-scenario.yml
              - name: Improved-security access to multitenant web apps from on-premises 
                href: example-scenario/security/access-multitenant-web-app-from-on-premises.yml
              - name: Intelligent search engine for e-commerce
                href: example-scenario/apps/ecommerce-search.yml
              - name: Migrate a web app using Azure APIM
                href: example-scenario/apps/apim-api-scenario.yml
              - name: Multi-tier app service with service endpoint
                href: reference-architectures/app-service-web-app/multi-tier-app-service-service-endpoint.yml
              - name: Protect APIs with Application Gateway
                href: reference-architectures/apis/protect-apis.yml
              - name: Real-time location sharing
                href: example-scenario/signalr/index.yml
              - name: Scalable and secure WordPress on Azure
                href: example-scenario/infrastructure/wordpress.yml
              - name: Scalable order processing
                href: example-scenario/data/ecommerce-order-processing.yml
              - name: Scalable web app
                href: reference-architectures/app-service-web-app/scalable-web-app.yml
              - name: Serverless web app
                href: reference-architectures/serverless/web-app.yml
              - name: Virtual visits with Microsoft Cloud for Healthcare
                href: example-scenario/mch-health/virtual-health-mch.yml
              - name: Web app monitoring on Azure
                href: reference-architectures/app-service-web-app/app-monitoring.yml
          - name: Solution ideas
            items:
              - name: Dynamics Business Central as a Service on Azure
                href: solution-ideas/articles/business-central.yml
              - name: E-commerce website running in ASE
                href: solution-ideas/articles/ecommerce-website-running-in-secured-ase.yml
              - name: Highly available SharePoint farm
                href: solution-ideas/articles/highly-available-sharepoint-farm.yml
              - name: Hybrid SharePoint farm with Microsoft 365
                href: solution-ideas/articles/sharepoint-farm-microsoft-365.yml
              - name: Scalable e-commerce web app
                href: solution-ideas/articles/scalable-ecommerce-web-app.yml
              - name: Scalable Episerver marketing website
                href: solution-ideas/articles/digital-marketing-episerver.yml
              - name: Scalable Sitecore marketing website
                href: solution-ideas/articles/digital-marketing-sitecore.yml
              - name: Scalable Umbraco CMS web app
                href: solution-ideas/articles/medium-umbraco-web-app.yml
              - name: Scalable web apps with Redis
                href: solution-ideas/articles/scalable-web-apps.yml
              - name: Simple branded website
                href: solution-ideas/articles/simple-branded-website.yml
              - name: Simple digital marketing website
                href: solution-ideas/articles/digital-marketing-smb.yml
              - name: Web and mobile apps with MySQL and Redis
                href: solution-ideas/articles/webapps.yml
  - name: Cloud Adoption Framework
    href: /azure/cloud-adoption-framework<|MERGE_RESOLUTION|>--- conflicted
+++ resolved
@@ -1672,21 +1672,17 @@
                 href: reference-architectures/data/enterprise-bi-adf.yml
               - name: Azure analytics end to end
                 href: example-scenario/dataplate2e/data-platform-end-to-end.yml
-<<<<<<< HEAD
+              - name: Blueprint architectures
+                items:
+                  - name: Blueprint - Analytics for FedRAMP
+                    href: /previous-versions/azure/security/blueprints/fedramp-analytics-overview
+                    maintainContext: true
+                  - name: Blueprint - Analytics for PCI DSS
+                    href: /previous-versions/azure/security/blueprints/pcidss-analytics-overview
+                    maintainContext: true
               - name: Data lake or lakehouse queries via Synapse serverless
                 href: example-scenario/data/synapse-exploratory-data-analytics.yml
               - name: Data warehouse for small and medium business
-=======
-              - name: Blueprint architectures
-                items:
-                  - name: Blueprint - Analytics for FedRAMP
-                    href: /previous-versions/azure/security/blueprints/fedramp-analytics-overview
-                    maintainContext: true
-                  - name: Blueprint - Analytics for PCI DSS
-                    href: /previous-versions/azure/security/blueprints/pcidss-analytics-overview
-                    maintainContext: true
-              - name: Data warehouse for small business
->>>>>>> 622a4d40
                 href: example-scenario/data/small-medium-data-warehouse.yml
               - name: Data warehousing and analytics
                 href: example-scenario/data/data-warehouse.yml
