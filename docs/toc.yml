--- conflicted
+++ resolved
@@ -198,13 +198,10 @@
                 href: guide/multitenant/considerations/domain-names.md
           - name: Approaches
             items:
-<<<<<<< HEAD
               - name: Cost management and allocation
                 href: guide/multitenant/approaches/cost-management-allocation.md
-=======
               - name: Deployment and configuration
                 href: guide/multitenant/approaches/deployment-configuration.yml
->>>>>>> edee67af
               - name: Storage and data
                 href: guide/multitenant/approaches/storage-data.md
           - name: Service-specific guidance
