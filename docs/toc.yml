--- conflicted
+++ resolved
@@ -3328,13 +3328,10 @@
                     href: guide/hpc/gromacs.yml  
                   - name: Indica Labs HALO AI
                     href: guide/hpc/indica-labs-halo-ai.yml
-<<<<<<< HEAD
+                  - name: Luxion KeyShot
+                    href: guide/hpc/luxion-keyshot.yml
                   - name: Samadii SCIV
                     href: guide/hpc/samadii-sciv.yml  
-=======
-                  - name: Luxion KeyShot
-                    href: guide/hpc/luxion-keyshot.yml
->>>>>>> 990dc602
                   - name: Siemens NX
                     href: guide/hpc/siemens-nx.yml
                   - name: Siemens Tecnomatix
