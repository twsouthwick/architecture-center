{
  "redirections": [
    {
      "source_path": "docs/blueprints/hybrid-networking/index.md",
      "redirect_url": "/azure/architecture/reference-architectures/hybrid-networking/",
      "redirect_document_id": true
    },
    {
      "source_path": "docs/compliance/fedramp/index.md",
      "redirect_url": "/previous-versions/azure/security/blueprints/fedramp-iaaswa-overview"
    },
    {
      "source_path": "docs/compliance/pci-dss/index.md",
      "redirect_url": "/azure/security/blueprints/payment-processing-blueprint",
      "redirect_document_id": false
    },
    {
      "source_path": "docs/reference-architectures/managed-web-app/index.md",
      "redirect_url": "/azure/architecture/reference-architectures/app-service-web-app",
      "redirect_document_id": false
    },
    {
      "source_path": "docs/elasticsearch/automated-performance-tests.md",
      "redirect_url": "/azure/architecture"
    },
    {
      "source_path": "docs/elasticsearch/automated-resilience-tests.md",
      "redirect_url": "/azure/architecture"
    },
    {
      "source_path": "docs/elasticsearch/data-aggregation-and-query-performance.md",
      "redirect_url": "/azure/architecture"
    },
    {
      "source_path": "docs/elasticsearch/data-ingestion-performance.md",
      "redirect_url": "/azure/architecture"
    },
    {
      "source_path": "docs/elasticsearch/index.md",
      "redirect_url": "/azure/architecture"
    },
    {
      "source_path": "docs/elasticsearch/jmeter-junit-sampler.md",
      "redirect_url": "/azure/architecture"
    },
    {
      "source_path": "docs/elasticsearch/jmeter-test-plan.md",
      "redirect_url": "/azure/architecture"
    },
    {
      "source_path": "docs/elasticsearch/performance-testing-environment.md",
      "redirect_url": "/azure/architecture"
    },
    {
      "source_path": "docs/elasticsearch/resilience-and-recover.md",
      "redirect_url": "/azure/architecture"
    },
    {
      "source_path": "docs/data-guide/scenarios/batch-processing.md",
      "redirect_url": "/azure/architecture/data-guide/big-data/batch-processing"
    },
    {
      "source_path": "docs/data-guide/concepts/big-data.md",
      "redirect_url": "/azure/architecture/data-guide/big-data"
    },
    {
      "source_path": "docs/data-guide/concepts/machine-learning-at-scale.md",
      "redirect_url": "/azure/architecture/data-guide/big-data/machine-learning-at-scale"
    },
    {
      "source_path": "docs/data-guide/concepts/non-relational-data.md",
      "redirect_url": "/azure/architecture/data-guide/big-data/non-relational-data"
    },
    {
      "source_path": "docs/data-guide/scenarios/real-time-processing.md",
      "redirect_url": "/azure/architecture/data-guide/big-data/real-time-processing"
    },
    {
      "source_path": "docs/data-guide/technology-choices/data-warehouses.md",
      "redirect_url": "/azure/architecture/data-guide/relational-data/data-warehousing"
    },
    {
      "source_path": "docs/data-guide/scenarios/etl.md",
      "redirect_url": "/azure/architecture/data-guide/relational-data/etl"
    },
    {
      "source_path": "docs/data-guide/concepts/relational-data.md",
      "redirect_url": "/azure/architecture/data-guide/relational-data"
    },
    {
      "source_path": "docs/data-guide/concepts/advanced-analytics.md",
      "redirect_url": "/azure/architecture/data-guide/scenarios/advanced-analytics"
    },
    {
      "source_path": "docs/data-guide/concepts/csv-and-json.md",
      "redirect_url": "/azure/architecture/data-guide/scenarios/csv-and-json"
    },
    {
      "source_path": "docs/data-guide/concepts/data-lake.md",
      "redirect_url": "/azure/architecture/data-guide/scenarios/data-lake"
    },
    {
      "source_path": "docs/data-guide/concepts/semantic-modeling.md",
      "redirect_url": "/azure/architecture/data-guide/relational-data/online-analytical-processing"
    },
    {
      "source_path": "docs/data-guide/concepts/transactional-data.md",
      "redirect_url": "/azure/architecture/data-guide/relational-data/online-transaction-processing"
    },
    {
      "source_path": "docs/data-guide/scenarios/data-warehousing.md",
      "redirect_url": "/azure/architecture/data-guide/relational-data/data-warehousing"
    },
    {
      "source_path": "docs/data-guide/scenarios/online-analytical-processing.md",
      "redirect_url": "/azure/architecture/data-guide/relational-data/online-analytical-processing"
    },
    {
      "source_path": "docs/data-guide/scenarios/online-transaction-processing.md",
      "redirect_url": "/azure/architecture/data-guide/relational-data/online-transaction-processing"
    },
    {
      "source_path": "docs/data-guide/technology-choices/olap-data-stores.md",
      "redirect_url": "/azure/architecture/data-guide//relational-data/online-analytical-processing"
    },
    {
      "source_path": "docs/data-guide/technology-choices/oltp-data-stores.md",
      "redirect_url": "/azure/architecture/data-guide/relational-data/online-transaction-processing"
    },
    {
      "source_path": "docs/guide/technology-choices.md",
      "redirect_url": "/azure/architecture/guide/technology-choices/compute-overview"
    },
    {
      "source_path": "docs/example-scenario/infrastructure/ServiceFabricMicroservices.md",
      "redirect_url": "/azure/architecture/example-scenario/infrastructure/service-fabric-microservices",
      "redirect_document_id": true
    },
    {
      "source_path": "docs/example-scenario/apps/commerce-chatbot.md",
      "redirect_url": "/azure/architecture/example-scenario/ai/commerce-chatbot",
      "redirect_document_id": true
    },
    {
      "source_path": "docs/reference-architectures/enterprise-integration/simple-enterprise-integration.md",
      "redirect_url": "/azure/architecture/reference-architectures/enterprise-integration/basic-enterprise-integration",
      "redirect_document_id": true
    },
    {
      "source_path": "docs/example-scenario/apps/app-monitoring.md",
      "redirect_url": "/azure/architecture/reference-architectures/app-service-web-app/app-monitoring",
      "redirect_document_id": true
    },
    {
      "source_path": "docs/microservices/domain-analysis.md",
      "redirect_url": "/azure/architecture/microservices/model/domain-analysis",
      "redirect_document_id": true
    },
    {
      "source_path": "docs/microservices/microservice-boundaries.md",
      "redirect_url": "/azure/architecture/microservices/model/microservice-boundaries",
      "redirect_document_id": true
    },
    {
      "source_path": "docs/microservices/data-considerations.md",
      "redirect_url": "/azure/architecture/microservices/design/data-considerations",
      "redirect_document_id": true
    },
    {
      "source_path": "docs/microservices/interservice-communication.md",
      "redirect_url": "/azure/architecture/microservices/design/interservice-communication",
      "redirect_document_id": true
    },
    {
      "source_path": "docs/microservices/api-design.md",
      "redirect_url": "/azure/architecture/microservices/design/api-design",
      "redirect_document_id": true
    },
    {
      "source_path": "docs/microservices/gateway.md",
      "redirect_url": "/azure/architecture/microservices/design/gateway",
      "redirect_document_id": true
    },
    {
      "source_path": "docs/reference-architectures/jenkins/index.md",
      "redirect_url": "/azure/architecture/example-scenario/apps/jenkins",
      "redirect_document_id": true
    },
    {
      "source_path": "docs/example-scenario/infrastructure/regulated-multitier-app.md",
      "redirect_url": "/azure/architecture/reference-architectures/n-tier/n-tier-sql-server",
      "redirect_document_id": true
    },
    {
      "source_path": "docs/checklist/resiliency.md",
      "redirect_url": "/azure/architecture/reliability"
    },
    {
      "source_path": "docs/checklist/availability.md",
      "redirect_url": "/azure/architecture/reliability"
    },
    {
      "source_path": "docs/checklist/scalability.md",
      "redirect_url": "/azure/architecture/checklist/performance-efficiency",
      "redirect_document_id": true
    },
    {
      "source_path": "docs/resiliency/index.md",
      "redirect_url": "/azure/architecture/framework/resiliency/overview",
      "redirect_document_id": false
    },
    {
      "source_path": "docs/resiliency/disaster-recovery-azure-applications.md",
      "redirect_url": "/azure/architecture/reliability/disaster-recovery",
      "redirect_document_id": true
    },
    {
      "source_path": "docs/resiliency/recovery-local-failures.md",
      "redirect_url": "/azure/architecture/reliability/disaster-recovery"
    },
    {
      "source_path": "docs/resiliency/recovery-on-premises-azure.md",
      "redirect_url": "/azure/architecture/reliability/disaster-recovery"
    },
    {
      "source_path": "docs/resiliency/high-availability-azure-applications.md",
      "redirect_url": "/azure/architecture/reliability"
    },
    {
      "source_path": "docs/resiliency/high-availability-checklist.md",
      "redirect_url": "/azure/architecture/reliability"
    },
    {
      "source_path": "docs/resiliency/disaster-recovery-high-availability-azure-applications.md",
      "redirect_url": "/azure/architecture/reliability/disaster-recovery"
    },
    {
      "source_path": "docs/guide/architectural-styles/cqrs.md",
      "redirect_url": "/azure/architecture/patterns/cqrs",
      "redirect_document_id": true
    },
    {
      "source_path": "docs/guide/architecture-styles/cqrs.md",
      "redirect_url": "/azure/architecture/patterns/cqrs",
      "redirect_document_id": false
    },
    {
      "source_path": "docs/data-guide/relational-data/index.md",
      "redirect_url": "/azure/architecture/data-guide"
    },
    {
      "source_path": "docs/microservices/ingestion-workflow.md",
      "redirect_url": "/azure/architecture/microservices/design/api-design"
    },
    {
      "source_path": "docs/service-fabric/refactor-migrated-app.md",
      "redirect_url": "/azure/architecture/service-fabric/migrate-from-cloud-services",
      "redirect_document_id": true
    },
    {
      "source_path": "docs/databricks-monitoring/configure-cluster.md",
      "redirect_url": "/azure/architecture/databricks-monitoring"
    },
    {
      "source_path": "docs/topics/high-performance-computing/index.md",
      "redirect_url": "/azure/architecture/topics/high-performance-computing",
      "redirect_document_id": true
    },
    {
      "source_path": "docs/multitenant-identity/run-the-app.md",
      "redirect_url": "/azure/architecture/multitenant-identity/tailspin",
      "redirect_document_id": true
    },
    {
      "source_path": "docs/multitenant-identity/key-vault.md",
      "redirect_url": "/azure/architecture/multitenant-identity/web-api",
      "redirect_document_id": true
    },
    {
      "source_path": "docs/cloud-adoption/getting-started/azure-resource-access.md",
      "redirect_url": "/azure/cloud-adoption-framework/govern/resource-consistency/resource-access-management"
    },
    {
      "source_path": "docs/cloud-adoption/getting-started/what-is-governance.md",
      "redirect_url": "/azure/architecture/cloud-adoption/governance/resource-consistency/what-is-governance",
      "redirect_document_id": true
    },
    {
      "source_path": "docs/cloud-adoption/getting-started/overview.md",
      "redirect_url": "/azure/architecture/cloud-adoption/getting-started/migrate"
    },
    {
      "source_path": "docs/cloud-adoption/getting-started/index.md",
      "redirect_url": "/azure/architecture/cloud-adoption/getting-started/migrate"
    },
    {
      "source_path": "docs/cloud-adoption/governance/governance-single-team.md",
      "redirect_url": "/azure/architecture/cloud-adoption/governance/",
      "redirect_document_id": true
    },
    {
      "source_path": "docs/cloud-adoption/governance/governance-multiple-teams.md",
      "redirect_url": "/azure/cloud-adoption-framework/govern/index",
      "redirect_document_id": false
    },
    {
      "source_path": "docs/cloud-adoption/migrate/expanded-scope/skills-readiness.md",
      "redirect_url": "/azure/architecture/cloud-adoption/migrate/",
      "redirect_document_id": true
    },
    {
      "source_path": "docs/framework/devops/gitflow-branch-workflow.md",
      "redirect_url": "/azure/architecture/framework/devops/overview",
      "redirect_document_id": false
    },
    {
      "source_path": "docs/cloud-adoption/operations/monitor/cloud-app-howto.md",
      "redirect_url": "/azure/architecture/cloud-adoption/operations/monitor/cloud-models-monitor-overview"
    },
    {
      "source_path": "docs/cloud-adoption/ready/considerations/naming-and-tagging.md",
      "redirect_url": "/azure/architecture/cloud-adoption/ready/considerations/name-and-tag",
      "redirect_document_id": true
    },
    {
      "source_path": "docs/cloud-adoption-guide/adoption-intro/governance-how-to.md",
      "redirect_url": "/azure/architecture/cloud-adoption/governance/governance-single-team",
      "redirect_document_id": true
    },
    {
      "source_path": "docs/cloud-adoption-guide/adoption-intro/overview.md",
      "redirect_url": "/azure/architecture/cloud-adoption/getting-started/migrate"
    },
    {
      "source_path": "docs/cloud-adoption-guide/adoption-intro/governance-explainer.md",
      "redirect_url": "/azure/architecture/cloud-adoption/getting-started/what-is-governance",
      "redirect_document_id": true
    },
    {
      "source_path": "docs/cloud-adoption-guide/adoption-intro/azure-explainer.md",
      "redirect_url": "/azure/architecture/cloud-adoption/getting-started/what-is-azure",
      "redirect_document_id": true
    },
    {
      "source_path": "docs/security/overview.md",
      "redirect_url": "/azure/architecture/framework/security/overview",
      "redirect_document_id": true
    },
    {
      "source_path": "docs/security/applications-services.md",
      "redirect_url": "/azure/architecture/framework/security/applications-services",
      "redirect_document_id": true
    },
    {
      "source_path": "docs/security/architecture-type.md",
      "redirect_url": "/azure/architecture/framework/security/architecture-type",
      "redirect_document_id": true
    },
    {
      "source_path": "docs/security/critical-impact-accounts.md",
      "redirect_url": "/azure/architecture/framework/security/critical-impact-accounts",
      "redirect_document_id": true
    },
    {
      "source_path": "docs/reliability/index.md",
      "redirect_url": "/azure/architecture/framework/resiliency/overview",
      "redirect_document_id": true
    },
    {
      "source_path": "docs/reliability/requirements.md",
      "redirect_url": "/azure/architecture/framework/resiliency/business-metrics",
      "redirect_document_id": true
    },
    {
      "source_path": "docs/reliability/testing.md",
      "redirect_url": "/azure/architecture/framework/resiliency/testing",
      "redirect_document_id": true
    },
    {
      "source_path": "docs/reliability/deploy.md",
      "redirect_url": "/azure/architecture/framework/devops/deployment",
      "redirect_document_id": true
    },
    {
      "source_path": "docs/reliability/monitoring.md",
      "redirect_url": "/azure/architecture/framework/resiliency/monitoring",
      "redirect_document_id": true
    },
    {
      "source_path": "docs/reliability/disaster-recovery.md",
      "redirect_url": "/azure/architecture/framework/resiliency/backup-and-recovery",
      "redirect_document_id": true
    },
    {
      "source_path": "docs/resiliency/recovery-data-corruption.md",
      "redirect_url": "/azure/architecture/framework/resiliency/data-management",
      "redirect_document_id": true
    },
    {
      "source_path": "docs/security/governance.md",
      "redirect_url": "/azure/architecture/framework/security/governance",
      "redirect_document_id": true
    },
    {
      "source_path": "docs/security/identity.md",
      "redirect_url": "/azure/architecture/framework/security/identity",
      "redirect_document_id": true
    },
    {
      "source_path": "docs/security/law-authority.md",
      "redirect_url": "/azure/architecture/framework/security/law-authority",
      "redirect_document_id": true
    },
    {
      "source_path": "docs/security/network-security-containment.md",
      "redirect_url": "/azure/architecture/framework/security/network-security-containment",
      "redirect_document_id": true
    },
    {
      "source_path": "docs/security/resilience.md",
      "redirect_url": "/azure/architecture/framework/security/resilience",
      "redirect_document_id": true
    },
    {
      "source_path": "docs/security/security-operations.md",
      "redirect_url": "/azure/architecture/framework/security/security-operations",
      "redirect_document_id": true
    },
    {
      "source_path": "docs/security/security-principles.md",
      "redirect_url": "/azure/architecture/framework/security/security-principles",
      "redirect_document_id": true
    },
    {
      "source_path": "docs/security/storage-data-encryption.md",
      "redirect_url": "/azure/architecture/framework/security/storage-data-encryption",
      "redirect_document_id": true
    },
    {
      "source_path": "docs/cloud-adoption-guide/adoption-intro/azure-resource-access.md",
      "redirect_url": "/cloud-adoption-framework/ready/azure-setup-guide/manage-access"
    },
    {
      "source_path": "docs/cloud-adoption-guide/adoption-intro/resource-group-explainer.md",
      "redirect_url": "/azure/cloud-adoption-framework/ready/azure-setup-guide/organize-resources"
    },
    {
      "source_path": "docs/cloud-adoption-guide/adoption-intro/resource-group.md",
      "redirect_url": "/azure/cloud-adoption-framework/ready/azure-setup-guide/organize-resources"
    },
    {
      "source_path": "docs/cloud-adoption-guide/adoption-intro/resource-manager-explainer.md",
      "redirect_url": "/azure/cloud-adoption-framework/ready/azure-setup-guide/organize-resources"
    },
    {
      "source_path": "docs/cloud-adoption-guide/adoption-intro/subscription-explainer.md",
      "redirect_url": "/azure/cloud-adoption-framework/ready/azure-setup-guide/organize-resources"
    },
    {
      "source_path": "docs/cloud-adoption-guide/adoption-intro/subscription.md",
      "redirect_url": "/azure/cloud-adoption-framework/ready/azure-setup-guide/organize-resources"
    },
    {
      "source_path": "docs/cloud-adoption-guide/adoption-intro/tenant-explainer.md",
      "redirect_url": "/azure/cloud-adoption-framework/ready/azure-setup-guide/organize-resources"
    },
    {
      "source_path": "docs/cloud-adoption-guide/adoption-intro/tenant.md",
      "redirect_url": "/azure/cloud-adoption-framework/ready/azure-setup-guide/organize-resources"
    },
    {
      "source_path": "docs/cloud-adoption-guide/intermediate-stage/governance-design-guide.md",
      "redirect_url": "/azure/architecture/cloud-adoption/governance/governance-multiple-teams",
      "redirect_document_id": true
    },
    {
      "source_path": "docs/cloud-adoption-guide/intermediate-stage/overview.md",
      "redirect_url": "/azure/architecture/cloud-adoption/getting-started/migrate"
    },
    {
      "source_path": "docs/cloud-adoption-guide/index.md",
      "redirect_url": "/azure/architecture/cloud-adoption",
      "redirect_document_id": false
    },
    {
      "source_path": "docs/cloud-adoption-guide/subscription-governance-examples.md",
      "redirect_url": "/azure/architecture/cloud-adoption/appendix/azure-scaffold-examples",
      "redirect_document_id": true
    },
    {
      "source_path": "docs/cloud-adoption-guide/subscription-governance.md",
      "redirect_url": "/azure/architecture/cloud-adoption/appendix/azure-scaffold",
      "redirect_document_id": true
    },
    {
      "source_path": "docs/cloud-adoption/appendix/index.md",
      "redirect_url": "https://docs.microsoft.com/azure/cloud-adoption-framework/reference/roadmap"
    },
    {
      "source_path": "docs/cloud-adoption/appendix/azure-scaffold.md",
      "redirect_url": "https://docs.microsoft.com/azure/cloud-adoption-framework/reference/azure-scaffold"
    },
    {
      "source_path": "docs/cloud-adoption/appendix/azure-scaffold-examples.md",
      "redirect_url": "https://docs.microsoft.com/azure/cloud-adoption-framework/reference/azure-scaffold-examples"
    },
    {
      "source_path": "docs/cloud-adoption/appendix/cloud-operating-model.md",
      "redirect_url": "https://docs.microsoft.com/azure/cloud-adoption-framework/reference/cloud-operating-model"
    },
    {
      "source_path": "docs/cloud-adoption/appendix/roadmap.md",
      "redirect_url": "https://docs.microsoft.com/azure/cloud-adoption-framework/reference/roadmap"
    },
    {
      "source_path": "docs/cloud-adoption/business-strategy/business-outcomes/agility-outcomes.md",
      "redirect_url": "https://docs.microsoft.com/azure/cloud-adoption-framework/strategy/business-outcomes/agility-outcomes"
    },
    {
      "source_path": "docs/cloud-adoption/business-strategy/business-outcomes/engagement-outcomes.md",
      "redirect_url": "https://docs.microsoft.com/azure/cloud-adoption-framework/strategy/business-outcomes/engagement-outcomes"
    },
    {
      "source_path": "docs/cloud-adoption/business-strategy/business-outcomes/fiscal-outcomes.md",
      "redirect_url": "https://docs.microsoft.com/azure/cloud-adoption-framework/strategy/business-outcomes/fiscal-outcomes"
    },
    {
      "source_path": "docs/cloud-adoption/business-strategy/business-outcomes/how-to-use-the-business-outcome-template.md",
      "redirect_url": "https://docs.microsoft.com/azure/cloud-adoption-framework/strategy/business-outcomes/business-outcome-template"
    },
    {
      "source_path": "docs/cloud-adoption/business-strategy/business-outcomes/index.md",
      "redirect_url": "https://docs.microsoft.com/azure/cloud-adoption-framework/strategy/business-outcomes/index"
    },
    {
      "source_path": "docs/cloud-adoption/business-strategy/business-outcomes/performance-outcomes.md",
      "redirect_url": "https://docs.microsoft.com/azure/cloud-adoption-framework/strategy/business-outcomes/performance-outcomes"
    },
    {
      "source_path": "docs/cloud-adoption/business-strategy/business-outcomes/reach-outcomes.md",
      "redirect_url": "https://docs.microsoft.com/azure/cloud-adoption-framework/strategy/business-outcomes/reach-outcomes"
    },
    {
      "source_path": "docs/cloud-adoption/business-strategy/cloud-accounting.md",
      "redirect_url": "https://docs.microsoft.com/azure/cloud-adoption-framework/strategy/cloud-accounting"
    },
    {
      "source_path": "docs/cloud-adoption/business-strategy/cloud-migration-business-case.md",
      "redirect_url": "https://docs.microsoft.com/azure/cloud-adoption-framework/strategy/cloud-migration-business-case"
    },
    {
      "source_path": "docs/cloud-adoption/business-strategy/financial-models.md",
      "redirect_url": "https://docs.microsoft.com/azure/cloud-adoption-framework/strategy/financial-models"
    },
    {
      "source_path": "docs/cloud-adoption/business-strategy/first-adoption-project.md",
      "redirect_url": "https://docs.microsoft.com/azure/cloud-adoption-framework/strategy/first-adoption-project"
    },
    {
      "source_path": "docs/cloud-adoption/business-strategy/global-markets.md",
      "redirect_url": "https://docs.microsoft.com/azure/cloud-adoption-framework/strategy/global-markets"
    },
    {
      "source_path": "docs/cloud-adoption/business-strategy/index.md",
      "redirect_url": "https://docs.microsoft.com/azure/cloud-adoption-framework/strategy/index"
    },
    {
      "source_path": "docs/cloud-adoption/business-strategy/learning-metrics.md",
      "redirect_url": "https://docs.microsoft.com/azure/cloud-adoption-framework/strategy/learning-metrics"
    },
    {
      "source_path": "docs/cloud-adoption/business-strategy/motivations-why-are-we-moving-to-the-cloud.md",
      "redirect_url": "https://docs.microsoft.com/azure/cloud-adoption-framework/strategy/motivations"
    },
    {
      "source_path": "docs/cloud-adoption/business-strategy/suggested-skills.md",
      "redirect_url": "https://docs.microsoft.com/azure/cloud-adoption-framework/strategy/suggested-skills"
    },
    {
      "source_path": "docs/cloud-adoption/decision-guides/encryption/index.md",
      "redirect_url": "https://docs.microsoft.com/azure/cloud-adoption-framework/decision-guides/encryption/index"
    },
    {
      "source_path": "docs/cloud-adoption/decision-guides/encryption/overview.md",
      "redirect_url": "https://docs.microsoft.com/azure/cloud-adoption-framework/decision-guides/encryption/index"
    },
    {
      "source_path": "docs/cloud-adoption/decision-guides/identity/index.md",
      "redirect_url": "https://docs.microsoft.com/azure/cloud-adoption-framework/decision-guides/identity/index"
    },
    {
      "source_path": "docs/cloud-adoption/decision-guides/identity/overview.md",
      "redirect_url": "https://docs.microsoft.com/azure/cloud-adoption-framework/decision-guides/identity/index"
    },
    {
      "source_path": "docs/cloud-adoption/decision-guides/log-and-report/index.md",
      "redirect_url": "https://docs.microsoft.com/azure/cloud-adoption-framework/decision-guides/logging-and-reporting/index"
    },
    {
      "source_path": "docs/cloud-adoption/decision-guides/log-and-report/overview.md",
      "redirect_url": "https://docs.microsoft.com/azure/cloud-adoption-framework/decision-guides/logging-and-reporting/index"
    },
    {
      "source_path": "docs/cloud-adoption/decision-guides/migrate-decision-guide/index.md",
      "redirect_url": "https://docs.microsoft.com/azure/cloud-adoption-framework/decision-guides/migrate-decision-guide/index"
    },
    {
      "source_path": "docs/cloud-adoption/decision-guides/migrate-decision-guide/overview.md",
      "redirect_url": "https://docs.microsoft.com/azure/cloud-adoption-framework/decision-guides/migrate-decision-guide/index"
    },
    {
      "source_path": "docs/cloud-adoption/decision-guides/policy-enforcement/index.md",
      "redirect_url": "https://docs.microsoft.com/azure/cloud-adoption-framework/decision-guides/policy-enforcement/index"
    },
    {
      "source_path": "docs/cloud-adoption/decision-guides/policy-enforcement/overview.md",
      "redirect_url": "https://docs.microsoft.com/azure/cloud-adoption-framework/decision-guides/policy-enforcement/index"
    },
    {
      "source_path": "docs/cloud-adoption/decision-guides/resource-consistency/index.md",
      "redirect_url": "https://docs.microsoft.com/azure/cloud-adoption-framework/decision-guides/resource-consistency/index"
    },
    {
      "source_path": "docs/cloud-adoption/decision-guides/resource-consistency/overview.md",
      "redirect_url": "https://docs.microsoft.com/azure/cloud-adoption-framework/decision-guides/resource-consistency/index"
    },
    {
      "source_path": "docs/cloud-adoption/decision-guides/resource-tagging/index.md",
      "redirect_url": "https://docs.microsoft.com/azure/cloud-adoption-framework/decision-guides/resource-tagging/index"
    },
    {
      "source_path": "docs/cloud-adoption/decision-guides/resource-tagging/overview.md",
      "redirect_url": "https://docs.microsoft.com/azure/cloud-adoption-framework/decision-guides/resource-tagging/index"
    },
    {
      "source_path": "docs/cloud-adoption/decision-guides/software-defined-network/cloud-dmz.md",
      "redirect_url": "https://docs.microsoft.com/azure/cloud-adoption-framework/decision-guides/software-defined-network/cloud-dmz"
    },
    {
      "source_path": "docs/cloud-adoption/decision-guides/software-defined-network/cloud-native.md",
      "redirect_url": "https://docs.microsoft.com/azure/cloud-adoption-framework/decision-guides/software-defined-network/cloud-native"
    },
    {
      "source_path": "docs/cloud-adoption/decision-guides/software-defined-network/hub-spoke.md",
      "redirect_url": "https://docs.microsoft.com/azure/cloud-adoption-framework/decision-guides/software-defined-network/hub-spoke"
    },
    {
      "source_path": "docs/cloud-adoption/decision-guides/software-defined-network/hybrid.md",
      "redirect_url": "https://docs.microsoft.com/azure/cloud-adoption-framework/decision-guides/software-defined-network/hybrid"
    },
    {
      "source_path": "docs/cloud-adoption/decision-guides/software-defined-network/index.md",
      "redirect_url": "https://docs.microsoft.com/azure/cloud-adoption-framework/decision-guides/software-defined-network/index"
    },
    {
      "source_path": "docs/cloud-adoption/decision-guides/software-defined-network/overview.md",
      "redirect_url": "https://docs.microsoft.com/azure/cloud-adoption-framework/decision-guides/software-defined-network/index"
    },
    {
      "source_path": "docs/cloud-adoption/decision-guides/software-defined-network/paas-only.md",
      "redirect_url": "https://docs.microsoft.com/azure/cloud-adoption-framework/decision-guides/software-defined-network/paas-only"
    },
    {
      "source_path": "docs/cloud-adoption/decision-guides/subscriptions/index.md",
      "redirect_url": "https://docs.microsoft.com/azure/cloud-adoption-framework/decision-guides/subscriptions/index"
    },
    {
      "source_path": "docs/cloud-adoption/decision-guides/subscriptions/overview.md",
      "redirect_url": "https://docs.microsoft.com/azure/cloud-adoption-framework/decision-guides/subscriptions/index"
    },
    {
      "source_path": "docs/cloud-adoption/decision-guides/index.md",
      "redirect_url": "https://docs.microsoft.com/azure/cloud-adoption-framework/decision-guides/index"
    },
    {
      "source_path": "docs/cloud-adoption/decision-guides/overview.md",
      "redirect_url": "https://docs.microsoft.com/azure/cloud-adoption-framework/decision-guides/index"
    },
    {
      "source_path": "docs/cloud-adoption/digital-estate/5-rs-of-rationalization.md",
      "redirect_url": "https://docs.microsoft.com/azure/cloud-adoption-framework/digital-estate/5-rs-of-rationalization"
    },
    {
      "source_path": "docs/cloud-adoption/digital-estate/approach.md",
      "redirect_url": "https://docs.microsoft.com/azure/cloud-adoption-framework/digital-estate/approach"
    },
    {
      "source_path": "docs/cloud-adoption/digital-estate/calculate.md",
      "redirect_url": "https://docs.microsoft.com/azure/cloud-adoption-framework/digital-estate/calculate"
    },
    {
      "source_path": "docs/cloud-adoption/digital-estate/index.md",
      "redirect_url": "https://docs.microsoft.com/azure/cloud-adoption-framework/digital-estate/index"
    },
    {
      "source_path": "docs/cloud-adoption/digital-estate/inventory.md",
      "redirect_url": "https://docs.microsoft.com/azure/cloud-adoption-framework/digital-estate/inventory"
    },
    {
      "source_path": "docs/cloud-adoption/digital-estate/overview.md",
      "redirect_url": "https://docs.microsoft.com/azure/cloud-adoption-framework/digital-estate/index"
    },
    {
      "source_path": "docs/cloud-adoption/digital-estate/rationalize.md",
      "redirect_url": "https://docs.microsoft.com/azure/cloud-adoption-framework/digital-estate/rationalize"
    },
    {
      "source_path": "docs/cloud-adoption/getting-started/enable.md",
      "redirect_url": "https://docs.microsoft.com/azure/cloud-adoption-framework/getting-started/enable"
    },
    {
      "source_path": "docs/cloud-adoption/getting-started/innovate.md",
      "redirect_url": "https://docs.microsoft.com/azure/cloud-adoption-framework/getting-started/innovate"
    },
    {
      "source_path": "docs/cloud-adoption/getting-started/migrate.md",
      "redirect_url": "https://docs.microsoft.com/azure/cloud-adoption-framework/getting-started/migrate"
    },
    {
      "source_path": "docs/cloud-adoption/getting-started/what-is-azure.md",
      "redirect_url": "https://docs.microsoft.com/azure/cloud-adoption-framework/getting-started/what-is-azure"
    },
    {
      "source_path": "docs/cloud-adoption/governance/cost-management/business-risks.md",
      "redirect_url": "https://docs.microsoft.com/azure/cloud-adoption-framework/govern/cost-management/business-risks"
    },
    {
      "source_path": "docs/cloud-adoption/governance/cost-management/compliance-processes.md",
      "redirect_url": "https://docs.microsoft.com/azure/cloud-adoption-framework/govern/cost-management/compliance-processes"
    },
    {
      "source_path": "docs/cloud-adoption/governance/cost-management/discipline-improvement.md",
      "redirect_url": "https://docs.microsoft.com/azure/cloud-adoption-framework/govern/cost-management/discipline-improvement"
    },
    {
      "source_path": "docs/cloud-adoption/governance/cost-management/index.md",
      "redirect_url": "https://docs.microsoft.com/azure/cloud-adoption-framework/govern/cost-management/index"
    },
    {
      "source_path": "docs/cloud-adoption/governance/cost-management/metrics-tolerance.md",
      "redirect_url": "https://docs.microsoft.com/azure/cloud-adoption-framework/govern/cost-management/metrics-tolerance"
    },
    {
      "source_path": "docs/cloud-adoption/governance/cost-management/overview.md",
      "redirect_url": "https://docs.microsoft.com/azure/cloud-adoption-framework/govern/cost-management/index"
    },
    {
      "source_path": "docs/cloud-adoption/governance/cost-management/policy-statements.md",
      "redirect_url": "https://docs.microsoft.com/azure/cloud-adoption-framework/govern/cost-management/policy-statements"
    },
    {
      "source_path": "docs/cloud-adoption/governance/cost-management/template.md",
      "redirect_url": "https://docs.microsoft.com/azure/cloud-adoption-framework/govern/cost-management/template"
    },
    {
      "source_path": "docs/cloud-adoption/governance/cost-management/toolchain.md",
      "redirect_url": "https://docs.microsoft.com/azure/cloud-adoption-framework/govern/cost-management/toolchain"
    },
    {
      "source_path": "docs/cloud-adoption/governance/deployment-acceleration/business-risks.md",
      "redirect_url": "https://docs.microsoft.com/azure/cloud-adoption-framework/govern/deployment-acceleration/business-risks"
    },
    {
      "source_path": "docs/cloud-adoption/governance/deployment-acceleration/compliance-processes.md",
      "redirect_url": "https://docs.microsoft.com/azure/cloud-adoption-framework/govern/deployment-acceleration/compliance-processes"
    },
    {
      "source_path": "docs/cloud-adoption/governance/deployment-acceleration/discipline-improvement.md",
      "redirect_url": "https://docs.microsoft.com/azure/cloud-adoption-framework/govern/deployment-acceleration/discipline-improvement"
    },
    {
      "source_path": "docs/cloud-adoption/governance/deployment-acceleration/index.md",
      "redirect_url": "https://docs.microsoft.com/azure/cloud-adoption-framework/govern/deployment-acceleration/index"
    },
    {
      "source_path": "docs/cloud-adoption/governance/deployment-acceleration/metrics-tolerance.md",
      "redirect_url": "https://docs.microsoft.com/azure/cloud-adoption-framework/govern/deployment-acceleration/metrics-tolerance"
    },
    {
      "source_path": "docs/cloud-adoption/governance/deployment-acceleration/overview.md",
      "redirect_url": "https://docs.microsoft.com/azure/cloud-adoption-framework/govern/deployment-acceleration/index"
    },
    {
      "source_path": "docs/cloud-adoption/governance/deployment-acceleration/policy-statements.md",
      "redirect_url": "https://docs.microsoft.com/azure/cloud-adoption-framework/govern/deployment-acceleration/policy-statements"
    },
    {
      "source_path": "docs/cloud-adoption/governance/deployment-acceleration/template.md",
      "redirect_url": "https://docs.microsoft.com/azure/cloud-adoption-framework/govern/deployment-acceleration/template"
    },
    {
      "source_path": "docs/cloud-adoption/governance/deployment-acceleration/toolchain.md",
      "redirect_url": "https://docs.microsoft.com/azure/cloud-adoption-framework/govern/deployment-acceleration/toolchain"
    },
    {
      "source_path": "docs/cloud-adoption/governance/identity-baseline/business-risks.md",
      "redirect_url": "https://docs.microsoft.com/azure/cloud-adoption-framework/govern/identity-baseline/business-risks"
    },
    {
      "source_path": "docs/cloud-adoption/governance/identity-baseline/compliance-processes.md",
      "redirect_url": "https://docs.microsoft.com/azure/cloud-adoption-framework/govern/identity-baseline/compliance-processes"
    },
    {
      "source_path": "docs/cloud-adoption/governance/identity-baseline/discipline-improvement.md",
      "redirect_url": "https://docs.microsoft.com/azure/cloud-adoption-framework/govern/identity-baseline/discipline-improvement"
    },
    {
      "source_path": "docs/cloud-adoption/governance/identity-baseline/index.md",
      "redirect_url": "https://docs.microsoft.com/azure/cloud-adoption-framework/govern/identity-baseline/index"
    },
    {
      "source_path": "docs/cloud-adoption/governance/identity-baseline/metrics-tolerance.md",
      "redirect_url": "https://docs.microsoft.com/azure/cloud-adoption-framework/govern/identity-baseline/metrics-tolerance"
    },
    {
      "source_path": "docs/cloud-adoption/governance/identity-baseline/overview.md",
      "redirect_url": "https://docs.microsoft.com/azure/cloud-adoption-framework/govern/identity-baseline/index"
    },
    {
      "source_path": "docs/cloud-adoption/governance/identity-baseline/policy-statements.md",
      "redirect_url": "https://docs.microsoft.com/azure/cloud-adoption-framework/govern/identity-baseline/policy-statements"
    },
    {
      "source_path": "docs/cloud-adoption/governance/identity-baseline/template.md",
      "redirect_url": "https://docs.microsoft.com/azure/cloud-adoption-framework/govern/identity-baseline/template"
    },
    {
      "source_path": "docs/cloud-adoption/governance/identity-baseline/toolchain.md",
      "redirect_url": "https://docs.microsoft.com/azure/cloud-adoption-framework/govern/identity-baseline/toolchain"
    },
    {
      "source_path": "docs/cloud-adoption/governance/journeys/large-enterprise/best-practice-explained.md",
      "redirect_url": "https://docs.microsoft.com/azure/cloud-adoption-framework/govern/guides/complex/prescriptive-guidance"
    },
    {
      "source_path": "docs/cloud-adoption/governance/journeys/large-enterprise/cost-management-evolution.md",
      "redirect_url": "https://docs.microsoft.com/azure/cloud-adoption-framework/govern/guides/complex/cost-management-improvement"
    },
    {
      "source_path": "docs/cloud-adoption/governance/journeys/large-enterprise/identity-baseline-evolution.md",
      "redirect_url": "https://docs.microsoft.com/azure/cloud-adoption-framework/govern/guides/complex/identity-baseline-improvement"
    },
    {
      "source_path": "docs/cloud-adoption/governance/journeys/large-enterprise/index.md",
      "redirect_url": "https://docs.microsoft.com/azure/cloud-adoption-framework/govern/guides/complex/index"
    },
    {
      "source_path": "docs/cloud-adoption/governance/journeys/large-enterprise/initial-corporate-policy.md",
      "redirect_url": "https://docs.microsoft.com/azure/cloud-adoption-framework/govern/guides/complex/initial-corporate-policy"
    },
    {
      "source_path": "docs/cloud-adoption/governance/journeys/large-enterprise/multi-cloud-evolution.md",
      "redirect_url": "https://docs.microsoft.com/azure/cloud-adoption-framework/govern/guides/complex/multicloud-improvement"
    },
    {
      "source_path": "docs/cloud-adoption/governance/journeys/large-enterprise/multicloud-evolution.md",
      "redirect_url": "https://docs.microsoft.com/azure/cloud-adoption-framework/govern/guides/complex/multicloud-improvement"
    },
    {
      "source_path": "docs/cloud-adoption/governance/journeys/large-enterprise/multiple-layers-of-governance.md",
      "redirect_url": "https://docs.microsoft.com/azure/cloud-adoption-framework/govern/guides/complex/multiple-layers-of-governance"
    },
    {
      "source_path": "docs/cloud-adoption/governance/journeys/large-enterprise/narrative.md",
      "redirect_url": "https://docs.microsoft.com/azure/cloud-adoption-framework/govern/guides/complex/narrative"
    },
    {
      "source_path": "docs/cloud-adoption/governance/journeys/large-enterprise/overview.md",
      "redirect_url": "https://docs.microsoft.com/azure/cloud-adoption-framework/govern/guides/complex/index"
    },
    {
      "source_path": "docs/cloud-adoption/governance/journeys/large-enterprise/resource-consistency-evolution.md",
      "redirect_url": "https://docs.microsoft.com/azure/cloud-adoption-framework/govern/guides/complex/resource-consistency-improvement"
    },
    {
      "source_path": "docs/cloud-adoption/governance/journeys/large-enterprise/security-baseline-evolution.md",
      "redirect_url": "https://docs.microsoft.com/azure/cloud-adoption-framework/govern/guides/complex/security-baseline-improvement"
    },
    {
      "source_path": "docs/cloud-adoption/governance/journeys/small-to-medium-enterprise/best-practice-explained.md",
      "redirect_url": "https://docs.microsoft.com/azure/cloud-adoption-framework/govern/guides/standard/prescriptive-guidance"
    },
    {
      "source_path": "docs/cloud-adoption/governance/journeys/small-to-medium-enterprise/cost-management-evolution.md",
      "redirect_url": "https://docs.microsoft.com/azure/cloud-adoption-framework/govern/guides/standard/cost-management-improvement"
    },
    {
      "source_path": "docs/cloud-adoption/governance/journeys/small-to-medium-enterprise/index.md",
      "redirect_url": "https://docs.microsoft.com/azure/cloud-adoption-framework/govern/guides/standard/index"
    },
    {
      "source_path": "docs/cloud-adoption/governance/journeys/small-to-medium-enterprise/initial-corporate-policy.md",
      "redirect_url": "https://docs.microsoft.com/azure/cloud-adoption-framework/govern/guides/standard/initial-corporate-policy"
    },
    {
      "source_path": "docs/cloud-adoption/governance/journeys/small-to-medium-enterprise/multi-cloud-evolution.md",
      "redirect_url": "https://docs.microsoft.com/azure/cloud-adoption-framework/govern/guides/standard/multicloud-improvement"
    },
    {
      "source_path": "docs/cloud-adoption/governance/journeys/small-to-medium-enterprise/multicloud-evolution.md",
      "redirect_url": "https://docs.microsoft.com/azure/cloud-adoption-framework/govern/guides/standard/multicloud-improvement"
    },
    {
      "source_path": "docs/cloud-adoption/governance/journeys/small-to-medium-enterprise/narrative.md",
      "redirect_url": "https://docs.microsoft.com/azure/cloud-adoption-framework/govern/guides/standard/narrative"
    },
    {
      "source_path": "docs/cloud-adoption/governance/journeys/small-to-medium-enterprise/overview.md",
      "redirect_url": "https://docs.microsoft.com/azure/cloud-adoption-framework/govern/guides/standard/index"
    },
    {
      "source_path": "docs/cloud-adoption/governance/journeys/small-to-medium-enterprise/resource-consistency-evolution.md",
      "redirect_url": "https://docs.microsoft.com/azure/cloud-adoption-framework/govern/guides/standard/resource-consistency-improvement"
    },
    {
      "source_path": "docs/cloud-adoption/governance/journeys/small-to-medium-enterprise/security-baseline-evolution.md",
      "redirect_url": "https://docs.microsoft.com/azure/cloud-adoption-framework/govern/guides/standard/security-baseline-improvement"
    },
    {
      "source_path": "docs/cloud-adoption/governance/journeys/index.md",
      "redirect_url": "https://docs.microsoft.com/azure/cloud-adoption-framework/govern/guides/index"
    },
    {
      "source_path": "docs/cloud-adoption/governance/journeys/overview.md",
      "redirect_url": "https://docs.microsoft.com/azure/cloud-adoption-framework/govern/guides/index"
    },
    {
      "source_path": "docs/cloud-adoption/governance/policy-compliance/align-governance-journeys.md",
      "redirect_url": "https://docs.microsoft.com/azure/cloud-adoption-framework/govern/policy-compliance/governance-alignment"
    },
    {
      "source_path": "docs/cloud-adoption/governance/policy-compliance/define-policy.md",
      "redirect_url": "https://docs.microsoft.com/azure/cloud-adoption-framework/govern/policy-compliance/policy-definition"
    },
    {
      "source_path": "docs/cloud-adoption/governance/policy-compliance/how-can-a-ciso-prepare-for-the-cloud.md",
      "redirect_url": "https://docs.microsoft.com/azure/cloud-adoption-framework/govern/policy-compliance/cloud-security-readiness"
    },
    {
      "source_path": "docs/cloud-adoption/governance/policy-compliance/index.md",
      "redirect_url": "https://docs.microsoft.com/azure/cloud-adoption-framework/govern/policy-compliance/index"
    },
    {
      "source_path": "docs/cloud-adoption/governance/policy-compliance/overview.md",
      "redirect_url": "https://docs.microsoft.com/azure/cloud-adoption-framework/govern/policy-compliance/index"
    },
    {
      "source_path": "docs/cloud-adoption/governance/policy-compliance/processes.md",
      "redirect_url": "https://docs.microsoft.com/azure/cloud-adoption-framework/govern/policy-compliance/processes"
    },
    {
      "source_path": "docs/cloud-adoption/governance/policy-compliance/risk-tolerance.md",
      "redirect_url": "https://docs.microsoft.com/azure/cloud-adoption-framework/govern/policy-compliance/risk-tolerance"
    },
    {
      "source_path": "docs/cloud-adoption/governance/policy-compliance/understanding-business-risk.md",
      "redirect_url": "https://docs.microsoft.com/azure/cloud-adoption-framework/govern/policy-compliance/business-risk"
    },
    {
      "source_path": "docs/cloud-adoption/governance/policy-compliance/what-is-a-cloud-policy-review.md",
      "redirect_url": "https://docs.microsoft.com/azure/cloud-adoption-framework/govern/policy-compliance/cloud-policy-review"
    },
    {
      "source_path": "docs/cloud-adoption/governance/policy-compliance/what-is-data-classification.md",
      "redirect_url": "https://docs.microsoft.com/azure/cloud-adoption-framework/govern/policy-compliance/data-classification"
    },
    {
      "source_path": "docs/cloud-adoption/governance/policy-compliance/what-is-regulatory-compliance.md",
      "redirect_url": "https://docs.microsoft.com/azure/cloud-adoption-framework/govern/policy-compliance/regulatory-compliance"
    },
    {
      "source_path": "docs/cloud-adoption/governance/resource-consistency/resource-access-management.md",
      "redirect_url": "https://docs.microsoft.com/azure/cloud-adoption-framework/govern/resource-consistency/resource-access-management"
    },
    {
      "source_path": "docs/cloud-adoption/governance/resource-consistency/business-risks.md",
      "redirect_url": "https://docs.microsoft.com/azure/cloud-adoption-framework/govern/resource-consistency/business-risks"
    },
    {
      "source_path": "docs/cloud-adoption/governance/resource-consistency/compliance-processes.md",
      "redirect_url": "https://docs.microsoft.com/azure/cloud-adoption-framework/govern/resource-consistency/compliance-processes"
    },
    {
      "source_path": "docs/cloud-adoption/governance/resource-consistency/discipline-improvement.md",
      "redirect_url": "https://docs.microsoft.com/azure/cloud-adoption-framework/govern/resource-consistency/discipline-improvement"
    },
    {
      "source_path": "docs/cloud-adoption/governance/resource-consistency/governance-multiple-teams.md",
      "redirect_url": "https://docs.microsoft.com/azure/cloud-adoption-framework/govern/resource-consistency/governance-multiple-teams"
    },
    {
      "source_path": "docs/cloud-adoption/governance/resource-consistency/governance-simple-workload.md",
      "redirect_url": "https://docs.microsoft.com/azure/cloud-adoption-framework/govern/resource-consistency/governance-simple-workload"
    },
    {
      "source_path": "docs/cloud-adoption/governance/resource-consistency/index.md",
      "redirect_url": "https://docs.microsoft.com/azure/cloud-adoption-framework/govern/resource-consistency/index"
    },
    {
      "source_path": "docs/cloud-adoption/governance/resource-consistency/metrics-tolerance.md",
      "redirect_url": "https://docs.microsoft.com/azure/cloud-adoption-framework/govern/resource-consistency/metrics-tolerance"
    },
    {
      "source_path": "docs/cloud-adoption/governance/resource-consistency/overview.md",
      "redirect_url": "https://docs.microsoft.com/azure/cloud-adoption-framework/govern/resource-consistency/index"
    },
    {
      "source_path": "docs/cloud-adoption/governance/resource-consistency/policy-statements.md",
      "redirect_url": "https://docs.microsoft.com/azure/cloud-adoption-framework/govern/resource-consistency/policy-statements"
    },
    {
      "source_path": "docs/cloud-adoption/governance/resource-consistency/template.md",
      "redirect_url": "https://docs.microsoft.com/azure/cloud-adoption-framework/govern/resource-consistency/template"
    },
    {
      "source_path": "docs/cloud-adoption/governance/resource-consistency/toolchain.md",
      "redirect_url": "https://docs.microsoft.com/azure/cloud-adoption-framework/govern/resource-consistency/toolchain"
    },
    {
      "source_path": "docs/cloud-adoption/governance/resource-consistency/what-is-governance.md",
      "redirect_url": "https://docs.microsoft.com/azure/cloud-adoption-framework/govern/resource-consistency/what-is-governance"
    },
    {
      "source_path": "docs/cloud-adoption/governance/security-baseline/azure-security-guidance.md",
      "redirect_url": "https://docs.microsoft.com/azure/cloud-adoption-framework/govern/security-baseline/azure-security-guidance"
    },
    {
      "source_path": "docs/cloud-adoption/governance/security-baseline/business-risks.md",
      "redirect_url": "https://docs.microsoft.com/azure/cloud-adoption-framework/govern/security-baseline/business-risks"
    },
    {
      "source_path": "docs/cloud-adoption/governance/security-baseline/cloud-native-policy.md",
      "redirect_url": "https://docs.microsoft.com/azure/cloud-adoption-framework/govern/security-baseline/cloud-native-policy"
    },
    {
      "source_path": "docs/cloud-adoption/governance/security-baseline/compliance-processes.md",
      "redirect_url": "https://docs.microsoft.com/azure/cloud-adoption-framework/govern/security-baseline/compliance-processes"
    },
    {
      "source_path": "docs/cloud-adoption/governance/security-baseline/discipline-improvement.md",
      "redirect_url": "https://docs.microsoft.com/azure/cloud-adoption-framework/govern/security-baseline/discipline-improvement"
    },
    {
      "source_path": "docs/cloud-adoption/governance/security-baseline/index.md",
      "redirect_url": "https://docs.microsoft.com/azure/cloud-adoption-framework/govern/security-baseline/index"
    },
    {
      "source_path": "docs/cloud-adoption/governance/security-baseline/metrics-tolerance.md",
      "redirect_url": "https://docs.microsoft.com/azure/cloud-adoption-framework/govern/security-baseline/metrics-tolerance"
    },
    {
      "source_path": "docs/cloud-adoption/governance/security-baseline/overview.md",
      "redirect_url": "https://docs.microsoft.com/azure/cloud-adoption-framework/govern/security-baseline/index"
    },
    {
      "source_path": "docs/cloud-adoption/governance/security-baseline/policy-statements.md",
      "redirect_url": "https://docs.microsoft.com/azure/cloud-adoption-framework/govern/security-baseline/policy-statements"
    },
    {
      "source_path": "docs/cloud-adoption/governance/security-baseline/template.md",
      "redirect_url": "https://docs.microsoft.com/azure/cloud-adoption-framework/govern/security-baseline/template"
    },
    {
      "source_path": "docs/cloud-adoption/governance/security-baseline/toolchain.md",
      "redirect_url": "https://docs.microsoft.com/azure/cloud-adoption-framework/govern/security-baseline/toolchain"
    },
    {
      "source_path": "docs/cloud-adoption/governance/security-baseline/what-is-cloud-security-management.md",
      "redirect_url": "https://docs.microsoft.com/azure/cloud-adoption-framework/govern/security-baseline/cloud-security-baseline"
    },
    {
      "source_path": "docs/cloud-adoption/governance/benchmark.md",
      "redirect_url": "https://docs.microsoft.com/azure/cloud-adoption-framework/govern/benchmark"
    },
    {
      "source_path": "docs/cloud-adoption/governance/best-practices.md",
      "redirect_url": "https://docs.microsoft.com/azure/cloud-adoption-framework/govern/foundation-improvements"
    },
    {
      "source_path": "docs/cloud-adoption/governance/corporate-policy.md",
      "redirect_url": "https://docs.microsoft.com/azure/cloud-adoption-framework/govern/corporate-policy"
    },
    {
      "source_path": "docs/cloud-adoption/governance/getting-started.md",
      "redirect_url": "https://docs.microsoft.com/azure/cloud-adoption-framework/govern/initial-foundation"
    },
    {
      "source_path": "docs/cloud-adoption/governance/governance-disciplines.md",
      "redirect_url": "https://docs.microsoft.com/azure/cloud-adoption-framework/govern/governance-disciplines"
    },
    {
      "source_path": "docs/cloud-adoption/governance/index.md",
      "redirect_url": "https://docs.microsoft.com/azure/cloud-adoption-framework/govern/index"
    },
    {
      "source_path": "docs/cloud-adoption/governance/methodology.md",
      "redirect_url": "https://docs.microsoft.com/azure/cloud-adoption-framework/govern/methodology"
    },
    {
      "source_path": "docs/cloud-adoption/governance/overview.md",
      "redirect_url": "https://docs.microsoft.com/azure/cloud-adoption-framework/govern/index"
    },
    {
      "source_path": "docs/cloud-adoption/infrastructure/mainframe-migration/application-strategies.md",
      "redirect_url": "https://docs.microsoft.com/azure/cloud-adoption-framework/infrastructure/mainframe-migration/application-strategies"
    },
    {
      "source_path": "docs/cloud-adoption/infrastructure/mainframe-migration/index.md",
      "redirect_url": "https://docs.microsoft.com/azure/cloud-adoption-framework/infrastructure/mainframe-migration/index"
    },
    {
      "source_path": "docs/cloud-adoption/infrastructure/mainframe-migration/migration-strategies.md",
      "redirect_url": "https://docs.microsoft.com/azure/cloud-adoption-framework/infrastructure/mainframe-migration/migration-strategies"
    },
    {
      "source_path": "docs/cloud-adoption/infrastructure/mainframe-migration/myths-and-facts.md",
      "redirect_url": "https://docs.microsoft.com/azure/cloud-adoption-framework/infrastructure/mainframe-migration/myths-and-facts"
    },
    {
      "source_path": "docs/cloud-adoption/infrastructure/mainframe-migration/overview.md",
      "redirect_url": "https://docs.microsoft.com/azure/cloud-adoption-framework/infrastructure/mainframe-migration/index"
    },
    {
      "source_path": "docs/cloud-adoption/infrastructure/misc/hybrid-consistency.md",
      "redirect_url": "https://docs.microsoft.com/azure/cloud-adoption-framework/infrastructure/misc/hybrid-consistency"
    },
    {
      "source_path": "docs/cloud-adoption/infrastructure/virtual-machines/basic-workload.md",
      "redirect_url": "https://docs.microsoft.com/azure/cloud-adoption-framework/infrastructure/virtual-machines/basic-workload"
    },
    {
      "source_path": "docs/cloud-adoption/infrastructure/basic-workload.md",
      "redirect_url": "https://docs.microsoft.com/azure/cloud-adoption-framework/infrastructure/virtual-machines/basic-workload"
    },
    {
      "source_path": "docs/cloud-adoption/innovate/index.md",
      "redirect_url": "https://docs.microsoft.com/azure/cloud-adoption-framework/innovate/index"
    },
    {
      "source_path": "docs/cloud-adoption/migrate/azure-best-practices/contoso-migration-assessment.md",
      "redirect_url": "https://docs.microsoft.com/azure/cloud-adoption-framework/migrate/azure-best-practices/contoso-migration-assessment"
    },
    {
      "source_path": "docs/cloud-adoption/migrate/azure-best-practices/contoso-migration-infrastructure.md",
      "redirect_url": "https://docs.microsoft.com/azure/cloud-adoption-framework/migrate/azure-best-practices/contoso-migration-infrastructure"
    },
    {
      "source_path": "docs/cloud-adoption/migrate/azure-best-practices/contoso-migration-overview.md",
      "redirect_url": "https://docs.microsoft.com/azure/cloud-adoption-framework/migrate/azure-best-practices/contoso-migration-overview"
    },
    {
      "source_path": "docs/cloud-adoption/migrate/azure-best-practices/contoso-migration-rearchitect-container-sql.md",
      "redirect_url": "https://docs.microsoft.com/azure/cloud-adoption-framework/migrate/azure-best-practices/contoso-migration-rearchitect-container-sql"
    },
    {
      "source_path": "docs/cloud-adoption/migrate/azure-best-practices/contoso-migration-rebuild.md",
      "redirect_url": "https://docs.microsoft.com/azure/cloud-adoption-framework/migrate/azure-best-practices/contoso-migration-rebuild"
    },
    {
      "source_path": "docs/cloud-adoption/migrate/azure-best-practices/contoso-migration-refactor-linux-app-service-mysql.md",
      "redirect_url": "https://docs.microsoft.com/azure/cloud-adoption-framework/migrate/azure-best-practices/contoso-migration-refactor-linux-app-service-mysql"
    },
    {
      "source_path": "docs/cloud-adoption/migrate/azure-best-practices/contoso-migration-refactor-web-app-sql.md",
      "redirect_url": "https://docs.microsoft.com/azure/cloud-adoption-framework/migrate/azure-best-practices/contoso-migration-refactor-web-app-sql"
    },
    {
      "source_path": "docs/cloud-adoption/migrate/azure-best-practices/contoso-migration-rehost-linux-vm-mysql.md",
      "redirect_url": "https://docs.microsoft.com/azure/cloud-adoption-framework/migrate/azure-best-practices/contoso-migration-rehost-linux-vm-mysql"
    },
    {
      "source_path": "docs/cloud-adoption/migrate/azure-best-practices/contoso-migration-rehost-linux-vm.md",
      "redirect_url": "https://docs.microsoft.com/azure/cloud-adoption-framework/migrate/azure-best-practices/contoso-migration-rehost-linux-vm"
    },
    {
      "source_path": "docs/cloud-adoption/migrate/azure-best-practices/contoso-migration-rehost-vm-sql-ag.md",
      "redirect_url": "https://docs.microsoft.com/azure/cloud-adoption-framework/migrate/azure-best-practices/contoso-migration-rehost-vm-sql-ag"
    },
    {
      "source_path": "docs/cloud-adoption/migrate/azure-best-practices/contoso-migration-rehost-vm-sql-managed-instance.md",
      "redirect_url": "https://docs.microsoft.com/azure/cloud-adoption-framework/migrate/azure-best-practices/contoso-migration-rehost-vm-sql-managed-instance"
    },
    {
      "source_path": "docs/cloud-adoption/migrate/azure-best-practices/contoso-migration-rehost-vm.md",
      "redirect_url": "https://docs.microsoft.com/azure/cloud-adoption-framework/migrate/azure-best-practices/contoso-migration-rehost-vm"
    },
    {
      "source_path": "docs/cloud-adoption/migrate/azure-best-practices/contoso-migration-scale.md",
      "redirect_url": "https://docs.microsoft.com/azure/cloud-adoption-framework/migrate/azure-best-practices/contoso-migration-scale"
    },
    {
      "source_path": "docs/cloud-adoption/migrate/azure-best-practices/contoso-migration-tfs-vsts.md",
      "redirect_url": "https://docs.microsoft.com/azure/cloud-adoption-framework/migrate/azure-best-practices/contoso-migration-tfs-vsts"
    },
    {
      "source_path": "docs/cloud-adoption/migrate/azure-best-practices/index.md",
      "redirect_url": "https://docs.microsoft.com/azure/cloud-adoption-framework/migrate/azure-best-practices/index"
    },
    {
      "source_path": "docs/cloud-adoption/migrate/azure-best-practices/migrate-best-practices-costs.md",
      "redirect_url": "https://docs.microsoft.com/azure/cloud-adoption-framework/migrate/azure-best-practices/migrate-best-practices-costs"
    },
    {
      "source_path": "docs/cloud-adoption/migrate/azure-best-practices/migrate-best-practices-networking.md",
      "redirect_url": "https://docs.microsoft.com/azure/cloud-adoption-framework/migrate/azure-best-practices/migrate-best-practices-networking"
    },
    {
      "source_path": "docs/cloud-adoption/migrate/azure-best-practices/migrate-best-practices-security-management.md",
      "redirect_url": "https://docs.microsoft.com/azure/cloud-adoption-framework/migrate/azure-best-practices/migrate-best-practices-security-management"
    },
    {
      "source_path": "docs/cloud-adoption/migrate/azure-migration-guide/assess.md",
      "redirect_url": "https://docs.microsoft.com/azure/cloud-adoption-framework/migrate/azure-migration-guide/assess"
    },
    {
      "source_path": "docs/cloud-adoption/migrate/azure-migration-guide/assistance.md",
      "redirect_url": "https://docs.microsoft.com/azure/cloud-adoption-framework/migrate/azure-migration-guide/assistance"
    },
    {
      "source_path": "docs/cloud-adoption/migrate/azure-migration-guide/index.md",
      "redirect_url": "https://docs.microsoft.com/azure/cloud-adoption-framework/migrate/azure-migration-guide/index"
    },
    {
      "source_path": "docs/cloud-adoption/migrate/azure-migration-guide/manage-costs.md",
      "redirect_url": "https://docs.microsoft.com/azure/cloud-adoption-framework/migrate/azure-migration-guide/manage-costs"
    },
    {
      "source_path": "docs/cloud-adoption/migrate/azure-migration-guide/migrate.md",
      "redirect_url": "https://docs.microsoft.com/azure/cloud-adoption-framework/migrate/azure-migration-guide/migrate"
    },
    {
      "source_path": "docs/cloud-adoption/migrate/azure-migration-guide/optimize-and-transform.md",
      "redirect_url": "https://docs.microsoft.com/azure/cloud-adoption-framework/migrate/azure-migration-guide/optimize-and-transform"
    },
    {
      "source_path": "docs/cloud-adoption/migrate/azure-migration-guide/organize-resources.md",
      "redirect_url": "https://docs.microsoft.com/azure/cloud-adoption-framework/migrate/azure-migration-guide/organize-resources"
    },
    {
      "source_path": "docs/cloud-adoption/migrate/azure-migration-guide/prerequisites.md",
      "redirect_url": "https://docs.microsoft.com/azure/cloud-adoption-framework/migrate/azure-migration-guide/prerequisites"
    },
    {
      "source_path": "docs/cloud-adoption/migrate/azure-migration-guide/secure-and-manage.md",
      "redirect_url": "https://docs.microsoft.com/azure/cloud-adoption-framework/migrate/azure-migration-guide/secure-and-manage"
    },
    {
      "source_path": "docs/cloud-adoption/migrate/expanded-scope/balance-the-portfolio.md",
      "redirect_url": "https://docs.microsoft.com/azure/cloud-adoption-framework/migrate/expanded-scope/balance-the-portfolio"
    },
    {
      "source_path": "docs/cloud-adoption/migrate/expanded-scope/governance-or-compliance.md",
      "redirect_url": "https://docs.microsoft.com/azure/cloud-adoption-framework/migrate/expanded-scope/governance-or-compliance"
    },
    {
      "source_path": "docs/cloud-adoption/migrate/expanded-scope/index.md",
      "redirect_url": "https://docs.microsoft.com/azure/cloud-adoption-framework/migrate/expanded-scope/index"
    },
    {
      "source_path": "docs/cloud-adoption/migrate/expanded-scope/multiple-datacenters.md",
      "redirect_url": "https://docs.microsoft.com/azure/cloud-adoption-framework/migrate/expanded-scope/multiple-datacenters"
    },
    {
      "source_path": "docs/cloud-adoption/migrate/expanded-scope/multiple-regions.md",
      "redirect_url": "https://docs.microsoft.com/azure/cloud-adoption-framework/decision-guides/regions/index"
    },
    {
      "source_path": "docs/cloud-adoption/migrate/expanded-scope/network-capacity-exceeded.md",
      "redirect_url": "https://docs.microsoft.com/azure/cloud-adoption-framework/migrate/expanded-scope/network-capacity-exceeded"
    },
    {
      "source_path": "docs/cloud-adoption/migrate/expanded-scope/suggested-skills.md",
      "redirect_url": "https://docs.microsoft.com/azure/cloud-adoption-framework/migrate/expanded-scope/suggested-skills"
    },
    {
      "source_path": "docs/cloud-adoption/migrate/migration-considerations/assess/approve.md",
      "redirect_url": "https://docs.microsoft.com/azure/cloud-adoption-framework/migrate/migration-considerations/assess/approve"
    },
    {
      "source_path": "docs/cloud-adoption/migrate/migration-considerations/assess/architect.md",
      "redirect_url": "https://docs.microsoft.com/azure/cloud-adoption-framework/migrate/migration-considerations/assess/architect"
    },
    {
      "source_path": "docs/cloud-adoption/migrate/migration-considerations/assess/business-priorities.md",
      "redirect_url": "https://docs.microsoft.com/azure/cloud-adoption-framework/migrate/migration-considerations/assess/business-priorities"
    },
    {
      "source_path": "docs/cloud-adoption/migrate/migration-considerations/assess/estimate.md",
      "redirect_url": "https://docs.microsoft.com/azure/cloud-adoption-framework/migrate/migration-considerations/assess/estimate"
    },
    {
      "source_path": "docs/cloud-adoption/migrate/migration-considerations/assess/evaluate.md",
      "redirect_url": "https://docs.microsoft.com/azure/cloud-adoption-framework/migrate/migration-considerations/assess/evaluate"
    },
    {
      "source_path": "docs/cloud-adoption/migrate/migration-considerations/assess/index.md",
      "redirect_url": "https://docs.microsoft.com/azure/cloud-adoption-framework/migrate/migration-considerations/assess/index"
    },
    {
      "source_path": "docs/cloud-adoption/migrate/migration-considerations/assess/partnership-options.md",
      "redirect_url": "https://docs.microsoft.com/azure/cloud-adoption-framework/migrate/migration-considerations/assess/partnership-options"
    },
    {
      "source_path": "docs/cloud-adoption/migrate/migration-considerations/assess/release-iteration-backlog.md",
      "redirect_url": "https://docs.microsoft.com/azure/cloud-adoption-framework/migrate/migration-considerations/assess/release-iteration-backlog"
    },
    {
      "source_path": "docs/cloud-adoption/migrate/migration-considerations/migrate/index.md",
      "redirect_url": "https://docs.microsoft.com/azure/cloud-adoption-framework/migrate/migration-considerations/migrate/index"
    },
    {
      "source_path": "docs/cloud-adoption/migrate/migration-considerations/migrate/promotion-models.md",
      "redirect_url": "https://docs.microsoft.com/azure/cloud-adoption-framework/migrate/migration-considerations/migrate/promotion-models"
    },
    {
      "source_path": "docs/cloud-adoption/migrate/migration-considerations/migrate/remediate.md",
      "redirect_url": "https://docs.microsoft.com/azure/cloud-adoption-framework/migrate/migration-considerations/migrate/remediate"
    },
    {
      "source_path": "docs/cloud-adoption/migrate/migration-considerations/migrate/replicate-options.md",
      "redirect_url": "https://docs.microsoft.com/azure/cloud-adoption-framework/migrate/migration-considerations/migrate/replicate-options"
    },
    {
      "source_path": "docs/cloud-adoption/migrate/migration-considerations/migrate/replicate.md",
      "redirect_url": "https://docs.microsoft.com/azure/cloud-adoption-framework/migrate/migration-considerations/migrate/replicate"
    },
    {
      "source_path": "docs/cloud-adoption/migrate/migration-considerations/migrate/stage.md",
      "redirect_url": "https://docs.microsoft.com/azure/cloud-adoption-framework/migrate/migration-considerations/migrate/stage"
    },
    {
      "source_path": "docs/cloud-adoption/migrate/migration-considerations/optimize/business-change-plan.md",
      "redirect_url": "https://docs.microsoft.com/azure/cloud-adoption-framework/migrate/migration-considerations/optimize/business-change-plan"
    },
    {
      "source_path": "docs/cloud-adoption/migrate/migration-considerations/optimize/business-test.md",
      "redirect_url": "https://docs.microsoft.com/azure/cloud-adoption-framework/migrate/migration-considerations/optimize/business-test"
    },
    {
      "source_path": "docs/cloud-adoption/migrate/migration-considerations/optimize/decommission.md",
      "redirect_url": "https://docs.microsoft.com/azure/cloud-adoption-framework/migrate/migration-considerations/optimize/decommission"
    },
    {
      "source_path": "docs/cloud-adoption/migrate/migration-considerations/optimize/index.md",
      "redirect_url": "https://docs.microsoft.com/azure/cloud-adoption-framework/migrate/migration-considerations/optimize/index"
    },
    {
      "source_path": "docs/cloud-adoption/migrate/migration-considerations/optimize/optimize.md",
      "redirect_url": "https://docs.microsoft.com/azure/cloud-adoption-framework/migrate/migration-considerations/optimize/optimize"
    },
    {
      "source_path": "docs/cloud-adoption/migrate/migration-considerations/optimize/promote.md",
      "redirect_url": "https://docs.microsoft.com/azure/cloud-adoption-framework/migrate/migration-considerations/optimize/promote"
    },
    {
      "source_path": "docs/cloud-adoption/migrate/migration-considerations/optimize/ready.md",
      "redirect_url": "https://docs.microsoft.com/azure/cloud-adoption-framework/migrate/migration-considerations/optimize/ready"
    },
    {
      "source_path": "docs/cloud-adoption/migrate/migration-considerations/optimize/retrospective.md",
      "redirect_url": "https://docs.microsoft.com/azure/cloud-adoption-framework/migrate/migration-considerations/optimize/retrospective"
    },
    {
      "source_path": "docs/cloud-adoption/migrate/migration-considerations/prerequisites/culture-complexity.md",
      "redirect_url": "https://docs.microsoft.com/azure/cloud-adoption-framework/migrate/migration-considerations/prerequisites/cultural-complexity"
    },
    {
      "source_path": "docs/cloud-adoption/migrate/migration-considerations/prerequisites/decisions.md",
      "redirect_url": "https://docs.microsoft.com/azure/cloud-adoption-framework/migrate/migration-considerations/prerequisites/decisions"
    },
    {
      "source_path": "docs/cloud-adoption/migrate/migration-considerations/prerequisites/index.md",
      "redirect_url": "https://docs.microsoft.com/azure/cloud-adoption-framework/migrate/migration-considerations/prerequisites/index"
    },
    {
      "source_path": "docs/cloud-adoption/migrate/migration-considerations/prerequisites/migration-backlog-review.md",
      "redirect_url": "https://docs.microsoft.com/azure/cloud-adoption-framework/migrate/migration-considerations/prerequisites/migration-backlog-review"
    },
    {
      "source_path": "docs/cloud-adoption/migrate/migration-considerations/prerequisites/planning-checklist.md",
      "redirect_url": "https://docs.microsoft.com/azure/cloud-adoption-framework/migrate/migration-considerations/prerequisites/planning-checklist"
    },
    {
      "source_path": "docs/cloud-adoption/migrate/migration-considerations/prerequisites/technical-complexity.md",
      "redirect_url": "https://docs.microsoft.com/azure/cloud-adoption-framework/migrate/migration-considerations/prerequisites/technical-complexity"
    },
    {
      "source_path": "docs/cloud-adoption/migrate/migration-considerations/secure-and-manage/index.md",
      "redirect_url": "https://docs.microsoft.com/azure/cloud-adoption-framework/migrate/migration-considerations/secure-and-manage/index"
    },
    {
      "source_path": "docs/cloud-adoption/migrate/migration-considerations/index.md",
      "redirect_url": "https://docs.microsoft.com/azure/cloud-adoption-framework/migrate/migration-considerations/index"
    },
    {
      "source_path": "docs/cloud-adoption/migrate/about.md",
      "redirect_url": "https://docs.microsoft.com/azure/cloud-adoption-framework/migrate/about"
    },
    {
      "source_path": "docs/cloud-adoption/migrate/index.md",
      "redirect_url": "https://docs.microsoft.com/azure/cloud-adoption-framework/migrate/index"
    },
    {
      "source_path": "docs/cloud-adoption/operating-model/index.md",
      "redirect_url": "https://docs.microsoft.com/azure/cloud-adoption-framework/operate/index"
    },
    {
      "source_path": "docs/cloud-adoption/operating-model/terms.md",
      "redirect_url": "https://docs.microsoft.com/azure/cloud-adoption-framework/operate/terms"
    },
    {
      "source_path": "docs/cloud-adoption/operations/azure-server-management/common-policies.md",
      "redirect_url": "https://docs.microsoft.com/azure/cloud-adoption-framework/manage/azure-server-management/common-policies"
    },
    {
      "source_path": "docs/cloud-adoption/operations/azure-server-management/enable-tracking-alerting.md",
      "redirect_url": "https://docs.microsoft.com/azure/cloud-adoption-framework/manage/azure-server-management/enable-tracking-alerting"
    },
    {
      "source_path": "docs/cloud-adoption/operations/azure-server-management/guest-configuration-policy.md",
      "redirect_url": "https://docs.microsoft.com/azure/cloud-adoption-framework/manage/azure-server-management/guest-configuration-policy"
    },
    {
      "source_path": "docs/cloud-adoption/operations/azure-server-management/index.md",
      "redirect_url": "https://docs.microsoft.com/azure/cloud-adoption-framework/manage/azure-server-management/index"
    },
    {
      "source_path": "docs/cloud-adoption/operations/azure-server-management/onboard-at-scale.md",
      "redirect_url": "https://docs.microsoft.com/azure/cloud-adoption-framework/manage/azure-server-management/onboard-at-scale"
    },
    {
      "source_path": "docs/cloud-adoption/operations/azure-server-management/onboard-single-vm.md",
      "redirect_url": "https://docs.microsoft.com/azure/cloud-adoption-framework/manage/azure-server-management/onboard-single-vm"
    },
    {
      "source_path": "docs/cloud-adoption/operations/azure-server-management/onboarding-automation.md",
      "redirect_url": "https://docs.microsoft.com/azure/cloud-adoption-framework/manage/azure-server-management/onboarding-automation"
    },
    {
      "source_path": "docs/cloud-adoption/operations/azure-server-management/onboarding-overview.md",
      "redirect_url": "https://docs.microsoft.com/azure/cloud-adoption-framework/manage/azure-server-management/onboarding-overview"
    },
    {
      "source_path": "docs/cloud-adoption/operations/azure-server-management/ongoing-management-overview.md",
      "redirect_url": "https://docs.microsoft.com/azure/cloud-adoption-framework/manage/azure-server-management/ongoing-management-overview"
    },
    {
      "source_path": "docs/cloud-adoption/operations/azure-server-management/prerequisites.md",
      "redirect_url": "https://docs.microsoft.com/azure/cloud-adoption-framework/manage/azure-server-management/prerequisites"
    },
    {
      "source_path": "docs/cloud-adoption/operations/azure-server-management/setup-alerts.md",
      "redirect_url": "https://docs.microsoft.com/azure/cloud-adoption-framework/manage/azure-server-management/setup-alerts"
    },
    {
      "source_path": "docs/cloud-adoption/operations/azure-server-management/tools-services.md",
      "redirect_url": "https://docs.microsoft.com/azure/cloud-adoption-framework/manage/azure-server-management/tools-services"
    },
    {
      "source_path": "docs/cloud-adoption/operations/azure-server-management/update-schedules.md",
      "redirect_url": "https://docs.microsoft.com/azure/cloud-adoption-framework/manage/azure-server-management/update-schedules"
    },
    {
      "source_path": "docs/cloud-adoption/operations/monitor/alert.md",
      "redirect_url": "https://docs.microsoft.com/azure/cloud-adoption-framework/manage/monitor/alerting"
    },
    {
      "source_path": "docs/cloud-adoption/operations/monitor/cloud-models-monitor-overview.md",
      "redirect_url": "https://docs.microsoft.com/azure/cloud-adoption-framework/manage/monitor/cloud-models-monitor-overview"
    },
    {
      "source_path": "docs/cloud-adoption/operations/monitor/data-collection.md",
      "redirect_url": "https://docs.microsoft.com/azure/cloud-adoption-framework/manage/monitor/data-collection"
    },
    {
      "source_path": "docs/cloud-adoption/operations/monitor/index.md",
      "redirect_url": "https://docs.microsoft.com/azure/cloud-adoption-framework/manage/monitor/index"
    },
    {
      "source_path": "docs/cloud-adoption/operations/monitor/platform-overview.md",
      "redirect_url": "https://docs.microsoft.com/azure/cloud-adoption-framework/manage/monitor/platform-overview"
    },
    {
      "source_path": "docs/cloud-adoption/operations/index.md",
      "redirect_url": "https://docs.microsoft.com/azure/cloud-adoption-framework/manage/index"
    },
    {
      "source_path": "docs/cloud-adoption/operations/operational-fitness-review.md",
      "redirect_url": "https://docs.microsoft.com/azure/cloud-adoption-framework/manage/operational-fitness-review"
    },
    {
      "source_path": "docs/cloud-adoption/organization/cloud-adoption.md",
      "redirect_url": "https://docs.microsoft.com/azure/cloud-adoption-framework/organize/cloud-adoption"
    },
    {
      "source_path": "docs/cloud-adoption/organization/cloud-automation.md",
      "redirect_url": "https://docs.microsoft.com/azure/cloud-adoption-framework/organize/cloud-automation"
    },
    {
      "source_path": "docs/cloud-adoption/organization/cloud-center-excellence.md",
      "redirect_url": "https://docs.microsoft.com/azure/cloud-adoption-framework/organize/cloud-center-of-excellence"
    },
    {
      "source_path": "docs/cloud-adoption/organization/cloud-governance.md",
      "redirect_url": "https://docs.microsoft.com/azure/cloud-adoption-framework/organize/cloud-governance"
    },
    {
      "source_path": "docs/cloud-adoption/organization/cloud-operations.md",
      "redirect_url": "https://docs.microsoft.com/azure/cloud-adoption-framework/organize/cloud-operations"
    },
    {
      "source_path": "docs/cloud-adoption/organization/cloud-platform.md",
      "redirect_url": "https://docs.microsoft.com/azure/cloud-adoption-framework/organize/cloud-platform"
    },
    {
      "source_path": "docs/cloud-adoption/organization/cloud-strategy.md",
      "redirect_url": "https://docs.microsoft.com/azure/cloud-adoption-framework/organize/cloud-strategy"
    },
    {
      "source_path": "docs/cloud-adoption/organization/cost-conscious-organization.md",
      "redirect_url": "https://docs.microsoft.com/azure/cloud-adoption-framework/organize/cost-conscious-organization"
    },
    {
      "source_path": "docs/cloud-adoption/organization/fiefdoms-silos.md",
      "redirect_url": "https://docs.microsoft.com/azure/cloud-adoption-framework/organize/fiefdoms-silos"
    },
    {
      "source_path": "docs/cloud-adoption/organization/index.md",
      "redirect_url": "https://docs.microsoft.com/azure/cloud-adoption-framework/organize/index"
    },
    {
      "source_path": "docs/cloud-adoption/organization/organization-structures.md",
      "redirect_url": "https://docs.microsoft.com/azure/cloud-adoption-framework/organize/organization-structures"
    },
    {
      "source_path": "docs/cloud-adoption/organization/raci-alignment.md",
      "redirect_url": "https://docs.microsoft.com/azure/cloud-adoption-framework/organize/raci-alignment"
    },
    {
      "source_path": "docs/cloud-adoption/organization/suggested-skills.md",
      "redirect_url": "https://docs.microsoft.com/azure/cloud-adoption-framework/organize/suggested-skills"
    },
    {
      "source_path": "docs/cloud-adoption/plan/adapt-roles-skills-processes.md",
      "redirect_url": "https://docs.microsoft.com/azure/cloud-adoption-framework/plan/adapt-roles-skills-processes"
    },
    {
      "source_path": "docs/cloud-adoption/plan/assets.md",
      "redirect_url": "https://docs.microsoft.com/azure/cloud-adoption-framework/plan/assets"
    },
    {
      "source_path": "docs/cloud-adoption/plan/index.md",
      "redirect_url": "https://docs.microsoft.com/azure/cloud-adoption-framework/plan/index"
    },
    {
      "source_path": "docs/cloud-adoption/plan/initial-org-alignment.md",
      "redirect_url": "https://docs.microsoft.com/azure/cloud-adoption-framework/plan/initial-org-alignment"
    },
    {
      "source_path": "docs/cloud-adoption/plan/iteration-paths.md",
      "redirect_url": "https://docs.microsoft.com/azure/cloud-adoption-framework/plan/iteration-paths"
    },
    {
      "source_path": "docs/cloud-adoption/plan/plan-intro.md",
      "redirect_url": "https://docs.microsoft.com/azure/cloud-adoption-framework/plan/plan-intro"
    },
    {
      "source_path": "docs/cloud-adoption/plan/prerequisites.md",
      "redirect_url": "https://docs.microsoft.com/azure/cloud-adoption-framework/plan/prerequisites"
    },
    {
      "source_path": "docs/cloud-adoption/plan/review-rationalization.md",
      "redirect_url": "https://docs.microsoft.com/azure/cloud-adoption-framework/plan/review-rationalization"
    },
    {
      "source_path": "docs/cloud-adoption/plan/suggested-skills.md",
      "redirect_url": "https://docs.microsoft.com/azure/cloud-adoption-framework/plan/suggested-skills"
    },
    {
      "source_path": "docs/cloud-adoption/plan/template.md",
      "redirect_url": "https://docs.microsoft.com/azure/cloud-adoption-framework/plan/template"
    },
    {
      "source_path": "docs/cloud-adoption/plan/timelines.md",
      "redirect_url": "https://docs.microsoft.com/azure/cloud-adoption-framework/plan/timelines"
    },
    {
      "source_path": "docs/cloud-adoption/plan/workloads.md",
      "redirect_url": "https://docs.microsoft.com/azure/cloud-adoption-framework/plan/workloads"
    },
    {
      "source_path": "docs/cloud-adoption/ready/azure-best-practices/hub-spoke-network-topology.md",
      "redirect_url": "https://docs.microsoft.com/azure/cloud-adoption-framework/ready/azure-best-practices/hub-spoke-network-topology"
    },
    {
      "source_path": "docs/cloud-adoption/ready/azure-best-practices/index.md",
      "redirect_url": "https://docs.microsoft.com/azure/cloud-adoption-framework/ready/azure-best-practices/index"
    },
    {
      "source_path": "docs/cloud-adoption/ready/azure-best-practices/perimeter-networks.md",
      "redirect_url": "https://docs.microsoft.com/azure/cloud-adoption-framework/ready/azure-best-practices/perimeter-networks"
    },
    {
      "source_path": "docs/cloud-adoption/ready/azure-best-practices/roles.md",
      "redirect_url": "https://docs.microsoft.com/azure/cloud-adoption-framework/ready/azure-best-practices/roles"
    },
    {
      "source_path": "docs/cloud-adoption/ready/azure-best-practices/track-costs.md",
      "redirect_url": "https://docs.microsoft.com/azure/cloud-adoption-framework/ready/azure-best-practices/track-costs"
    },
    {
      "source_path": "docs/cloud-adoption/ready/azure-readiness-guide/govern-org-compliance.md",
      "redirect_url": "https://docs.microsoft.com/azure/cloud-adoption-framework/ready/azure-readiness-guide/govern-org-compliance"
    },
    {
      "source_path": "docs/cloud-adoption/ready/azure-readiness-guide/index.md",
      "redirect_url": "https://docs.microsoft.com/azure/cloud-adoption-framework/ready/azure-readiness-guide/index"
    },
    {
      "source_path": "docs/cloud-adoption/ready/azure-readiness-guide/manage-access.md",
      "redirect_url": "https://docs.microsoft.com/azure/cloud-adoption-framework/ready/azure-readiness-guide/manage-access"
    },
    {
      "source_path": "docs/cloud-adoption/ready/azure-readiness-guide/manage-costs.md",
      "redirect_url": "https://docs.microsoft.com/azure/cloud-adoption-framework/ready/azure-readiness-guide/manage-costs"
    },
    {
      "source_path": "docs/cloud-adoption/ready/azure-readiness-guide/migration-landing-zone.md",
      "redirect_url": "https://docs.microsoft.com/azure/cloud-adoption-framework/ready/azure-readiness-guide/migration-landing-zone"
    },
    {
      "source_path": "docs/cloud-adoption/ready/azure-readiness-guide/monitoring-reporting.md",
      "redirect_url": "https://docs.microsoft.com/azure/cloud-adoption-framework/ready/azure-readiness-guide/monitoring-reporting"
    },
    {
      "source_path": "docs/cloud-adoption/ready/azure-readiness-guide/organize-resources.md",
      "redirect_url": "https://docs.microsoft.com/azure/cloud-adoption-framework/ready/azure-readiness-guide/organize-resources"
    },
    {
      "source_path": "docs/cloud-adoption/ready/azure-readiness-guide/staying-current.md",
      "redirect_url": "https://docs.microsoft.com/azure/cloud-adoption-framework/ready/azure-readiness-guide/staying-current"
    },
    {
      "source_path": "docs/cloud-adoption/ready/considerations/compute-decisions.md",
      "redirect_url": "https://docs.microsoft.com/azure/cloud-adoption-framework/ready/considerations/compute-decisions"
    },
    {
      "source_path": "docs/cloud-adoption/ready/considerations/data-decisions.md",
      "redirect_url": "https://docs.microsoft.com/azure/cloud-adoption-framework/ready/considerations/data-decisions"
    },
    {
      "source_path": "docs/cloud-adoption/ready/considerations/fundamental-concepts.md",
      "redirect_url": "https://docs.microsoft.com/azure/cloud-adoption-framework/ready/considerations/fundamental-concepts"
    },
    {
      "source_path": "docs/cloud-adoption/ready/considerations/index.md",
      "redirect_url": "https://docs.microsoft.com/azure/cloud-adoption-framework/ready/considerations/index"
    },
    {
      "source_path": "docs/cloud-adoption/ready/considerations/name-and-tag.md",
      "redirect_url": "https://docs.microsoft.com/azure/cloud-adoption-framework/ready/considerations/naming-and-tagging"
    },
    {
      "source_path": "docs/cloud-adoption/ready/considerations/network-decisions.md",
      "redirect_url": "https://docs.microsoft.com/azure/cloud-adoption-framework/ready/considerations/network-decisions"
    },
    {
      "source_path": "docs/cloud-adoption/ready/considerations/scaling-subscriptions.md",
      "redirect_url": "https://docs.microsoft.com/azure/cloud-adoption-framework/ready/considerations/scale-subscriptions"
    },
    {
      "source_path": "docs/cloud-adoption/ready/considerations/storage-guidance.md",
      "redirect_url": "https://docs.microsoft.com/azure/cloud-adoption-framework/ready/considerations/storage-guidance"
    },
    {
      "source_path": "docs/cloud-adoption/ready/index.md",
      "redirect_url": "https://docs.microsoft.com/azure/cloud-adoption-framework/ready/index"
    },
    {
      "source_path": "docs/cloud-adoption/ready/initial-org-alignment.md",
      "redirect_url": "https://docs.microsoft.com/azure/cloud-adoption-framework/plan/initial-org-alignment"
    },
    {
      "source_path": "docs/cloud-adoption/ready/suggested-skills.md",
      "redirect_url": "https://docs.microsoft.com/azure/cloud-adoption-framework/ready/suggested-skills"
    },
    {
      "source_path": "docs/cloud-adoption/ready/technical-skills.md",
      "redirect_url": "https://docs.microsoft.com/azure/cloud-adoption-framework/ready/technical-skills"
    },
    {
      "source_path": "docs/cloud-adoption/index.md",
      "redirect_url": "https://docs.microsoft.com/azure/cloud-adoption-framework/index"
    },
    {
      "source_path": "docs/cloud-adoption/overview.md",
      "redirect_url": "https://docs.microsoft.com/azure/cloud-adoption-framework/index"
    },
    {
      "source_path": "docs/vdc/index.md",
      "redirect_url": "https://docs.microsoft.com/azure/cloud-adoption-framework/reference/vdc"
    },
    {
      "source_path": "docs/vdc/networking-virtual-datacenter.md",
      "redirect_url": "https://docs.microsoft.com/azure/cloud-adoption-framework/reference/networking-vdc"
    },
    {
      "source_path": "docs/best-practices/naming-conventions.md",
      "redirect_url": "/azure/cloud-adoption-framework/ready/azure-best-practices/naming-and-tagging",
      "redirect_document_id": false
    },
    {
      "source_path": "docs/reference-architectures/dmz/secure-vnet-hybrid.md",
      "redirect_url": "/azure/architecture/reference-architectures/dmz/secure-vnet-dmz",
      "redirect_document_id": true
    },
    {
      "source_path": "docs/reference-architectures/dmz/index.md",
      "redirect_url": "/azure/architecture/reference-architectures/dmz/secure-vnet-dmz"
    },
    {
      "source_path": "docs/microservices/introduction.md",
      "redirect_url": "/azure/architecture/microservices/",
      "redirect_document_id": true
    },
    {
      "source_path": "docs/reference-architectures/data/enterprise-bi-sqldw.md",
      "redirect_url": "/azure/architecture/reference-architectures/data/enterprise-bi-synapse",
      "redirect_document_id": true
    },
    {
      "source_path": "docs/best-practices/index.md",
      "redirect_url": "https://docs.microsoft.com/azure/architecture/best-practices/api-design",
      "redirect_document_id": false
    },
    {
      "source_path": "docs/patterns/category/index.md",
      "redirect_url": "https://docs.microsoft.com/azure/patterns/category/availability",
      "redirect_document_id": false
    },
    {
      "source_path": "docs/patterns/runtime-reconfiguration.md",
      "redirect_url": "https://docs.microsoft.com/azure/architecture/patterns",
      "redirect_document_id": false
    },
    {
      "source_path": "docs/reference-architectures/ai/index.md",
      "redirect_url": "https://docs.microsoft.com/azure/architecture/reference-architectures/ai/batch-scoring-deep-learning",
      "redirect_document_id": false
    },
    {
      "source_path": "docs/reference-architectures/app-service-web-app/index.md",
      "redirect_url": "https://docs.microsoft.com/azure/architecture/reference-architectures/basic-web-app",
      "redirect_document_id": false
    },
    {
      "source_path": "docs/reference-architectures/enterprise-integration/index.md",
      "redirect_url": "https://docs.microsoft.com/azure/architecture/reference-architectures/enterprise-integration/simple-enterprise-integration",
      "redirect_document_id": false
    },
    {
      "source_path": "docs/reference-architectures/hybrid-networking/considerations.md",
      "redirect_url": "https://docs.microsoft.com/azure/architecture/reference-architectures/hybrid-networking",
      "redirect_document_id": false
    },
    {
      "source_path": "docs/reference-architectures/identity/considerations.md",
      "redirect_url": "https://docs.microsoft.com/azure/architecture/reference-architectures/identity",
      "redirect_document_id": false
    },
    {
      "source_path": "docs/reference-architectures/n-tier/index.md",
      "redirect_url": "https://docs.microsoft.com/azure/architecture/reference-architectures/n-tier/n-tier-sql-server",
      "redirect_document_id": false
    },
    {
      "source_path": "docs/reference-architectures/sap/index.md",
      "redirect_url": "https://docs.microsoft.com/azure/architecture/reference-architectures/sap/sap-netweaver",
      "redirect_document_id": false
    },
    {
      "source_path": "docs/reference-architectures/serverless/index.md",
      "redirect_url": "https://docs.microsoft.com/azure/architecture/reference-architectures/serverless/web-app",
      "redirect_document_id": false
    },
    {
      "source_path": "docs/reference-architectures/virtual-machines-linux/index.md",
      "redirect_url": "https://docs.microsoft.com/azure/architecture/reference-architectures/n-tier",
      "redirect_document_id": false
    },
    {
      "source_path": "docs/reference-architectures/virtual-machines-linux/multi-region-application.md",
      "redirect_url": "https://docs.microsoft.com/azure/architecture/reference-architectures/n-tier/n-tier-cassandra",
      "redirect_document_id": false
    },
    {
      "source_path": "docs/reference-architectures/virtual-machines-linux/multi-vm.md",
      "redirect_url": "https://docs.microsoft.com/azure/architecture/reference-architectures/n-tier/n-tier-cassandra",
      "redirect_document_id": false
    },
    {
      "source_path": "docs/reference-architectures/virtual-machines-linux/n-tier.md",
      "redirect_url": "https://docs.microsoft.com/azure/architecture/reference-architectures/n-tier/n-tier-cassandra",
      "redirect_document_id": false
    },
    {
      "source_path": "docs/reference-architectures/virtual-machines-linux/single-vm.md",
      "redirect_url": "https://docs.microsoft.com/azure/architecture/reference-architectures/n-tier/linux-vm",
      "redirect_document_id": false
    },
    {
      "source_path": "docs/reference-architectures/virtual-machines-windows/index.md",
      "redirect_url": "https://docs.microsoft.com/azure/architecture/reference-architectures/n-tier",
      "redirect_document_id": false
    },
    {
      "source_path": "docs/reference-architectures/virtual-machines-windows/multi-region-application.md",
      "redirect_url": "https://docs.microsoft.com/azure/architecture/reference-architectures/n-tier/multi-region-sql-server",
      "redirect_document_id": false
    },
    {
      "source_path": "docs/reference-architectures/virtual-machines-windows/multi-vm.md",
      "redirect_url": "https://docs.microsoft.com/azure/architecture/reference-architectures/n-tier/n-tier-sql-server",
      "redirect_document_id": false
    },
    {
      "source_path": "docs/reference-architectures/virtual-machines-windows/n-tier.md",
      "redirect_url": "https://docs.microsoft.com/azure/architecture/reference-architectures/n-tier/n-tier-sql-server",
      "redirect_document_id": false
    },
    {
      "source_path": "docs/reference-architectures/virtual-machines-windows/single-vm.md",
      "redirect_url": "https://docs.microsoft.com/azure/architecture/reference-architectures/n-tier/windows-vm",
      "redirect_document_id": false
    },
    {
      "source_path": "docs/resources/diagrams.md",
      "redirect_url": "https://aka.ms/CnESymbols",
      "redirect_document_id": false
    },
    {
      "source_path": "docs/resources/index.md",
      "redirect_url": "https://docs.microsoft.com/azure/architecture/resources/diagrams",
      "redirect_document_id": false
    },
    {
      "source_path": "docs/service-fabric/index.md",
      "redirect_url": "https://docs.microsoft.com/azure/architecture/service-fabric/migrate-from-cloud-services",
      "redirect_document_id": false
    },
    {
      "source_path": "docs/reference-architectures/index.md",
      "redirect_url": "/azure/architecture/browse",
      "redirect_document_id": false
    },
    {
      "source_path": "docs/example-scenario/index.experimental.md",
      "redirect_url": "/azure/architecture/browse",
      "redirect_document_id": false
    },
    {
      "source_path": "docs/example-scenario/index.md",
      "redirect_url": "/azure/architecture/browse"
    },
    {
      "source_path": "docs/cloud-adoption/operations/overview.md",
      "redirect_url": "https://docs.microsoft.com/azure/cloud-adoption-framework/operating-model",
      "redirect_document_id": false
    },
    {
      "source_path": "docs/guide/pillars.md",
      "redirect_url": "https://docs.microsoft.com/azure/architecture/framework/",
      "redirect_document_id": true
    },
    {
      "source_path": "docs/guide/technology-choices/compute-overview.md",
      "redirect_url": "/azure/architecture/guide/technology-choices/compute-decision-tree"
    },
    {
      "source_path": "docs/guide/technology-choices/compute-comparison.md",
      "redirect_url": "/azure/architecture/guide/technology-choices/compute-decision-tree"
    },
    {
      "source_path": "docs/best-practices/resource-naming.md",
      "redirect_url": "/azure/azure-resource-manager/management/resource-name-rules"
    },
    {
      "source_path": "docs/data-guide/scenarios/natural-language-processing.md",
      "redirect_url": "/azure/architecture/data-guide/technology-choices/natural-language-processing"
    },
    {
      "source_path": "docs/architectures/index.md",
      "redirect_url": "/azure/architecture/browse"
    },
    {
      "source_path": "docs/architectures/example-workloads.md",
      "redirect_url": "/azure/architecture/browse"
    },
    {
      "source_path": "docs/architectures/reference-architectures.md",
      "redirect_url": "/azure/architecture/browse"
    },
    {
      "source_path": "docs/solution-ideas/articles/security-compliance-blueprint-hippa-hitrust-health-data-ai.md",
      "redirect_url": "/azure/architecture/solution-ideas/articles/security-compliance-blueprint-hipaa-hitrust-health-data-ai"
    },
    {
      "source_path": "docs/solution-ideas/articles/hybrid-ci-cd.md",
      "redirect_url": "/azure/architecture/solution-ideas/articles/devops-in-a-hybrid-environment",
      "redirect_document_id": false
    },
    {
      "source_path": "docs/framework/cost/optimizing.md",
      "redirect_url": "/azure/architecture/framework/cost/optimize-checklist"
    },
    {
      "source_path": "docs/framework/cost/modeling.md",
      "redirect_url": "/azure/architecture/framework/cost/design-model"
    },
    {
      "source_path": "docs/framework/cost/monitoring.md",
      "redirect_url": "azure/architecture/framework/cost/monitor-checklist"
    },
    {
      "source_path": "docs/framework/cost/provisioning.md",
      "redirect_url": "azure/architecture/framework/cost/provision-checklist"
    },
    {
      "source_path": "docs/framework/cost/data-management.md",
      "redirect_url": "azure/architecture/framework/cost/provision-datastores" 
    },
    {
      "source_path": "docs/solution-ideas/articles/information-chatbot.md",
      "redirect_url": "/azure/architecture/reference-architectures/ai/conversational-bot"
    },
    {
      "source_path": "docs/solution-ideas/articles/anomaly-detection-in-real-time-data-streams.md",
      "redirect_url": "/azure/cognitive-services/anomaly-detector/"
    },
    {
<<<<<<< HEAD
      "source_path": "docs/serverless/index.md",
      "redirect_url": "/azure/architecture/serverless/code",
      "redirect_document_id": true
=======
      "source_path": "https://docs.microsoft.com/en-us/azure/architecture/solution-ideas/articles/sap-s4-hana-vm-on-linux",
      "redirect_url":"https://docs.microsoft.com/en-us/azure/architecture/reference-architectures/sap/run-sap-bw4hana-with-linux-virtual-machines"
>>>>>>> 1b14c3c9
    }
  ]
}<|MERGE_RESOLUTION|>--- conflicted
+++ resolved
@@ -1938,14 +1938,13 @@
       "redirect_url": "/azure/cognitive-services/anomaly-detector/"
     },
     {
-<<<<<<< HEAD
+      "source_path": "https://docs.microsoft.com/en-us/azure/architecture/solution-ideas/articles/sap-s4-hana-vm-on-linux",
+      "redirect_url":"https://docs.microsoft.com/en-us/azure/architecture/reference-architectures/sap/run-sap-bw4hana-with-linux-virtual-machines"
+    },
+    {
       "source_path": "docs/serverless/index.md",
       "redirect_url": "/azure/architecture/serverless/code",
       "redirect_document_id": true
-=======
-      "source_path": "https://docs.microsoft.com/en-us/azure/architecture/solution-ideas/articles/sap-s4-hana-vm-on-linux",
-      "redirect_url":"https://docs.microsoft.com/en-us/azure/architecture/reference-architectures/sap/run-sap-bw4hana-with-linux-virtual-machines"
->>>>>>> 1b14c3c9
     }
   ]
 }