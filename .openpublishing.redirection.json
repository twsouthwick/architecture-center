{
  "redirections": [
    {
      "source_path": "docs/solution-ideas/articles/loan-credit-risk-analyzer-and-default-modeling.yml",
      "redirect_url": "/azure/architecture/example-scenario/ai/loan-credit-risk-analyzer-and-default-modeling",
      "redirect_document_id": false
    }, 
    {
      "source_path": "docs/reference-architectures/identity/adds-extend-domain.yml",
      "redirect_url": "/azure/architecture/example-scenario/identity/adds-extend-domain",
      "redirect_document_id": false
    }, 
    {
      "source_path": "docs/solution-ideas/articles/streaming-using-hdinsight.yml",
      "redirect_url": "/azure/architecture",
      "redirect_document_id": false
    },
    {
      "source_path": "docs/guide/hadoop/apache-storm-migration.yml",
      "redirect_url": "/azure/architecture",
      "redirect_document_id": false
    },
    {
      "source_path": "docs/example-scenario/finance/swift-on-azure-srx.md",
      "redirect_url": "/previous-versions/azure/architecture/example-scenario/finance/swift-on-azure-srx",
      "redirect_document_id": false
    },
    {
      "source_path": "docs/example-scenario/finance/swift-alliance-access-on-azure.md",
      "redirect_url": "/previous-versions/azure/architecture/example-scenario/finance/swift-alliance-access-on-azure",
      "redirect_document_id": false
    },
    {
      "source_path": "docs/example-scenario/finance/swift-alliance-messaging-hub.md",
      "redirect_url": "/previous-versions/azure/architecture/example-scenario/finance/swift-alliance-messaging-hub",
      "redirect_document_id": false
    },
    {
      "source_path": "docs/solution-ideas/articles/front-end.yml",
      "redirect_url": "/azure/architecture/solutions/power-platform-scenarios",
      "redirect_document_id": false
    },
    {
      "source_path": "docs/solution-ideas/articles/iot-connected-platform.yml",
      "redirect_url": "/azure/architecture/industries/healthcare",
      "redirect_document_id": false
    },
    {
      "source_path": "docs/reference-architectures/migration/modernize-mainframe-data-to-azure.yml",
      "redirect_url": "/azure/architecture/example-scenario/mainframe/modernize-mainframe-data-to-azure",
      "redirect_document_id": false
    }, 
    {
      "source_path": "docs/solution-ideas/articles/instant-broadcasting-on-serverless-architecture.yml",
      "redirect_url": "/azure/architecture/serverless-quest/serverless-overview",
      "redirect_document_id": false
    }, 
    {
      "source_path": "docs/solution-ideas/articles/blockchain-workflow-application.yml",
      "redirect_url": "https://azure.microsoft.com/updates/action-required-migrate-your-azure-blockchain-service-data-by-10-september-2021",
      "redirect_document_id": false
    }, 
    {
      "source_path": "docs/networking/guide/waf-application-gateway.md",
      "redirect_url": "/azure/architecture/framework/services/networking/azure-application-gateway#security",
      "redirect_document_id": false
    }, 
    {
      "source_path": "docs/framework/scalability/data-management.md",
      "redirect_url": "/azure/architecture/framework/Scalability/overview",
      "redirect_document_id": false
    },
    {
      "source_path": "docs/blueprints/hybrid-networking/index.md",
      "redirect_url": "/azure/architecture/reference-architectures/hybrid-networking/",
      "redirect_document_id": true
    },
    {
      "source_path": "docs/solution-ideas/articles/predict-length-of-stay-and-patient-flow-with-healthcare-analytics.yml",
      "redirect_url": "/azure/architecture/example-scenario/digital-health/predict-patient-length-of-stay",
      "redirect_document_id": false
    },
    {
      "source_path": "docs/solution-ideas/articles/predicting-length-of-stay-in-hospitals.yml",
      "redirect_url": "/azure/architecture/example-scenario/digital-health/predict-patient-length-of-stay",
      "redirect_document_id": false
    },    
    {
      "source_path": "docs/compliance/fedramp/index.md",
      "redirect_url": "/previous-versions/azure/security/blueprints/fedramp-iaaswa-overview"
    },
    {
      "source_path": "docs/compliance/pci-dss/index.md",
      "redirect_url": "/azure/security/blueprints/payment-processing-blueprint",
      "redirect_document_id": false
    },
    {
      "source_path": "docs/reference-architectures/managed-web-app/index.md",
      "redirect_url": "/azure/architecture/reference-architectures/app-service-web-app/basic-web-app",
      "redirect_document_id": false
    },
    {
      "source_path": "docs/solution-ideas/articles/remote-patient-monitoring.yml",
      "redirect_url": "/azure/architecture/example-scenario/digital-health/remote-patient-monitoring",
      "redirect_document_id": false
    },    
    {
      "source_path": "docs/elasticsearch/automated-performance-tests.md",
      "redirect_url": "/azure/architecture"
    },
    {
      "source_path": "docs/elasticsearch/automated-resilience-tests.md",
      "redirect_url": "/azure/architecture"
    },
    {
      "source_path": "docs/elasticsearch/data-aggregation-and-query-performance.md",
      "redirect_url": "/azure/architecture"
    },
    {
      "source_path": "docs/elasticsearch/data-ingestion-performance.md",
      "redirect_url": "/azure/architecture"
    },
    {
      "source_path": "docs/elasticsearch/index.md",
      "redirect_url": "/azure/architecture"
    },
    {
      "source_path": "docs/elasticsearch/jmeter-junit-sampler.md",
      "redirect_url": "/azure/architecture"
    },
    {
      "source_path": "docs/elasticsearch/jmeter-test-plan.md",
      "redirect_url": "/azure/architecture"
    },
    {
      "source_path": "docs/elasticsearch/performance-testing-environment.md",
      "redirect_url": "/azure/architecture"
    },
    {
      "source_path": "docs/elasticsearch/resilience-and-recover.md",
      "redirect_url": "/azure/architecture"
    },
    {
      "source_path": "docs/data-guide/scenarios/batch-processing.md",
      "redirect_url": "/azure/architecture/data-guide/big-data/batch-processing"
    },
    {
      "source_path": "docs/data-guide/concepts/big-data.md",
      "redirect_url": "/azure/architecture/data-guide/big-data"
    },
    {
      "source_path": "docs/data-guide/concepts/machine-learning-at-scale.md",
      "redirect_url": "/azure/architecture/data-guide/big-data/machine-learning-at-scale"
    },
    {
      "source_path": "docs/data-guide/concepts/non-relational-data.md",
      "redirect_url": "/azure/architecture/data-guide/big-data/non-relational-data"
    },
    {
      "source_path": "docs/data-guide/scenarios/real-time-processing.md",
      "redirect_url": "/azure/architecture/data-guide/big-data/real-time-processing"
    },
    {
      "source_path": "docs/data-guide/technology-choices/data-warehouses.md",
      "redirect_url": "/azure/architecture/data-guide/relational-data/data-warehousing"
    },
    {
      "source_path": "docs/data-guide/scenarios/etl.md",
      "redirect_url": "/azure/architecture/data-guide/relational-data/etl"
    },
    {
      "source_path": "docs/data-guide/concepts/relational-data.md",
      "redirect_url": "/azure/architecture/data-guide/relational-data"
    },
    {
      "source_path": "docs/data-guide/concepts/advanced-analytics.md",
      "redirect_url": "/azure/architecture/data-guide/scenarios/advanced-analytics"
    },
    {
      "source_path": "docs/data-guide/concepts/csv-and-json.md",
      "redirect_url": "/azure/architecture/data-guide/scenarios/csv-and-json"
    },
    {
      "source_path": "docs/data-guide/concepts/data-lake.md",
      "redirect_url": "/azure/architecture/data-guide/scenarios/data-lake"
    },
    {
      "source_path": "docs/data-guide/concepts/semantic-modeling.md",
      "redirect_url": "/azure/architecture/data-guide/relational-data/online-analytical-processing"
    },
    {
      "source_path": "docs/data-guide/concepts/transactional-data.md",
      "redirect_url": "/azure/architecture/data-guide/relational-data/online-transaction-processing"
    },
    {
      "source_path": "docs/data-guide/scenarios/data-warehousing.md",
      "redirect_url": "/azure/architecture/data-guide/relational-data/data-warehousing"
    },
    {
      "source_path": "docs/data-guide/scenarios/online-analytical-processing.yml",
      "redirect_url": "/azure/architecture/data-guide/relational-data/online-analytical-processing"
    },
    {
      "source_path": "docs/data-guide/scenarios/online-transaction-processing.md",
      "redirect_url": "/azure/architecture/data-guide/relational-data/online-transaction-processing"
    },
    {
      "source_path": "docs/data-guide/technology-choices/olap-data-stores.md",
      "redirect_url": "/azure/architecture/data-guide//relational-data/online-analytical-processing"
    },
    {
      "source_path": "docs/data-guide/technology-choices/oltp-data-stores.md",
      "redirect_url": "/azure/architecture/data-guide/relational-data/online-transaction-processing"
    },
    {
      "source_path": "docs/guide/technology-choices.md",
      "redirect_url": "/azure/architecture/guide/technology-choices/compute-overview"
    },
    {
      "source_path": "docs/example-scenario/infrastructure/ServiceFabricMicroservices.md",
      "redirect_url": "/azure/architecture/example-scenario/infrastructure/service-fabric-microservices",
      "redirect_document_id": true
    },
    {
      "source_path": "docs/example-scenario/apps/commerce-chatbot.md",
      "redirect_url": "/azure/architecture/example-scenario/ai/commerce-chatbot",
      "redirect_document_id": true
    },
    {
      "source_path": "docs/reference-architectures/enterprise-integration/simple-enterprise-integration.md",
      "redirect_url": "/azure/architecture/reference-architectures/enterprise-integration/basic-enterprise-integration",
      "redirect_document_id": true
    },
    {
      "source_path": "docs/example-scenario/apps/app-monitoring.md",
      "redirect_url": "/azure/architecture/reference-architectures/app-service-web-app/app-monitoring",
      "redirect_document_id": true
    },
    {
      "source_path": "docs/framework/devops/iac.md",
      "redirect_url": "/azure/architecture/framework/devops/automation-infrastructure",
      "redirect_document_id": false
    },
    {
      "source_path": "docs/microservices/domain-analysis.md",
      "redirect_url": "/azure/architecture/microservices/model/domain-analysis",
      "redirect_document_id": true
    },
    {
      "source_path": "docs/microservices/microservice-boundaries.md",
      "redirect_url": "/azure/architecture/microservices/model/microservice-boundaries",
      "redirect_document_id": true
    },
    {
      "source_path": "docs/microservices/data-considerations.md",
      "redirect_url": "/azure/architecture/microservices/design/data-considerations",
      "redirect_document_id": true
    },
    {
      "source_path": "docs/microservices/interservice-communication.md",
      "redirect_url": "/azure/architecture/microservices/design/interservice-communication",
      "redirect_document_id": true
    },
    {
      "source_path": "docs/microservices/api-design.md",
      "redirect_url": "/azure/architecture/microservices/design/api-design",
      "redirect_document_id": true
    },
    {
      "source_path": "docs/microservices/gateway.md",
      "redirect_url": "/azure/architecture/microservices/design/gateway",
      "redirect_document_id": true
    },
    {
      "source_path": "docs/reference-architectures/jenkins/index.md",
      "redirect_url": "/azure/architecture/example-scenario/apps/jenkins",
      "redirect_document_id": true
    },
    {
      "source_path": "docs/example-scenario/infrastructure/regulated-multitier-app.md",
      "redirect_url": "/azure/architecture/reference-architectures/n-tier/n-tier-sql-server",
      "redirect_document_id": true
    },
    {
      "source_path": "docs/checklist/resiliency.md",
      "redirect_url": "/azure/architecture/reliability"
    },
    {
      "source_path": "docs/checklist/availability.md",
      "redirect_url": "/azure/architecture/reliability"
    },
    {
      "source_path": "docs/checklist/scalability.md",
      "redirect_url": "/azure/architecture/framework/scalability/overview",
      "redirect_document_id": false
    },
    {
      "source_path": "docs/resiliency/index.md",
      "redirect_url": "/azure/architecture/framework/resiliency/overview",
      "redirect_document_id": false
    },
    {
      "source_path": "docs/resiliency/disaster-recovery-azure-applications.md",
      "redirect_url": "/azure/architecture/reliability/disaster-recovery",
      "redirect_document_id": true
    },
    {
      "source_path": "docs/resiliency/recovery-local-failures.md",
      "redirect_url": "/azure/architecture/reliability/disaster-recovery"
    },
    {
      "source_path": "docs/resiliency/recovery-on-premises-azure.md",
      "redirect_url": "/azure/architecture/reliability/disaster-recovery"
    },
    {
      "source_path": "docs/resiliency/high-availability-azure-applications.md",
      "redirect_url": "/azure/architecture/reliability"
    },
    {
      "source_path": "docs/resiliency/high-availability-checklist.md",
      "redirect_url": "/azure/architecture/reliability"
    },
    {
      "source_path": "docs/resiliency/disaster-recovery-high-availability-azure-applications.md",
      "redirect_url": "/azure/architecture/reliability/disaster-recovery"
    },
    {
      "source_path": "docs/guide/architectural-styles/cqrs.md",
      "redirect_url": "/azure/architecture/patterns/cqrs",
      "redirect_document_id": true
    },
    {
      "source_path": "docs/guide/architecture-styles/cqrs.md",
      "redirect_url": "/azure/architecture/patterns/cqrs",
      "redirect_document_id": false
    },
    {
      "source_path": "docs/data-guide/relational-data/index.md",
      "redirect_url": "/azure/architecture/data-guide"
    },
    {
      "source_path": "docs/microservices/ingestion-workflow.md",
      "redirect_url": "/azure/architecture/microservices/design/api-design"
    },
    {
      "source_path": "docs/service-fabric/refactor-migrated-app.md",
      "redirect_url": "/azure/architecture/service-fabric/migrate-from-cloud-services",
      "redirect_document_id": true
    },
    {
      "source_path": "docs/databricks-monitoring/configure-cluster.md",
      "redirect_url": "/azure/architecture/databricks-monitoring"
    },
    {
      "source_path": "docs/topics/high-performance-computing/index.md",
      "redirect_url": "/azure/architecture/topics/high-performance-computing",
      "redirect_document_id": true
    },
    {
      "source_path": "docs/multitenant-identity/run-the-app.md",
      "redirect_url": "/azure/architecture/multitenant-identity/tailspin",
      "redirect_document_id": true
    },
    {
      "source_path": "docs/multitenant-identity/key-vault.md",
      "redirect_url": "/azure/architecture/multitenant-identity/web-api",
      "redirect_document_id": true
    },
    {
      "source_path": "docs/cloud-adoption/getting-started/azure-resource-access.md",
      "redirect_url": "/azure/cloud-adoption-framework/govern/resource-consistency/resource-access-management"
    },
    {
      "source_path": "docs/cloud-adoption/getting-started/what-is-governance.md",
      "redirect_url": "/azure/architecture/cloud-adoption/governance/resource-consistency/what-is-governance",
      "redirect_document_id": true
    },
    {
      "source_path": "docs/cloud-adoption/getting-started/overview.md",
      "redirect_url": "/azure/architecture/cloud-adoption/getting-started/migrate"
    },
    {
      "source_path": "docs/cloud-adoption/getting-started/index.md",
      "redirect_url": "/azure/architecture/cloud-adoption/getting-started/migrate"
    },
    {
      "source_path": "docs/cloud-adoption/governance/governance-single-team.md",
      "redirect_url": "/azure/architecture/cloud-adoption/governance/",
      "redirect_document_id": true
    },
    {
      "source_path": "docs/cloud-adoption/governance/governance-multiple-teams.md",
      "redirect_url": "/azure/cloud-adoption-framework/govern/index",
      "redirect_document_id": false
    },
    {
      "source_path": "docs/cloud-adoption/migrate/expanded-scope/skills-readiness.md",
      "redirect_url": "/azure/architecture/cloud-adoption/migrate/",
      "redirect_document_id": true
    },
    {
      "source_path": "docs/framework/devops/gitflow-branch-workflow.md",
      "redirect_url": "/azure/architecture/framework/devops/overview",
      "redirect_document_id": false
    },
    {
      "source_path": "docs/cloud-adoption/operations/monitor/cloud-app-howto.md",
      "redirect_url": "/azure/architecture/cloud-adoption/operations/monitor/cloud-models-monitor-overview"
    },
    {
      "source_path": "docs/cloud-adoption/ready/considerations/naming-and-tagging.md",
      "redirect_url": "/azure/architecture/cloud-adoption/ready/considerations/name-and-tag",
      "redirect_document_id": true
    },
    {
      "source_path": "docs/cloud-adoption-guide/adoption-intro/governance-how-to.md",
      "redirect_url": "/azure/architecture/cloud-adoption/governance/governance-single-team",
      "redirect_document_id": true
    },
    {
      "source_path": "docs/cloud-adoption-guide/adoption-intro/overview.md",
      "redirect_url": "/azure/architecture/cloud-adoption/getting-started/migrate"
    },
    {
      "source_path": "docs/cloud-adoption-guide/adoption-intro/governance-explainer.md",
      "redirect_url": "/azure/architecture/cloud-adoption/getting-started/what-is-governance",
      "redirect_document_id": true
    },
    {
      "source_path": "docs/cloud-adoption-guide/adoption-intro/azure-explainer.md",
      "redirect_url": "/azure/architecture/cloud-adoption/getting-started/what-is-azure",
      "redirect_document_id": true
    },
    {
      "source_path": "docs/security/overview.md",
      "redirect_url": "/azure/architecture/framework/security/overview",
      "redirect_document_id": false
    },
    {
      "source_path": "docs/security/applications-services.md",
      "redirect_url": "/azure/architecture/framework/security/applications-services",
      "redirect_document_id": true
    },
    {
      "source_path": "docs/security/architecture-type.md",
      "redirect_url": "/azure/architecture/framework/security/architecture-type",
      "redirect_document_id": false
    },
    {
      "source_path": "docs/security/critical-impact-accounts.md",
      "redirect_url": "/azure/architecture/framework/security/critical-impact-accounts",
      "redirect_document_id": true
    },
    {
      "source_path": "docs/reliability/index.md",
      "redirect_url": "/azure/architecture/framework/resiliency/overview",
      "redirect_document_id": false
    },
    {
      "source_path": "docs/reliability/requirements.md",
      "redirect_url": "/azure/architecture/framework/resiliency/business-metrics",
      "redirect_document_id": false
    },
    {
      "source_path": "docs/reliability/testing.md",
      "redirect_url": "/azure/architecture/framework/resiliency/testing",
      "redirect_document_id": false
    },
    {
      "source_path": "docs/reliability/deploy.md",
      "redirect_url": "/azure/architecture/framework/devops/deployment",
      "redirect_document_id": true
    },
    {
      "source_path": "docs/reliability/monitoring.md",
      "redirect_url": "/azure/architecture/framework/resiliency/monitoring",
      "redirect_document_id": false
    },
    {
      "source_path": "docs/reliability/disaster-recovery.md",
      "redirect_url": "/azure/architecture/framework/resiliency/backup-and-recovery",
      "redirect_document_id": false
    },
    {
      "source_path": "docs/resiliency/recovery-data-corruption.md",
      "redirect_url": "/azure/architecture/framework/resiliency/data-management",
      "redirect_document_id": false
    },
    {
      "source_path": "docs/security/governance.md",
      "redirect_url": "/azure/architecture/framework/security/governance",
      "redirect_document_id": true
    },
    {
      "source_path": "docs/security/law-authority.md",
      "redirect_url": "/azure/architecture/framework/security/design-regulatory-compliance",
      "redirect_document_id": false
    },
    {
      "source_path": "docs/security/network-security-containment.md",
      "redirect_url": "/azure/architecture/framework/security/network-security-containment",
      "redirect_document_id": true
    },
    {
      "source_path": "docs/security/resilience.md",
      "redirect_url": "/azure/architecture/framework/security/resilience",
      "redirect_document_id": false
    },
    {
      "source_path": "docs/security/security-operations.md",
      "redirect_url": "/azure/architecture/framework/security/security-operations",
      "redirect_document_id": false
    },
    {
      "source_path": "docs/security/security-principles.md",
      "redirect_url": "/azure/architecture/framework/security/security-principles",
      "redirect_document_id": false
    },
    {
      "source_path": "docs/security/storage-data-encryption.md",
      "redirect_url": "/azure/architecture/framework/security/storage-data-encryption",
      "redirect_document_id": false
    },
    {
      "source_path": "docs/cloud-adoption-guide/adoption-intro/azure-resource-access.md",
      "redirect_url": "/cloud-adoption-framework/ready/azure-setup-guide/manage-access"
    },
    {
      "source_path": "docs/cloud-adoption-guide/adoption-intro/resource-group-explainer.md",
      "redirect_url": "/azure/cloud-adoption-framework/ready/azure-setup-guide/organize-resources"
    },
    {
      "source_path": "docs/cloud-adoption-guide/adoption-intro/resource-group.md",
      "redirect_url": "/azure/cloud-adoption-framework/ready/azure-setup-guide/organize-resources"
    },
    {
      "source_path": "docs/cloud-adoption-guide/adoption-intro/resource-manager-explainer.md",
      "redirect_url": "/azure/cloud-adoption-framework/ready/azure-setup-guide/organize-resources"
    },
    {
      "source_path": "docs/cloud-adoption-guide/adoption-intro/subscription-explainer.md",
      "redirect_url": "/azure/cloud-adoption-framework/ready/azure-setup-guide/organize-resources"
    },
    {
      "source_path": "docs/cloud-adoption-guide/adoption-intro/subscription.md",
      "redirect_url": "/azure/cloud-adoption-framework/ready/azure-setup-guide/organize-resources"
    },
    {
      "source_path": "docs/cloud-adoption-guide/adoption-intro/tenant-explainer.md",
      "redirect_url": "/azure/cloud-adoption-framework/ready/azure-setup-guide/organize-resources"
    },
    {
      "source_path": "docs/cloud-adoption-guide/adoption-intro/tenant.md",
      "redirect_url": "/azure/cloud-adoption-framework/ready/azure-setup-guide/organize-resources"
    },
    {
      "source_path": "docs/cloud-adoption-guide/intermediate-stage/governance-design-guide.md",
      "redirect_url": "/azure/architecture/cloud-adoption/governance/governance-multiple-teams",
      "redirect_document_id": true
    },
    {
      "source_path": "docs/cloud-adoption-guide/intermediate-stage/overview.md",
      "redirect_url": "/azure/architecture/cloud-adoption/getting-started/migrate"
    },
    {
      "source_path": "docs/cloud-adoption-guide/index.md",
      "redirect_url": "/azure/architecture/cloud-adoption",
      "redirect_document_id": false
    },
    {
      "source_path": "docs/cloud-adoption-guide/subscription-governance-examples.md",
      "redirect_url": "/azure/architecture/cloud-adoption/appendix/azure-scaffold-examples",
      "redirect_document_id": true
    },
    {
      "source_path": "docs/cloud-adoption-guide/subscription-governance.md",
      "redirect_url": "/azure/architecture/cloud-adoption/appendix/azure-scaffold",
      "redirect_document_id": true
    },
    {
      "source_path": "docs/cloud-adoption/appendix/index.md",
      "redirect_url": "/azure/cloud-adoption-framework/reference/roadmap"
    },
    {
      "source_path": "docs/cloud-adoption/appendix/azure-scaffold.md",
      "redirect_url": "/azure/cloud-adoption-framework/reference/azure-scaffold"
    },
    {
      "source_path": "docs/cloud-adoption/appendix/azure-scaffold-examples.md",
      "redirect_url": "/azure/cloud-adoption-framework/reference/azure-scaffold-examples"
    },
    {
      "source_path": "docs/cloud-adoption/appendix/cloud-operating-model.md",
      "redirect_url": "/azure/cloud-adoption-framework/reference/cloud-operating-model"
    },
    {
      "source_path": "docs/cloud-adoption/appendix/roadmap.md",
      "redirect_url": "/azure/cloud-adoption-framework/reference/roadmap"
    },
    {
      "source_path": "docs/cloud-adoption/business-strategy/business-outcomes/agility-outcomes.md",
      "redirect_url": "/azure/cloud-adoption-framework/strategy/business-outcomes/agility-outcomes"
    },
    {
      "source_path": "docs/cloud-adoption/business-strategy/business-outcomes/engagement-outcomes.md",
      "redirect_url": "/azure/cloud-adoption-framework/strategy/business-outcomes/engagement-outcomes"
    },
    {
      "source_path": "docs/cloud-adoption/business-strategy/business-outcomes/fiscal-outcomes.md",
      "redirect_url": "/azure/cloud-adoption-framework/strategy/business-outcomes/fiscal-outcomes"
    },
    {
      "source_path": "docs/cloud-adoption/business-strategy/business-outcomes/how-to-use-the-business-outcome-template.md",
      "redirect_url": "/azure/cloud-adoption-framework/strategy/business-outcomes/business-outcome-template"
    },
    {
      "source_path": "docs/cloud-adoption/business-strategy/business-outcomes/index.md",
      "redirect_url": "/azure/cloud-adoption-framework/strategy/business-outcomes/index"
    },
    {
      "source_path": "docs/cloud-adoption/business-strategy/business-outcomes/performance-outcomes.md",
      "redirect_url": "/azure/cloud-adoption-framework/strategy/business-outcomes/performance-outcomes"
    },
    {
      "source_path": "docs/cloud-adoption/business-strategy/business-outcomes/reach-outcomes.md",
      "redirect_url": "/azure/cloud-adoption-framework/strategy/business-outcomes/reach-outcomes"
    },
    {
      "source_path": "docs/cloud-adoption/business-strategy/cloud-accounting.md",
      "redirect_url": "/azure/cloud-adoption-framework/strategy/cloud-accounting"
    },
    {
      "source_path": "docs/cloud-adoption/business-strategy/cloud-migration-business-case.md",
      "redirect_url": "/azure/cloud-adoption-framework/strategy/cloud-migration-business-case"
    },
    {
      "source_path": "docs/cloud-adoption/business-strategy/financial-models.md",
      "redirect_url": "/azure/cloud-adoption-framework/strategy/financial-models"
    },
    {
      "source_path": "docs/cloud-adoption/business-strategy/first-adoption-project.md",
      "redirect_url": "/azure/cloud-adoption-framework/strategy/first-adoption-project"
    },
    {
      "source_path": "docs/cloud-adoption/business-strategy/global-markets.md",
      "redirect_url": "/azure/cloud-adoption-framework/strategy/global-markets"
    },
    {
      "source_path": "docs/cloud-adoption/business-strategy/index.md",
      "redirect_url": "/azure/cloud-adoption-framework/strategy/index"
    },
    {
      "source_path": "docs/cloud-adoption/business-strategy/learning-metrics.md",
      "redirect_url": "/azure/cloud-adoption-framework/strategy/learning-metrics"
    },
    {
      "source_path": "docs/cloud-adoption/business-strategy/motivations-why-are-we-moving-to-the-cloud.md",
      "redirect_url": "/azure/cloud-adoption-framework/strategy/motivations"
    },
    {
      "source_path": "docs/cloud-adoption/business-strategy/suggested-skills.md",
      "redirect_url": "/azure/cloud-adoption-framework/strategy/suggested-skills"
    },
    {
      "source_path": "docs/cloud-adoption/decision-guides/encryption/index.md",
      "redirect_url": "/azure/cloud-adoption-framework/decision-guides/encryption/index"
    },
    {
      "source_path": "docs/cloud-adoption/decision-guides/encryption/overview.md",
      "redirect_url": "/azure/cloud-adoption-framework/decision-guides/encryption/index"
    },
    {
      "source_path": "docs/cloud-adoption/decision-guides/identity/index.md",
      "redirect_url": "/azure/cloud-adoption-framework/decision-guides/identity/index"
    },
    {
      "source_path": "docs/cloud-adoption/decision-guides/identity/overview.md",
      "redirect_url": "/azure/cloud-adoption-framework/decision-guides/identity/index"
    },
    {
      "source_path": "docs/cloud-adoption/decision-guides/log-and-report/index.md",
      "redirect_url": "/azure/cloud-adoption-framework/decision-guides/logging-and-reporting/index"
    },
    {
      "source_path": "docs/cloud-adoption/decision-guides/log-and-report/overview.md",
      "redirect_url": "/azure/cloud-adoption-framework/decision-guides/logging-and-reporting/index"
    },
    {
      "source_path": "docs/cloud-adoption/decision-guides/migrate-decision-guide/index.md",
      "redirect_url": "/azure/cloud-adoption-framework/decision-guides/migrate-decision-guide/index"
    },
    {
      "source_path": "docs/cloud-adoption/decision-guides/migrate-decision-guide/overview.md",
      "redirect_url": "/azure/cloud-adoption-framework/decision-guides/migrate-decision-guide/index"
    },
    {
      "source_path": "docs/cloud-adoption/decision-guides/policy-enforcement/index.md",
      "redirect_url": "/azure/cloud-adoption-framework/decision-guides/policy-enforcement/index"
    },
    {
      "source_path": "docs/cloud-adoption/decision-guides/policy-enforcement/overview.md",
      "redirect_url": "/azure/cloud-adoption-framework/decision-guides/policy-enforcement/index"
    },
    {
      "source_path": "docs/cloud-adoption/decision-guides/resource-consistency/index.md",
      "redirect_url": "/azure/cloud-adoption-framework/decision-guides/resource-consistency/index"
    },
    {
      "source_path": "docs/cloud-adoption/decision-guides/resource-consistency/overview.md",
      "redirect_url": "/azure/cloud-adoption-framework/decision-guides/resource-consistency/index"
    },
    {
      "source_path": "docs/cloud-adoption/decision-guides/resource-tagging/index.md",
      "redirect_url": "/azure/cloud-adoption-framework/decision-guides/resource-tagging/index"
    },
    {
      "source_path": "docs/cloud-adoption/decision-guides/resource-tagging/overview.md",
      "redirect_url": "/azure/cloud-adoption-framework/decision-guides/resource-tagging/index"
    },
    {
      "source_path": "docs/cloud-adoption/decision-guides/software-defined-network/cloud-dmz.md",
      "redirect_url": "/azure/cloud-adoption-framework/decision-guides/software-defined-network/cloud-dmz"
    },
    {
      "source_path": "docs/cloud-adoption/decision-guides/software-defined-network/cloud-native.md",
      "redirect_url": "/azure/cloud-adoption-framework/decision-guides/software-defined-network/cloud-native"
    },
    {
      "source_path": "docs/cloud-adoption/decision-guides/software-defined-network/hub-spoke.md",
      "redirect_url": "/azure/cloud-adoption-framework/decision-guides/software-defined-network/hub-spoke"
    },
    {
      "source_path": "docs/cloud-adoption/decision-guides/software-defined-network/hybrid.md",
      "redirect_url": "/azure/cloud-adoption-framework/decision-guides/software-defined-network/hybrid"
    },
    {
      "source_path": "docs/cloud-adoption/decision-guides/software-defined-network/index.md",
      "redirect_url": "/azure/cloud-adoption-framework/decision-guides/software-defined-network/index"
    },
    {
      "source_path": "docs/cloud-adoption/decision-guides/software-defined-network/overview.md",
      "redirect_url": "/azure/cloud-adoption-framework/decision-guides/software-defined-network/index"
    },
    {
      "source_path": "docs/cloud-adoption/decision-guides/software-defined-network/paas-only.md",
      "redirect_url": "/azure/cloud-adoption-framework/decision-guides/software-defined-network/paas-only"
    },
    {
      "source_path": "docs/cloud-adoption/decision-guides/subscriptions/index.md",
      "redirect_url": "/azure/cloud-adoption-framework/decision-guides/subscriptions/index"
    },
    {
      "source_path": "docs/cloud-adoption/decision-guides/subscriptions/overview.md",
      "redirect_url": "/azure/cloud-adoption-framework/decision-guides/subscriptions/index"
    },
    {
      "source_path": "docs/cloud-adoption/decision-guides/index.md",
      "redirect_url": "/azure/cloud-adoption-framework/decision-guides/index"
    },
    {
      "source_path": "docs/cloud-adoption/decision-guides/overview.md",
      "redirect_url": "/azure/cloud-adoption-framework/decision-guides/index"
    },
    {
      "source_path": "docs/cloud-adoption/digital-estate/5-rs-of-rationalization.md",
      "redirect_url": "/azure/cloud-adoption-framework/digital-estate/5-rs-of-rationalization"
    },
    {
      "source_path": "docs/cloud-adoption/digital-estate/approach.md",
      "redirect_url": "/azure/cloud-adoption-framework/digital-estate/approach"
    },
    {
      "source_path": "docs/cloud-adoption/digital-estate/calculate.md",
      "redirect_url": "/azure/cloud-adoption-framework/digital-estate/calculate"
    },
    {
      "source_path": "docs/cloud-adoption/digital-estate/index.md",
      "redirect_url": "/azure/cloud-adoption-framework/digital-estate/index"
    },
    {
      "source_path": "docs/cloud-adoption/digital-estate/inventory.md",
      "redirect_url": "/azure/cloud-adoption-framework/digital-estate/inventory"
    },
    {
      "source_path": "docs/cloud-adoption/digital-estate/overview.md",
      "redirect_url": "/azure/cloud-adoption-framework/digital-estate/index"
    },
    {
      "source_path": "docs/cloud-adoption/digital-estate/rationalize.md",
      "redirect_url": "/azure/cloud-adoption-framework/digital-estate/rationalize"
    },
    {
      "source_path": "docs/cloud-adoption/getting-started/enable.md",
      "redirect_url": "/azure/cloud-adoption-framework/getting-started/enable"
    },
    {
      "source_path": "docs/cloud-adoption/getting-started/innovate.md",
      "redirect_url": "/azure/cloud-adoption-framework/getting-started/innovate"
    },
    {
      "source_path": "docs/cloud-adoption/getting-started/migrate.md",
      "redirect_url": "/azure/cloud-adoption-framework/getting-started/migrate"
    },
    {
      "source_path": "docs/cloud-adoption/getting-started/what-is-azure.md",
      "redirect_url": "/azure/cloud-adoption-framework/getting-started/what-is-azure"
    },
    {
      "source_path": "docs/cloud-adoption/governance/cost-management/business-risks.md",
      "redirect_url": "/azure/cloud-adoption-framework/govern/cost-management/business-risks"
    },
    {
      "source_path": "docs/cloud-adoption/governance/cost-management/compliance-processes.md",
      "redirect_url": "/azure/cloud-adoption-framework/govern/cost-management/compliance-processes"
    },
    {
      "source_path": "docs/cloud-adoption/governance/cost-management/discipline-improvement.md",
      "redirect_url": "/azure/cloud-adoption-framework/govern/cost-management/discipline-improvement"
    },
    {
      "source_path": "docs/cloud-adoption/governance/cost-management/index.md",
      "redirect_url": "/azure/cloud-adoption-framework/govern/cost-management/index"
    },
    {
      "source_path": "docs/cloud-adoption/governance/cost-management/metrics-tolerance.md",
      "redirect_url": "/azure/cloud-adoption-framework/govern/cost-management/metrics-tolerance"
    },
    {
      "source_path": "docs/cloud-adoption/governance/cost-management/overview.md",
      "redirect_url": "/azure/cloud-adoption-framework/govern/cost-management/index"
    },
    {
      "source_path": "docs/cloud-adoption/governance/cost-management/policy-statements.md",
      "redirect_url": "/azure/cloud-adoption-framework/govern/cost-management/policy-statements"
    },
    {
      "source_path": "docs/cloud-adoption/governance/cost-management/template.md",
      "redirect_url": "/azure/cloud-adoption-framework/govern/cost-management/template"
    },
    {
      "source_path": "docs/cloud-adoption/governance/cost-management/toolchain.md",
      "redirect_url": "/azure/cloud-adoption-framework/govern/cost-management/toolchain"
    },
    {
      "source_path": "docs/cloud-adoption/governance/deployment-acceleration/business-risks.md",
      "redirect_url": "/azure/cloud-adoption-framework/govern/deployment-acceleration/business-risks"
    },
    {
      "source_path": "docs/cloud-adoption/governance/deployment-acceleration/compliance-processes.md",
      "redirect_url": "/azure/cloud-adoption-framework/govern/deployment-acceleration/compliance-processes"
    },
    {
      "source_path": "docs/cloud-adoption/governance/deployment-acceleration/discipline-improvement.md",
      "redirect_url": "/azure/cloud-adoption-framework/govern/deployment-acceleration/discipline-improvement"
    },
    {
      "source_path": "docs/cloud-adoption/governance/deployment-acceleration/index.md",
      "redirect_url": "/azure/cloud-adoption-framework/govern/deployment-acceleration/index"
    },
    {
      "source_path": "docs/cloud-adoption/governance/deployment-acceleration/metrics-tolerance.md",
      "redirect_url": "/azure/cloud-adoption-framework/govern/deployment-acceleration/metrics-tolerance"
    },
    {
      "source_path": "docs/cloud-adoption/governance/deployment-acceleration/overview.md",
      "redirect_url": "/azure/cloud-adoption-framework/govern/deployment-acceleration/index"
    },
    {
      "source_path": "docs/cloud-adoption/governance/deployment-acceleration/policy-statements.md",
      "redirect_url": "/azure/cloud-adoption-framework/govern/deployment-acceleration/policy-statements"
    },
    {
      "source_path": "docs/cloud-adoption/governance/deployment-acceleration/template.md",
      "redirect_url": "/azure/cloud-adoption-framework/govern/deployment-acceleration/template"
    },
    {
      "source_path": "docs/cloud-adoption/governance/deployment-acceleration/toolchain.md",
      "redirect_url": "/azure/cloud-adoption-framework/govern/deployment-acceleration/toolchain"
    },
    {
      "source_path": "docs/cloud-adoption/governance/identity-baseline/business-risks.md",
      "redirect_url": "/azure/cloud-adoption-framework/govern/identity-baseline/business-risks"
    },
    {
      "source_path": "docs/cloud-adoption/governance/identity-baseline/compliance-processes.md",
      "redirect_url": "/azure/cloud-adoption-framework/govern/identity-baseline/compliance-processes"
    },
    {
      "source_path": "docs/cloud-adoption/governance/identity-baseline/discipline-improvement.md",
      "redirect_url": "/azure/cloud-adoption-framework/govern/identity-baseline/discipline-improvement"
    },
    {
      "source_path": "docs/cloud-adoption/governance/identity-baseline/index.md",
      "redirect_url": "/azure/cloud-adoption-framework/govern/identity-baseline/index"
    },
    {
      "source_path": "docs/cloud-adoption/governance/identity-baseline/metrics-tolerance.md",
      "redirect_url": "/azure/cloud-adoption-framework/govern/identity-baseline/metrics-tolerance"
    },
    {
      "source_path": "docs/cloud-adoption/governance/identity-baseline/overview.md",
      "redirect_url": "/azure/cloud-adoption-framework/govern/identity-baseline/index"
    },
    {
      "source_path": "docs/cloud-adoption/governance/identity-baseline/policy-statements.md",
      "redirect_url": "/azure/cloud-adoption-framework/govern/identity-baseline/policy-statements"
    },
    {
      "source_path": "docs/cloud-adoption/governance/identity-baseline/template.md",
      "redirect_url": "/azure/cloud-adoption-framework/govern/identity-baseline/template"
    },
    {
      "source_path": "docs/cloud-adoption/governance/identity-baseline/toolchain.md",
      "redirect_url": "/azure/cloud-adoption-framework/govern/identity-baseline/toolchain"
    },
    {
      "source_path": "docs/cloud-adoption/governance/journeys/large-enterprise/best-practice-explained.md",
      "redirect_url": "/azure/cloud-adoption-framework/govern/guides/complex/prescriptive-guidance"
    },
    {
      "source_path": "docs/cloud-adoption/governance/journeys/large-enterprise/cost-management-evolution.md",
      "redirect_url": "/azure/cloud-adoption-framework/govern/guides/complex/cost-management-improvement"
    },
    {
      "source_path": "docs/cloud-adoption/governance/journeys/large-enterprise/identity-baseline-evolution.md",
      "redirect_url": "/azure/cloud-adoption-framework/govern/guides/complex/identity-baseline-improvement"
    },
    {
      "source_path": "docs/cloud-adoption/governance/journeys/large-enterprise/index.md",
      "redirect_url": "/azure/cloud-adoption-framework/govern/guides/complex/index"
    },
    {
      "source_path": "docs/cloud-adoption/governance/journeys/large-enterprise/initial-corporate-policy.md",
      "redirect_url": "/azure/cloud-adoption-framework/govern/guides/complex/initial-corporate-policy"
    },
    {
      "source_path": "docs/cloud-adoption/governance/journeys/large-enterprise/multi-cloud-evolution.md",
      "redirect_url": "/azure/cloud-adoption-framework/govern/guides/complex/multicloud-improvement"
    },
    {
      "source_path": "docs/cloud-adoption/governance/journeys/large-enterprise/multicloud-evolution.md",
      "redirect_url": "/azure/cloud-adoption-framework/govern/guides/complex/multicloud-improvement"
    },
    {
      "source_path": "docs/cloud-adoption/governance/journeys/large-enterprise/multiple-layers-of-governance.md",
      "redirect_url": "/azure/cloud-adoption-framework/govern/guides/complex/multiple-layers-of-governance"
    },
    {
      "source_path": "docs/cloud-adoption/governance/journeys/large-enterprise/narrative.md",
      "redirect_url": "/azure/cloud-adoption-framework/govern/guides/complex/narrative"
    },
    {
      "source_path": "docs/cloud-adoption/governance/journeys/large-enterprise/overview.md",
      "redirect_url": "/azure/cloud-adoption-framework/govern/guides/complex/index"
    },
    {
      "source_path": "docs/cloud-adoption/governance/journeys/large-enterprise/resource-consistency-evolution.md",
      "redirect_url": "/azure/cloud-adoption-framework/govern/guides/complex/resource-consistency-improvement"
    },
    {
      "source_path": "docs/cloud-adoption/governance/journeys/large-enterprise/security-baseline-evolution.md",
      "redirect_url": "/azure/cloud-adoption-framework/govern/guides/complex/security-baseline-improvement"
    },
    {
      "source_path": "docs/cloud-adoption/governance/journeys/small-to-medium-enterprise/best-practice-explained.md",
      "redirect_url": "/azure/cloud-adoption-framework/govern/guides/standard/prescriptive-guidance"
    },
    {
      "source_path": "docs/cloud-adoption/governance/journeys/small-to-medium-enterprise/cost-management-evolution.md",
      "redirect_url": "/azure/cloud-adoption-framework/govern/guides/standard/cost-management-improvement"
    },
    {
      "source_path": "docs/cloud-adoption/governance/journeys/small-to-medium-enterprise/index.md",
      "redirect_url": "/azure/cloud-adoption-framework/govern/guides/standard/index"
    },
    {
      "source_path": "docs/cloud-adoption/governance/journeys/small-to-medium-enterprise/initial-corporate-policy.md",
      "redirect_url": "/azure/cloud-adoption-framework/govern/guides/standard/initial-corporate-policy"
    },
    {
      "source_path": "docs/cloud-adoption/governance/journeys/small-to-medium-enterprise/multi-cloud-evolution.md",
      "redirect_url": "/azure/cloud-adoption-framework/govern/guides/standard/multicloud-improvement"
    },
    {
      "source_path": "docs/cloud-adoption/governance/journeys/small-to-medium-enterprise/multicloud-evolution.md",
      "redirect_url": "/azure/cloud-adoption-framework/govern/guides/standard/multicloud-improvement"
    },
    {
      "source_path": "docs/cloud-adoption/governance/journeys/small-to-medium-enterprise/narrative.md",
      "redirect_url": "/azure/cloud-adoption-framework/govern/guides/standard/narrative"
    },
    {
      "source_path": "docs/cloud-adoption/governance/journeys/small-to-medium-enterprise/overview.md",
      "redirect_url": "/azure/cloud-adoption-framework/govern/guides/standard/index"
    },
    {
      "source_path": "docs/cloud-adoption/governance/journeys/small-to-medium-enterprise/resource-consistency-evolution.md",
      "redirect_url": "/azure/cloud-adoption-framework/govern/guides/standard/resource-consistency-improvement"
    },
    {
      "source_path": "docs/cloud-adoption/governance/journeys/small-to-medium-enterprise/security-baseline-evolution.md",
      "redirect_url": "/azure/cloud-adoption-framework/govern/guides/standard/security-baseline-improvement"
    },
    {
      "source_path": "docs/cloud-adoption/governance/journeys/index.md",
      "redirect_url": "/azure/cloud-adoption-framework/govern/guides/index"
    },
    {
      "source_path": "docs/cloud-adoption/governance/journeys/overview.md",
      "redirect_url": "/azure/cloud-adoption-framework/govern/guides/index"
    },
    {
      "source_path": "docs/cloud-adoption/governance/policy-compliance/align-governance-journeys.md",
      "redirect_url": "/azure/cloud-adoption-framework/govern/policy-compliance/governance-alignment"
    },
    {
      "source_path": "docs/cloud-adoption/governance/policy-compliance/define-policy.md",
      "redirect_url": "/azure/cloud-adoption-framework/govern/policy-compliance/policy-definition"
    },
    {
      "source_path": "docs/cloud-adoption/governance/policy-compliance/how-can-a-ciso-prepare-for-the-cloud.md",
      "redirect_url": "/azure/cloud-adoption-framework/govern/policy-compliance/cloud-security-readiness"
    },
    {
      "source_path": "docs/cloud-adoption/governance/policy-compliance/index.md",
      "redirect_url": "/azure/cloud-adoption-framework/govern/policy-compliance/index"
    },
    {
      "source_path": "docs/cloud-adoption/governance/policy-compliance/overview.md",
      "redirect_url": "/azure/cloud-adoption-framework/govern/policy-compliance/index"
    },
    {
      "source_path": "docs/cloud-adoption/governance/policy-compliance/processes.md",
      "redirect_url": "/azure/cloud-adoption-framework/govern/policy-compliance/processes"
    },
    {
      "source_path": "docs/cloud-adoption/governance/policy-compliance/risk-tolerance.md",
      "redirect_url": "/azure/cloud-adoption-framework/govern/policy-compliance/risk-tolerance"
    },
    {
      "source_path": "docs/cloud-adoption/governance/policy-compliance/understanding-business-risk.md",
      "redirect_url": "/azure/cloud-adoption-framework/govern/policy-compliance/business-risk"
    },
    {
      "source_path": "docs/cloud-adoption/governance/policy-compliance/what-is-a-cloud-policy-review.md",
      "redirect_url": "/azure/cloud-adoption-framework/govern/policy-compliance/cloud-policy-review"
    },
    {
      "source_path": "docs/cloud-adoption/governance/policy-compliance/what-is-data-classification.md",
      "redirect_url": "/azure/cloud-adoption-framework/govern/policy-compliance/data-classification"
    },
    {
      "source_path": "docs/cloud-adoption/governance/policy-compliance/what-is-regulatory-compliance.md",
      "redirect_url": "/azure/cloud-adoption-framework/govern/policy-compliance/regulatory-compliance"
    },
    {
      "source_path": "docs/cloud-adoption/governance/resource-consistency/resource-access-management.md",
      "redirect_url": "/azure/cloud-adoption-framework/govern/resource-consistency/resource-access-management"
    },
    {
      "source_path": "docs/cloud-adoption/governance/resource-consistency/business-risks.md",
      "redirect_url": "/azure/cloud-adoption-framework/govern/resource-consistency/business-risks"
    },
    {
      "source_path": "docs/cloud-adoption/governance/resource-consistency/compliance-processes.md",
      "redirect_url": "/azure/cloud-adoption-framework/govern/resource-consistency/compliance-processes"
    },
    {
      "source_path": "docs/cloud-adoption/governance/resource-consistency/discipline-improvement.md",
      "redirect_url": "/azure/cloud-adoption-framework/govern/resource-consistency/discipline-improvement"
    },
    {
      "source_path": "docs/cloud-adoption/governance/resource-consistency/governance-multiple-teams.md",
      "redirect_url": "/azure/cloud-adoption-framework/govern/resource-consistency/governance-multiple-teams"
    },
    {
      "source_path": "docs/cloud-adoption/governance/resource-consistency/governance-simple-workload.md",
      "redirect_url": "/azure/cloud-adoption-framework/govern/resource-consistency/governance-simple-workload"
    },
    {
      "source_path": "docs/cloud-adoption/governance/resource-consistency/index.md",
      "redirect_url": "/azure/cloud-adoption-framework/govern/resource-consistency/index"
    },
    {
      "source_path": "docs/cloud-adoption/governance/resource-consistency/metrics-tolerance.md",
      "redirect_url": "/azure/cloud-adoption-framework/govern/resource-consistency/metrics-tolerance"
    },
    {
      "source_path": "docs/cloud-adoption/governance/resource-consistency/overview.md",
      "redirect_url": "/azure/cloud-adoption-framework/govern/resource-consistency/index"
    },
    {
      "source_path": "docs/cloud-adoption/governance/resource-consistency/policy-statements.md",
      "redirect_url": "/azure/cloud-adoption-framework/govern/resource-consistency/policy-statements"
    },
    {
      "source_path": "docs/cloud-adoption/governance/resource-consistency/template.md",
      "redirect_url": "/azure/cloud-adoption-framework/govern/resource-consistency/template"
    },
    {
      "source_path": "docs/cloud-adoption/governance/resource-consistency/toolchain.md",
      "redirect_url": "/azure/cloud-adoption-framework/govern/resource-consistency/toolchain"
    },
    {
      "source_path": "docs/cloud-adoption/governance/resource-consistency/what-is-governance.md",
      "redirect_url": "/azure/cloud-adoption-framework/govern/resource-consistency/what-is-governance"
    },
    {
      "source_path": "docs/cloud-adoption/governance/security-baseline/azure-security-guidance.md",
      "redirect_url": "/azure/cloud-adoption-framework/govern/security-baseline/azure-security-guidance"
    },
    {
      "source_path": "docs/cloud-adoption/governance/security-baseline/business-risks.md",
      "redirect_url": "/azure/cloud-adoption-framework/govern/security-baseline/business-risks"
    },
    {
      "source_path": "docs/cloud-adoption/governance/security-baseline/cloud-native-policy.md",
      "redirect_url": "/azure/cloud-adoption-framework/govern/security-baseline/cloud-native-policy"
    },
    {
      "source_path": "docs/cloud-adoption/governance/security-baseline/compliance-processes.md",
      "redirect_url": "/azure/cloud-adoption-framework/govern/security-baseline/compliance-processes"
    },
    {
      "source_path": "docs/cloud-adoption/governance/security-baseline/discipline-improvement.md",
      "redirect_url": "/azure/cloud-adoption-framework/govern/security-baseline/discipline-improvement"
    },
    {
      "source_path": "docs/cloud-adoption/governance/security-baseline/index.md",
      "redirect_url": "/azure/cloud-adoption-framework/govern/security-baseline/index"
    },
    {
      "source_path": "docs/cloud-adoption/governance/security-baseline/metrics-tolerance.md",
      "redirect_url": "/azure/cloud-adoption-framework/govern/security-baseline/metrics-tolerance"
    },
    {
      "source_path": "docs/cloud-adoption/governance/security-baseline/overview.md",
      "redirect_url": "/azure/cloud-adoption-framework/govern/security-baseline/index"
    },
    {
      "source_path": "docs/cloud-adoption/governance/security-baseline/policy-statements.md",
      "redirect_url": "/azure/cloud-adoption-framework/govern/security-baseline/policy-statements"
    },
    {
      "source_path": "docs/cloud-adoption/governance/security-baseline/template.md",
      "redirect_url": "/azure/cloud-adoption-framework/govern/security-baseline/template"
    },
    {
      "source_path": "docs/cloud-adoption/governance/security-baseline/toolchain.md",
      "redirect_url": "/azure/cloud-adoption-framework/govern/security-baseline/toolchain"
    },
    {
      "source_path": "docs/cloud-adoption/governance/security-baseline/what-is-cloud-security-management.md",
      "redirect_url": "/azure/cloud-adoption-framework/govern/security-baseline/cloud-security-baseline"
    },
    {
      "source_path": "docs/cloud-adoption/governance/benchmark.md",
      "redirect_url": "/azure/cloud-adoption-framework/govern/benchmark"
    },
    {
      "source_path": "docs/cloud-adoption/governance/best-practices.md",
      "redirect_url": "/azure/cloud-adoption-framework/govern/foundation-improvements"
    },
    {
      "source_path": "docs/cloud-adoption/governance/corporate-policy.md",
      "redirect_url": "/azure/cloud-adoption-framework/govern/corporate-policy"
    },
    {
      "source_path": "docs/cloud-adoption/governance/getting-started.md",
      "redirect_url": "/azure/cloud-adoption-framework/govern/initial-foundation"
    },
    {
      "source_path": "docs/cloud-adoption/governance/governance-disciplines.md",
      "redirect_url": "/azure/cloud-adoption-framework/govern/governance-disciplines"
    },
    {
      "source_path": "docs/cloud-adoption/governance/index.md",
      "redirect_url": "/azure/cloud-adoption-framework/govern/index"
    },
    {
      "source_path": "docs/cloud-adoption/governance/methodology.md",
      "redirect_url": "/azure/cloud-adoption-framework/govern/methodology"
    },
    {
      "source_path": "docs/cloud-adoption/governance/overview.md",
      "redirect_url": "/azure/cloud-adoption-framework/govern/index"
    },
    {
      "source_path": "docs/cloud-adoption/infrastructure/mainframe-migration/application-strategies.md",
      "redirect_url": "/azure/cloud-adoption-framework/infrastructure/mainframe-migration/application-strategies"
    },
    {
      "source_path": "docs/cloud-adoption/infrastructure/mainframe-migration/index.md",
      "redirect_url": "/azure/cloud-adoption-framework/infrastructure/mainframe-migration/index"
    },
    {
      "source_path": "docs/cloud-adoption/infrastructure/mainframe-migration/migration-strategies.md",
      "redirect_url": "/azure/cloud-adoption-framework/infrastructure/mainframe-migration/migration-strategies"
    },
    {
      "source_path": "docs/cloud-adoption/infrastructure/mainframe-migration/myths-and-facts.md",
      "redirect_url": "/azure/cloud-adoption-framework/infrastructure/mainframe-migration/myths-and-facts"
    },
    {
      "source_path": "docs/cloud-adoption/infrastructure/mainframe-migration/overview.md",
      "redirect_url": "/azure/cloud-adoption-framework/infrastructure/mainframe-migration/index"
    },
    {
      "source_path": "docs/cloud-adoption/infrastructure/misc/hybrid-consistency.md",
      "redirect_url": "/azure/cloud-adoption-framework/infrastructure/misc/hybrid-consistency"
    },
    {
      "source_path": "docs/cloud-adoption/infrastructure/virtual-machines/basic-workload.md",
      "redirect_url": "/azure/cloud-adoption-framework/infrastructure/virtual-machines/basic-workload"
    },
    {
      "source_path": "docs/cloud-adoption/infrastructure/basic-workload.md",
      "redirect_url": "/azure/cloud-adoption-framework/infrastructure/virtual-machines/basic-workload"
    },
    {
      "source_path": "docs/cloud-adoption/innovate/index.md",
      "redirect_url": "/azure/cloud-adoption-framework/innovate/index"
    },
    {
      "source_path": "docs/cloud-adoption/migrate/azure-best-practices/contoso-migration-assessment.md",
      "redirect_url": "/azure/cloud-adoption-framework/migrate/azure-best-practices/contoso-migration-assessment"
    },
    {
      "source_path": "docs/cloud-adoption/migrate/azure-best-practices/contoso-migration-infrastructure.md",
      "redirect_url": "/azure/cloud-adoption-framework/migrate/azure-best-practices/contoso-migration-infrastructure"
    },
    {
      "source_path": "docs/cloud-adoption/migrate/azure-best-practices/contoso-migration-overview.md",
      "redirect_url": "/azure/cloud-adoption-framework/migrate/azure-best-practices/contoso-migration-overview"
    },
    {
      "source_path": "docs/cloud-adoption/migrate/azure-best-practices/contoso-migration-rearchitect-container-sql.md",
      "redirect_url": "/azure/cloud-adoption-framework/migrate/azure-best-practices/contoso-migration-rearchitect-container-sql"
    },
    {
      "source_path": "docs/cloud-adoption/migrate/azure-best-practices/contoso-migration-rebuild.md",
      "redirect_url": "/azure/cloud-adoption-framework/migrate/azure-best-practices/contoso-migration-rebuild"
    },
    {
      "source_path": "docs/cloud-adoption/migrate/azure-best-practices/contoso-migration-refactor-linux-app-service-mysql.md",
      "redirect_url": "/azure/cloud-adoption-framework/migrate/azure-best-practices/contoso-migration-refactor-linux-app-service-mysql"
    },
    {
      "source_path": "docs/cloud-adoption/migrate/azure-best-practices/contoso-migration-refactor-web-app-sql.md",
      "redirect_url": "/azure/cloud-adoption-framework/migrate/azure-best-practices/contoso-migration-refactor-web-app-sql"
    },
    {
      "source_path": "docs/cloud-adoption/migrate/azure-best-practices/contoso-migration-rehost-linux-vm-mysql.md",
      "redirect_url": "/azure/cloud-adoption-framework/migrate/azure-best-practices/contoso-migration-rehost-linux-vm-mysql"
    },
    {
      "source_path": "docs/cloud-adoption/migrate/azure-best-practices/contoso-migration-rehost-linux-vm.md",
      "redirect_url": "/azure/cloud-adoption-framework/migrate/azure-best-practices/contoso-migration-rehost-linux-vm"
    },
    {
      "source_path": "docs/cloud-adoption/migrate/azure-best-practices/contoso-migration-rehost-vm-sql-ag.md",
      "redirect_url": "/azure/cloud-adoption-framework/migrate/azure-best-practices/contoso-migration-rehost-vm-sql-ag"
    },
    {
      "source_path": "docs/cloud-adoption/migrate/azure-best-practices/contoso-migration-rehost-vm-sql-managed-instance.md",
      "redirect_url": "/azure/cloud-adoption-framework/migrate/azure-best-practices/contoso-migration-rehost-vm-sql-managed-instance"
    },
    {
      "source_path": "docs/cloud-adoption/migrate/azure-best-practices/contoso-migration-rehost-vm.md",
      "redirect_url": "/azure/cloud-adoption-framework/migrate/azure-best-practices/contoso-migration-rehost-vm"
    },
    {
      "source_path": "docs/cloud-adoption/migrate/azure-best-practices/contoso-migration-scale.md",
      "redirect_url": "/azure/cloud-adoption-framework/migrate/azure-best-practices/contoso-migration-scale"
    },
    {
      "source_path": "docs/cloud-adoption/migrate/azure-best-practices/contoso-migration-tfs-vsts.md",
      "redirect_url": "/azure/cloud-adoption-framework/migrate/azure-best-practices/contoso-migration-tfs-vsts"
    },
    {
      "source_path": "docs/cloud-adoption/migrate/azure-best-practices/index.md",
      "redirect_url": "/azure/cloud-adoption-framework/migrate/azure-best-practices/index"
    },
    {
      "source_path": "docs/cloud-adoption/migrate/azure-best-practices/migrate-best-practices-costs.md",
      "redirect_url": "/azure/cloud-adoption-framework/migrate/azure-best-practices/migrate-best-practices-costs"
    },
    {
      "source_path": "docs/cloud-adoption/migrate/azure-best-practices/migrate-best-practices-networking.md",
      "redirect_url": "/azure/cloud-adoption-framework/migrate/azure-best-practices/migrate-best-practices-networking"
    },
    {
      "source_path": "docs/cloud-adoption/migrate/azure-best-practices/migrate-best-practices-security-management.md",
      "redirect_url": "/azure/cloud-adoption-framework/migrate/azure-best-practices/migrate-best-practices-security-management"
    },
    {
      "source_path": "docs/cloud-adoption/migrate/azure-migration-guide/assess.md",
      "redirect_url": "/azure/cloud-adoption-framework/migrate/azure-migration-guide/assess"
    },
    {
      "source_path": "docs/cloud-adoption/migrate/azure-migration-guide/assistance.md",
      "redirect_url": "/azure/cloud-adoption-framework/migrate/azure-migration-guide/assistance"
    },
    {
      "source_path": "docs/cloud-adoption/migrate/azure-migration-guide/index.md",
      "redirect_url": "/azure/cloud-adoption-framework/migrate/azure-migration-guide/index"
    },
    {
      "source_path": "docs/cloud-adoption/migrate/azure-migration-guide/manage-costs.md",
      "redirect_url": "/azure/cloud-adoption-framework/migrate/azure-migration-guide/manage-costs"
    },
    {
      "source_path": "docs/cloud-adoption/migrate/azure-migration-guide/migrate.md",
      "redirect_url": "/azure/cloud-adoption-framework/migrate/azure-migration-guide/migrate"
    },
    {
      "source_path": "docs/cloud-adoption/migrate/azure-migration-guide/optimize-and-transform.md",
      "redirect_url": "/azure/cloud-adoption-framework/migrate/azure-migration-guide/optimize-and-transform"
    },
    {
      "source_path": "docs/cloud-adoption/migrate/azure-migration-guide/organize-resources.md",
      "redirect_url": "/azure/cloud-adoption-framework/migrate/azure-migration-guide/organize-resources"
    },
    {
      "source_path": "docs/cloud-adoption/migrate/azure-migration-guide/prerequisites.md",
      "redirect_url": "/azure/cloud-adoption-framework/migrate/azure-migration-guide/prerequisites"
    },
    {
      "source_path": "docs/cloud-adoption/migrate/azure-migration-guide/secure-and-manage.md",
      "redirect_url": "/azure/cloud-adoption-framework/migrate/azure-migration-guide/secure-and-manage"
    },
    {
      "source_path": "docs/cloud-adoption/migrate/expanded-scope/balance-the-portfolio.md",
      "redirect_url": "/azure/cloud-adoption-framework/migrate/expanded-scope/balance-the-portfolio"
    },
    {
      "source_path": "docs/cloud-adoption/migrate/expanded-scope/governance-or-compliance.md",
      "redirect_url": "/azure/cloud-adoption-framework/migrate/expanded-scope/governance-or-compliance"
    },
    {
      "source_path": "docs/cloud-adoption/migrate/expanded-scope/index.md",
      "redirect_url": "/azure/cloud-adoption-framework/migrate/expanded-scope/index"
    },
    {
      "source_path": "docs/cloud-adoption/migrate/expanded-scope/multiple-datacenters.md",
      "redirect_url": "/azure/cloud-adoption-framework/migrate/expanded-scope/multiple-datacenters"
    },
    {
      "source_path": "docs/cloud-adoption/migrate/expanded-scope/multiple-regions.md",
      "redirect_url": "/azure/cloud-adoption-framework/decision-guides/regions/index"
    },
    {
      "source_path": "docs/cloud-adoption/migrate/expanded-scope/network-capacity-exceeded.md",
      "redirect_url": "/azure/cloud-adoption-framework/migrate/expanded-scope/network-capacity-exceeded"
    },
    {
      "source_path": "docs/cloud-adoption/migrate/expanded-scope/suggested-skills.md",
      "redirect_url": "/azure/cloud-adoption-framework/migrate/expanded-scope/suggested-skills"
    },
    {
      "source_path": "docs/cloud-adoption/migrate/migration-considerations/assess/approve.md",
      "redirect_url": "/azure/cloud-adoption-framework/migrate/migration-considerations/assess/approve"
    },
    {
      "source_path": "docs/cloud-adoption/migrate/migration-considerations/assess/architect.md",
      "redirect_url": "/azure/cloud-adoption-framework/migrate/migration-considerations/assess/architect"
    },
    {
      "source_path": "docs/cloud-adoption/migrate/migration-considerations/assess/business-priorities.md",
      "redirect_url": "/azure/cloud-adoption-framework/migrate/migration-considerations/assess/business-priorities"
    },
    {
      "source_path": "docs/cloud-adoption/migrate/migration-considerations/assess/estimate.md",
      "redirect_url": "/azure/cloud-adoption-framework/migrate/migration-considerations/assess/estimate"
    },
    {
      "source_path": "docs/cloud-adoption/migrate/migration-considerations/assess/evaluate.md",
      "redirect_url": "/azure/cloud-adoption-framework/migrate/migration-considerations/assess/evaluate"
    },
    {
      "source_path": "docs/cloud-adoption/migrate/migration-considerations/assess/index.md",
      "redirect_url": "/azure/cloud-adoption-framework/migrate/migration-considerations/assess/index"
    },
    {
      "source_path": "docs/cloud-adoption/migrate/migration-considerations/assess/partnership-options.md",
      "redirect_url": "/azure/cloud-adoption-framework/migrate/migration-considerations/assess/partnership-options"
    },
    {
      "source_path": "docs/cloud-adoption/migrate/migration-considerations/assess/release-iteration-backlog.md",
      "redirect_url": "/azure/cloud-adoption-framework/migrate/migration-considerations/assess/release-iteration-backlog"
    },
    {
      "source_path": "docs/cloud-adoption/migrate/migration-considerations/migrate/index.md",
      "redirect_url": "/azure/cloud-adoption-framework/migrate/migration-considerations/migrate/index"
    },
    {
      "source_path": "docs/cloud-adoption/migrate/migration-considerations/migrate/promotion-models.md",
      "redirect_url": "/azure/cloud-adoption-framework/migrate/migration-considerations/migrate/promotion-models"
    },
    {
      "source_path": "docs/cloud-adoption/migrate/migration-considerations/migrate/remediate.md",
      "redirect_url": "/azure/cloud-adoption-framework/migrate/migration-considerations/migrate/remediate"
    },
    {
      "source_path": "docs/cloud-adoption/migrate/migration-considerations/migrate/replicate-options.md",
      "redirect_url": "/azure/cloud-adoption-framework/migrate/migration-considerations/migrate/replicate-options"
    },
    {
      "source_path": "docs/cloud-adoption/migrate/migration-considerations/migrate/replicate.md",
      "redirect_url": "/azure/cloud-adoption-framework/migrate/migration-considerations/migrate/replicate"
    },
    {
      "source_path": "docs/cloud-adoption/migrate/migration-considerations/migrate/stage.md",
      "redirect_url": "/azure/cloud-adoption-framework/migrate/migration-considerations/migrate/stage"
    },
    {
      "source_path": "docs/cloud-adoption/migrate/migration-considerations/optimize/business-change-plan.md",
      "redirect_url": "/azure/cloud-adoption-framework/migrate/migration-considerations/optimize/business-change-plan"
    },
    {
      "source_path": "docs/cloud-adoption/migrate/migration-considerations/optimize/business-test.md",
      "redirect_url": "/azure/cloud-adoption-framework/migrate/migration-considerations/optimize/business-test"
    },
    {
      "source_path": "docs/cloud-adoption/migrate/migration-considerations/optimize/decommission.md",
      "redirect_url": "/azure/cloud-adoption-framework/migrate/migration-considerations/optimize/decommission"
    },
    {
      "source_path": "docs/cloud-adoption/migrate/migration-considerations/optimize/index.md",
      "redirect_url": "/azure/cloud-adoption-framework/migrate/migration-considerations/optimize/index"
    },
    {
      "source_path": "docs/cloud-adoption/migrate/migration-considerations/optimize/optimize.md",
      "redirect_url": "/azure/cloud-adoption-framework/migrate/migration-considerations/optimize/optimize"
    },
    {
      "source_path": "docs/cloud-adoption/migrate/migration-considerations/optimize/promote.md",
      "redirect_url": "/azure/cloud-adoption-framework/migrate/migration-considerations/optimize/promote"
    },
    {
      "source_path": "docs/cloud-adoption/migrate/migration-considerations/optimize/ready.md",
      "redirect_url": "/azure/cloud-adoption-framework/migrate/migration-considerations/optimize/ready"
    },
    {
      "source_path": "docs/cloud-adoption/migrate/migration-considerations/optimize/retrospective.md",
      "redirect_url": "/azure/cloud-adoption-framework/migrate/migration-considerations/optimize/retrospective"
    },
    {
      "source_path": "docs/cloud-adoption/migrate/migration-considerations/prerequisites/culture-complexity.md",
      "redirect_url": "/azure/cloud-adoption-framework/migrate/migration-considerations/prerequisites/cultural-complexity"
    },
    {
      "source_path": "docs/cloud-adoption/migrate/migration-considerations/prerequisites/decisions.md",
      "redirect_url": "/azure/cloud-adoption-framework/migrate/migration-considerations/prerequisites/decisions"
    },
    {
      "source_path": "docs/cloud-adoption/migrate/migration-considerations/prerequisites/index.md",
      "redirect_url": "/azure/cloud-adoption-framework/migrate/migration-considerations/prerequisites/index"
    },
    {
      "source_path": "docs/cloud-adoption/migrate/migration-considerations/prerequisites/migration-backlog-review.md",
      "redirect_url": "/azure/cloud-adoption-framework/migrate/migration-considerations/prerequisites/migration-backlog-review"
    },
    {
      "source_path": "docs/cloud-adoption/migrate/migration-considerations/prerequisites/planning-checklist.md",
      "redirect_url": "/azure/cloud-adoption-framework/migrate/migration-considerations/prerequisites/planning-checklist"
    },
    {
      "source_path": "docs/cloud-adoption/migrate/migration-considerations/prerequisites/technical-complexity.md",
      "redirect_url": "/azure/cloud-adoption-framework/migrate/migration-considerations/prerequisites/technical-complexity"
    },
    {
      "source_path": "docs/cloud-adoption/migrate/migration-considerations/secure-and-manage/index.md",
      "redirect_url": "/azure/cloud-adoption-framework/migrate/migration-considerations/secure-and-manage/index"
    },
    {
      "source_path": "docs/cloud-adoption/migrate/migration-considerations/index.md",
      "redirect_url": "/azure/cloud-adoption-framework/migrate/migration-considerations/index"
    },
    {
      "source_path": "docs/cloud-adoption/migrate/about.md",
      "redirect_url": "/azure/cloud-adoption-framework/migrate/about"
    },
    {
      "source_path": "docs/cloud-adoption/migrate/index.md",
      "redirect_url": "/azure/cloud-adoption-framework/migrate/index"
    },
    {
      "source_path": "docs/cloud-adoption/operating-model/index.md",
      "redirect_url": "/azure/cloud-adoption-framework/operate/index"
    },
    {
      "source_path": "docs/cloud-adoption/operating-model/terms.md",
      "redirect_url": "/azure/cloud-adoption-framework/operate/terms"
    },
    {
      "source_path": "docs/cloud-adoption/operations/azure-server-management/common-policies.md",
      "redirect_url": "/azure/cloud-adoption-framework/manage/azure-server-management/common-policies"
    },
    {
      "source_path": "docs/cloud-adoption/operations/azure-server-management/enable-tracking-alerting.md",
      "redirect_url": "/azure/cloud-adoption-framework/manage/azure-server-management/enable-tracking-alerting"
    },
    {
      "source_path": "docs/cloud-adoption/operations/azure-server-management/guest-configuration-policy.md",
      "redirect_url": "/azure/cloud-adoption-framework/manage/azure-server-management/guest-configuration-policy"
    },
    {
      "source_path": "docs/cloud-adoption/operations/azure-server-management/index.md",
      "redirect_url": "/azure/cloud-adoption-framework/manage/azure-server-management/index"
    },
    {
      "source_path": "docs/cloud-adoption/operations/azure-server-management/onboard-at-scale.md",
      "redirect_url": "/azure/cloud-adoption-framework/manage/azure-server-management/onboard-at-scale"
    },
    {
      "source_path": "docs/cloud-adoption/operations/azure-server-management/onboard-single-vm.md",
      "redirect_url": "/azure/cloud-adoption-framework/manage/azure-server-management/onboard-single-vm"
    },
    {
      "source_path": "docs/cloud-adoption/operations/azure-server-management/onboarding-automation.md",
      "redirect_url": "/azure/cloud-adoption-framework/manage/azure-server-management/onboarding-automation"
    },
    {
      "source_path": "docs/cloud-adoption/operations/azure-server-management/onboarding-overview.md",
      "redirect_url": "/azure/cloud-adoption-framework/manage/azure-server-management/onboarding-overview"
    },
    {
      "source_path": "docs/cloud-adoption/operations/azure-server-management/ongoing-management-overview.md",
      "redirect_url": "/azure/cloud-adoption-framework/manage/azure-server-management/ongoing-management-overview"
    },
    {
      "source_path": "docs/cloud-adoption/operations/azure-server-management/prerequisites.md",
      "redirect_url": "/azure/cloud-adoption-framework/manage/azure-server-management/prerequisites"
    },
    {
      "source_path": "docs/cloud-adoption/operations/azure-server-management/setup-alerts.md",
      "redirect_url": "/azure/cloud-adoption-framework/manage/azure-server-management/setup-alerts"
    },
    {
      "source_path": "docs/cloud-adoption/operations/azure-server-management/tools-services.md",
      "redirect_url": "/azure/cloud-adoption-framework/manage/azure-server-management/tools-services"
    },
    {
      "source_path": "docs/cloud-adoption/operations/azure-server-management/update-schedules.md",
      "redirect_url": "/azure/cloud-adoption-framework/manage/azure-server-management/update-schedules"
    },
    {
      "source_path": "docs/cloud-adoption/operations/monitor/alert.md",
      "redirect_url": "/azure/cloud-adoption-framework/manage/monitor/alerting"
    },
    {
      "source_path": "docs/cloud-adoption/operations/monitor/cloud-models-monitor-overview.md",
      "redirect_url": "/azure/cloud-adoption-framework/manage/monitor/cloud-models-monitor-overview"
    },
    {
      "source_path": "docs/cloud-adoption/operations/monitor/data-collection.md",
      "redirect_url": "/azure/cloud-adoption-framework/manage/monitor/data-collection"
    },
    {
      "source_path": "docs/cloud-adoption/operations/monitor/index.md",
      "redirect_url": "/azure/cloud-adoption-framework/manage/monitor/index"
    },
    {
      "source_path": "docs/cloud-adoption/operations/monitor/platform-overview.md",
      "redirect_url": "/azure/cloud-adoption-framework/manage/monitor/platform-overview"
    },
    {
      "source_path": "docs/cloud-adoption/operations/index.md",
      "redirect_url": "/azure/cloud-adoption-framework/manage/index"
    },
    {
      "source_path": "docs/cloud-adoption/operations/operational-fitness-review.md",
      "redirect_url": "/azure/cloud-adoption-framework/manage/operational-fitness-review"
    },
    {
      "source_path": "docs/cloud-adoption/organization/cloud-adoption.md",
      "redirect_url": "/azure/cloud-adoption-framework/organize/cloud-adoption"
    },
    {
      "source_path": "docs/cloud-adoption/organization/cloud-automation.md",
      "redirect_url": "/azure/cloud-adoption-framework/organize/cloud-automation"
    },
    {
      "source_path": "docs/cloud-adoption/organization/cloud-center-excellence.md",
      "redirect_url": "/azure/cloud-adoption-framework/organize/cloud-center-of-excellence"
    },
    {
      "source_path": "docs/cloud-adoption/organization/cloud-governance.md",
      "redirect_url": "/azure/cloud-adoption-framework/organize/cloud-governance"
    },
    {
      "source_path": "docs/cloud-adoption/organization/cloud-operations.md",
      "redirect_url": "/azure/cloud-adoption-framework/organize/cloud-operations"
    },
    {
      "source_path": "docs/cloud-adoption/organization/cloud-platform.md",
      "redirect_url": "/azure/cloud-adoption-framework/organize/cloud-platform"
    },
    {
      "source_path": "docs/cloud-adoption/organization/cloud-strategy.md",
      "redirect_url": "/azure/cloud-adoption-framework/organize/cloud-strategy"
    },
    {
      "source_path": "docs/cloud-adoption/organization/cost-conscious-organization.md",
      "redirect_url": "/azure/cloud-adoption-framework/organize/cost-conscious-organization"
    },
    {
      "source_path": "docs/cloud-adoption/organization/fiefdoms-silos.md",
      "redirect_url": "/azure/cloud-adoption-framework/organize/fiefdoms-silos"
    },
    {
      "source_path": "docs/cloud-adoption/organization/index.md",
      "redirect_url": "/azure/cloud-adoption-framework/organize/index"
    },
    {
      "source_path": "docs/cloud-adoption/organization/organization-structures.md",
      "redirect_url": "/azure/cloud-adoption-framework/organize/organization-structures"
    },
    {
      "source_path": "docs/cloud-adoption/organization/raci-alignment.md",
      "redirect_url": "/azure/cloud-adoption-framework/organize/raci-alignment"
    },
    {
      "source_path": "docs/cloud-adoption/organization/suggested-skills.md",
      "redirect_url": "/azure/cloud-adoption-framework/organize/suggested-skills"
    },
    {
      "source_path": "docs/cloud-adoption/plan/adapt-roles-skills-processes.md",
      "redirect_url": "/azure/cloud-adoption-framework/plan/adapt-roles-skills-processes"
    },
    {
      "source_path": "docs/cloud-adoption/plan/assets.md",
      "redirect_url": "/azure/cloud-adoption-framework/plan/assets"
    },
    {
      "source_path": "docs/cloud-adoption/plan/index.md",
      "redirect_url": "/azure/cloud-adoption-framework/plan/index"
    },
    {
      "source_path": "docs/cloud-adoption/plan/initial-org-alignment.md",
      "redirect_url": "/azure/cloud-adoption-framework/plan/initial-org-alignment"
    },
    {
      "source_path": "docs/cloud-adoption/plan/iteration-paths.md",
      "redirect_url": "/azure/cloud-adoption-framework/plan/iteration-paths"
    },
    {
      "source_path": "docs/cloud-adoption/plan/plan-intro.md",
      "redirect_url": "/azure/cloud-adoption-framework/plan/plan-intro"
    },
    {
      "source_path": "docs/cloud-adoption/plan/prerequisites.md",
      "redirect_url": "/azure/cloud-adoption-framework/plan/prerequisites"
    },
    {
      "source_path": "docs/cloud-adoption/plan/review-rationalization.md",
      "redirect_url": "/azure/cloud-adoption-framework/plan/review-rationalization"
    },
    {
      "source_path": "docs/cloud-adoption/plan/suggested-skills.md",
      "redirect_url": "/azure/cloud-adoption-framework/plan/suggested-skills"
    },
    {
      "source_path": "docs/cloud-adoption/plan/template.md",
      "redirect_url": "/azure/cloud-adoption-framework/plan/template"
    },
    {
      "source_path": "docs/cloud-adoption/plan/timelines.md",
      "redirect_url": "/azure/cloud-adoption-framework/plan/timelines"
    },
    {
      "source_path": "docs/cloud-adoption/plan/workloads.md",
      "redirect_url": "/azure/cloud-adoption-framework/plan/workloads"
    },
    {
      "source_path": "docs/cloud-adoption/ready/azure-best-practices/hub-spoke-network-topology.md",
      "redirect_url": "/azure/cloud-adoption-framework/ready/azure-best-practices/hub-spoke-network-topology"
    },
    {
      "source_path": "docs/cloud-adoption/ready/azure-best-practices/index.md",
      "redirect_url": "/azure/cloud-adoption-framework/ready/azure-best-practices/index"
    },
    {
      "source_path": "docs/cloud-adoption/ready/azure-best-practices/perimeter-networks.md",
      "redirect_url": "/azure/cloud-adoption-framework/ready/azure-best-practices/perimeter-networks"
    },
    {
      "source_path": "docs/cloud-adoption/ready/azure-best-practices/roles.md",
      "redirect_url": "/azure/cloud-adoption-framework/ready/azure-best-practices/roles"
    },
    {
      "source_path": "docs/cloud-adoption/ready/azure-best-practices/track-costs.md",
      "redirect_url": "/azure/cloud-adoption-framework/ready/azure-best-practices/track-costs"
    },
    {
      "source_path": "docs/cloud-adoption/ready/azure-readiness-guide/govern-org-compliance.md",
      "redirect_url": "/azure/cloud-adoption-framework/ready/azure-readiness-guide/govern-org-compliance"
    },
    {
      "source_path": "docs/cloud-adoption/ready/azure-readiness-guide/index.md",
      "redirect_url": "/azure/cloud-adoption-framework/ready/azure-readiness-guide/index"
    },
    {
      "source_path": "docs/cloud-adoption/ready/azure-readiness-guide/manage-access.md",
      "redirect_url": "/azure/cloud-adoption-framework/ready/azure-readiness-guide/manage-access"
    },
    {
      "source_path": "docs/cloud-adoption/ready/azure-readiness-guide/manage-costs.md",
      "redirect_url": "/azure/cloud-adoption-framework/ready/azure-readiness-guide/manage-costs"
    },
    {
      "source_path": "docs/cloud-adoption/ready/azure-readiness-guide/migration-landing-zone.md",
      "redirect_url": "/azure/cloud-adoption-framework/ready/azure-readiness-guide/migration-landing-zone"
    },
    {
      "source_path": "docs/cloud-adoption/ready/azure-readiness-guide/monitoring-reporting.md",
      "redirect_url": "/azure/cloud-adoption-framework/ready/azure-readiness-guide/monitoring-reporting"
    },
    {
      "source_path": "docs/cloud-adoption/ready/azure-readiness-guide/organize-resources.md",
      "redirect_url": "/azure/cloud-adoption-framework/ready/azure-readiness-guide/organize-resources"
    },
    {
      "source_path": "docs/cloud-adoption/ready/azure-readiness-guide/staying-current.md",
      "redirect_url": "/azure/cloud-adoption-framework/ready/azure-readiness-guide/staying-current"
    },
    {
      "source_path": "docs/cloud-adoption/ready/considerations/compute-decisions.md",
      "redirect_url": "/azure/cloud-adoption-framework/ready/considerations/compute-decisions"
    },
    {
      "source_path": "docs/cloud-adoption/ready/considerations/data-decisions.md",
      "redirect_url": "/azure/cloud-adoption-framework/ready/considerations/data-decisions"
    },
    {
      "source_path": "docs/cloud-adoption/ready/considerations/fundamental-concepts.md",
      "redirect_url": "/azure/cloud-adoption-framework/ready/considerations/fundamental-concepts"
    },
    {
      "source_path": "docs/cloud-adoption/ready/considerations/index.md",
      "redirect_url": "/azure/cloud-adoption-framework/ready/considerations/index"
    },
    {
      "source_path": "docs/cloud-adoption/ready/considerations/name-and-tag.md",
      "redirect_url": "/azure/cloud-adoption-framework/ready/considerations/naming-and-tagging"
    },
    {
      "source_path": "docs/cloud-adoption/ready/considerations/network-decisions.md",
      "redirect_url": "/azure/cloud-adoption-framework/ready/considerations/network-decisions"
    },
    {
      "source_path": "docs/cloud-adoption/ready/considerations/scaling-subscriptions.md",
      "redirect_url": "/azure/cloud-adoption-framework/ready/considerations/scale-subscriptions"
    },
    {
      "source_path": "docs/cloud-adoption/ready/considerations/storage-guidance.md",
      "redirect_url": "/azure/cloud-adoption-framework/ready/considerations/storage-guidance"
    },
    {
      "source_path": "docs/cloud-adoption/ready/index.md",
      "redirect_url": "/azure/cloud-adoption-framework/ready/index"
    },
    {
      "source_path": "docs/cloud-adoption/ready/initial-org-alignment.md",
      "redirect_url": "/azure/cloud-adoption-framework/plan/initial-org-alignment"
    },
    {
      "source_path": "docs/cloud-adoption/ready/suggested-skills.md",
      "redirect_url": "/azure/cloud-adoption-framework/ready/suggested-skills"
    },
    {
      "source_path": "docs/cloud-adoption/ready/technical-skills.md",
      "redirect_url": "/azure/cloud-adoption-framework/ready/technical-skills"
    },
    {
      "source_path": "docs/cloud-adoption/index.md",
      "redirect_url": "/azure/cloud-adoption-framework/index"
    },
    {
      "source_path": "docs/cloud-adoption/overview.md",
      "redirect_url": "/azure/cloud-adoption-framework/index"
    },
    {
      "source_path": "docs/vdc/index.md",
      "redirect_url": "/azure/cloud-adoption-framework/reference/vdc"
    },
    {
      "source_path_from_root": "/docs/networking/guide/well-architected-framework-azure-firewall.md",
      "redirect_url": "/azure/architecture/framework/services/networking/azure-firewall",
      "redirect_document_id":  false
    },
    {
      "source_path": "docs/vdc/networking-virtual-datacenter.md",
      "redirect_url": "/azure/cloud-adoption-framework/reference/networking-vdc"
    },
    {
      "source_path": "docs/best-practices/naming-conventions.md",
      "redirect_url": "/azure/cloud-adoption-framework/ready/azure-best-practices/naming-and-tagging",
      "redirect_document_id": false
    },
    {
      "source_path": "docs/hybrid/azure-stack-vm-dr.yml",
      "redirect_url": "/azure/architecture/hybrid/azure-stack-vm-disaster-recovery",
      "redirect_document_id": true
    },
    {
      "source_path": "docs/reference-architectures/dmz/secure-vnet-hybrid.md",
      "redirect_url": "/azure/architecture/reference-architectures/dmz/secure-vnet-dmz",
      "redirect_document_id": true
    },
    {
      "source_path": "docs/reference-architectures/dmz/index.md",
      "redirect_url": "/azure/architecture/reference-architectures/dmz/secure-vnet-dmz"
    },
    {
      "source_path": "docs/microservices/introduction.md",
      "redirect_url": "/azure/architecture/microservices/",
      "redirect_document_id": true
    },
    {
      "source_path": "docs/reference-architectures/data/enterprise-bi-sqldw.md",
      "redirect_url": "/azure/architecture/reference-architectures/data/enterprise-bi-synapse",
      "redirect_document_id": true
    },
    {
      "source_path": "docs/best-practices/index.md",
      "redirect_url": "/azure/architecture/best-practices/api-design",
      "redirect_document_id": false
    },
    {
      "source_path": "docs/patterns/category/resiliency.md",
      "redirect_url": "/azure/architecture/framework/resiliency/reliability-patterns",
      "redirect_document_id": false
    },
    {
      "source_path": "docs/patterns/category/availability.md",
      "redirect_url": "/azure/architecture/framework/resiliency/reliability-patterns",
      "redirect_document_id": false
    },
    {
      "source_path": "docs/patterns/category/performance-scalability.md",
      "redirect_url": "/azure/architecture/framework/resiliency/reliability-patterns",
      "redirect_document_id": false
    },
    {
      "source_path": "docs/patterns/category/security.md",
      "redirect_url": "/azure/architecture/framework/resiliency/reliability-patterns",
      "redirect_document_id": false
    },
    {
      "source_path": "docs/patterns/runtime-reconfiguration.md",
      "redirect_url": "/azure/architecture/patterns", 
      "redirect_document_id": false
    },
    {
      "source_path": "docs/patterns/index-patterns.md",
      "redirect_url": "/azure/architecture/patterns",
      "redirect_document_id": false
    },
    {
      "source_path": "docs/patterns/messaging-bridge-patterns.yml",
      "redirect_url": "/azure/architecture/patterns/messaging-bridge",
      "redirect_document_id": true
    },
    {
      "source_path": "docs/guide/design-principles/use-the-best-data-store.md",
      "redirect_url": "/azure/architecture/guide/design-principles/use-best-data-store",
      "redirect_document_id": true
    },
    {
      "source_path": "docs/reference-architectures/sap/sap-netweaver.yml",
      "redirect_url": "/azure/architecture/guide/sap/sap-netweaver",
      "redirect_document_id": true
    },
    {
      "source_path": "docs/reference-architectures/sap/sap-s4hana.yml",
      "redirect_url": "/azure/architecture/guide/sap/sap-s4hana",
      "redirect_document_id": true
    },
    {
      "source_path": "docs/reference-architectures/aws/aws-azure-security-solutions.yml",
      "redirect_url": "/azure/architecture/guide/aws/aws-azure-security-solutions",
      "redirect_document_id": true
    },
    {
      "source_path": "docs/reference-architectures/ai/index.md",
      "redirect_url": "/azure/architecture/reference-architectures/ai/batch-scoring-deep-learning",
      "redirect_document_id": false
    },
    {
      "source_path": "docs/reference-architectures/ai/predictive-maintenance.md",
      "redirect_url": "/azure/architecture/data-guide/big-data/ai-overview",
      "redirect_document_id": false
    },
    {
      "source_path": "docs/example-scenario/apps/sap-on-oracle.yml",
      "redirect_url": "/azure/architecture/example-scenario/apps/sap-production",
      "redirect_document_id": false
    },
    {
      "source_path": "docs/reference-architectures/ai/defect-prevention-with-predictive-maintenance.md",
      "redirect_url": "/azure/architecture/solution-ideas/articles/defect-prevention-with-predictive-maintenance",
      "redirect_document_id": false
    },
    {
      "source_path": "docs/reference-architectures/ai/movie-recommendations.md",
      "redirect_url": "/azure/architecture/example-scenario/ai/movie-recommendations",
      "redirect_document_id": false
    },
    {
      "source_path": "docs/reference-architectures/ai/product-recommendations.md",
      "redirect_url": "/azure/architecture/reference-architectures/ai/real-time-recommendation",
      "redirect_document_id": false
    },
    {
      "source_path": "docs/reference-architectures/ai/visual-assistant.md",
      "redirect_url": "/azure/architecture/solution-ideas/articles/visual-assistant",
      "redirect_document_id": false
    },
    {
      "source_path": "docs/reference-architectures/ai/commerce-chatbot.md",
      "redirect_url": "/azure/architecture/reference-architectures/ai/conversational-bot",
      "redirect_document_id": false
    },
    {
      "source_path": "docs/solution-ideas/articles/example-scenario/ai/intelligent-apps-image-processing.md",
      "redirect_url": "/azure/architecture/example-scenario/ai/intelligent-apps-image-processing",
      "redirect_document_id": false
    },
    {
      "source_path": "docs/reference-architectures/app-service-web-app/index.md",
      "redirect_url": "/azure/architecture/reference-architectures/basic-web-app",
      "redirect_document_id": false
    },
    {
      "source_path": "docs/reference-architectures/enterprise-integration/index.md",
      "redirect_url": "/azure/architecture/reference-architectures/enterprise-integration/simple-enterprise-integration",
      "redirect_document_id": false
    },
    {
      "source_path": "docs/reference-architectures/hybrid-networking/considerations.md",
      "redirect_url": "/azure/architecture/reference-architectures/hybrid-networking",
      "redirect_document_id": false
    },
    {
      "source_path": "docs/reference-architectures/identity/considerations.md",
      "redirect_url": "/azure/architecture/reference-architectures/identity",
      "redirect_document_id": false
    },
    {
      "source_path": "docs/reference-architectures/n-tier/index.md",
      "redirect_url": "/azure/architecture/reference-architectures/n-tier/n-tier-sql-server",
      "redirect_document_id": false
    },
    {
      "source_path": "docs/reference-architectures/sap/index.md",
      "redirect_url": "/azure/architecture/reference-architectures/sap/sap-netweaver",
      "redirect_document_id": false
    },
    {
      "source_path": "docs/reference-architectures/serverless/index.md",
      "redirect_url": "/azure/architecture/web-apps/serverless/architectures/web-app",
      "redirect_document_id": false
    },
    {
      "source_path": "docs/reference-architectures/virtual-machines-linux/index.md",
      "redirect_url": "/azure/architecture/reference-architectures/n-tier",
      "redirect_document_id": false
    },
    {
      "source_path": "docs/reference-architectures/virtual-machines-linux/multi-region-application.md",
      "redirect_url": "/azure/architecture/reference-architectures/n-tier/n-tier-cassandra",
      "redirect_document_id": false
    },
    {
      "source_path": "docs/reference-architectures/virtual-machines-linux/multi-vm.md",
      "redirect_url": "/azure/architecture/reference-architectures/n-tier/n-tier-cassandra",
      "redirect_document_id": false
    },
    {
      "source_path": "docs/reference-architectures/virtual-machines-linux/n-tier.md",
      "redirect_url": "/azure/architecture/reference-architectures/n-tier/n-tier-cassandra",
      "redirect_document_id": false
    },
    {
      "source_path": "docs/reference-architectures/virtual-machines-linux/single-vm.md",
      "redirect_url": "/azure/architecture/reference-architectures/n-tier/linux-vm",
      "redirect_document_id": false
    },
    {
      "source_path": "docs/reference-architectures/virtual-machines-windows/index.md",
      "redirect_url": "/azure/architecture/reference-architectures/n-tier",
      "redirect_document_id": false
    },
    {
      "source_path": "docs/reference-architectures/virtual-machines-windows/multi-region-application.md",
      "redirect_url": "/azure/architecture/reference-architectures/n-tier/multi-region-sql-server",
      "redirect_document_id": false
    },
    {
      "source_path": "docs/reference-architectures/virtual-machines-windows/multi-vm.md",
      "redirect_url": "/azure/architecture/reference-architectures/n-tier/n-tier-sql-server",
      "redirect_document_id": false
    },
    {
      "source_path": "docs/reference-architectures/virtual-machines-windows/n-tier.md",
      "redirect_url": "/azure/architecture/reference-architectures/n-tier/n-tier-sql-server",
      "redirect_document_id": false
    },
    {
      "source_path": "docs/reference-architectures/virtual-machines-windows/single-vm.md",
      "redirect_url": "/azure/architecture/reference-architectures/n-tier/windows-vm",
      "redirect_document_id": false
    },
    {
      "source_path": "docs/resources/diagrams.md",
      "redirect_url": "https://aka.ms/CnESymbols",
      "redirect_document_id": false
    },
    {
      "source_path": "docs/resources/index.md",
      "redirect_url": "/azure/architecture/resources/diagrams",
      "redirect_document_id": false
    },
    {
      "source_path": "docs/service-fabric/index.md",
      "redirect_url": "/azure/architecture/service-fabric/migrate-from-cloud-services",
      "redirect_document_id": false
    },
    {
      "source_path": "docs/reference-architectures/index.md",
      "redirect_url": "/azure/architecture/browse",
      "redirect_document_id": false
    },
    {
      "source_path": "docs/example-scenario/index.experimental.md",
      "redirect_url": "/azure/architecture/browse",
      "redirect_document_id": false
    },
    {
      "source_path": "docs/example-scenario/index.md",
      "redirect_url": "/azure/architecture/browse"
    },
    {
      "source_path": "docs/cloud-adoption/operations/overview.md",
      "redirect_url": "/azure/cloud-adoption-framework/operating-model",
      "redirect_document_id": false
    },
    {
      "source_path": "docs/guide/pillars.md",
      "redirect_url": "/azure/architecture/framework/",
      "redirect_document_id": false
    },
    {
      "source_path": "docs/guide/technology-choices/compute-overview.md",
      "redirect_url": "/azure/architecture/guide/technology-choices/compute-decision-tree"
    },
    {
      "source_path": "docs/guide/technology-choices/compute-comparison.md",
      "redirect_url": "/azure/architecture/guide/technology-choices/compute-decision-tree"
    },
    {
      "source_path": "docs/best-practices/resource-naming.md",
      "redirect_url": "/azure/azure-resource-manager/management/resource-name-rules"
    },
    {
      "source_path": "docs/data-guide/scenarios/natural-language-processing.md",
      "redirect_url": "/azure/architecture/data-guide/technology-choices/natural-language-processing"
    },
    {
      "source_path": "docs/architectures/index.md",
      "redirect_url": "/azure/architecture/browse"
    },
    {
      "source_path": "docs/architectures/example-workloads.md",
      "redirect_url": "/azure/architecture/browse"
    },
    {
      "source_path": "docs/architectures/reference-architectures.md",
      "redirect_url": "/azure/architecture/browse"
    },
    {
      "source_path": "docs/solution-ideas/articles/security-compliance-blueprint-hippa-hitrust-health-data-ai.md",
      "redirect_url": "/azure/architecture/solution-ideas/articles/security-compliance-blueprint-hipaa-hitrust-health-data-ai"
    },
    {
      "source_path": "docs/solution-ideas/articles/hybrid-ci-cd.md",
      "redirect_url": "/azure/architecture/solution-ideas/articles/devops-in-a-hybrid-environment",
      "redirect_document_id": false
    },
    {
      "source_path": "docs/solution-ideas/articles/modern-data-warehouse.md",
      "redirect_url": "/azure/architecture/solution-ideas/articles/enterprise-data-warehouse",
      "redirect_document_id": false
    },
    {
      "source_path": "docs/framework/cost/optimizing.md",
      "redirect_url": "/azure/architecture/framework/cost/optimize-checklist"
    },
    {
      "source_path": "docs/framework/cost/modeling.md",
      "redirect_url": "/azure/architecture/framework/cost/design-model"
    },
    {
      "source_path": "docs/framework/cost/monitoring.md",
      "redirect_url": "/azure/architecture/framework/cost/monitor-checklist"
    },
    {
      "source_path": "docs/framework/cost/provisioning.md",
      "redirect_url": "/azure/architecture/framework/cost/provision-checklist"
    },
    {
      "source_path": "docs/framework/cost/data-management.md",
      "redirect_url": "/azure/architecture/framework/cost/provision-datastores" 
    },
    {
      "source_path": "docs/solution-ideas/articles/information-chatbot.md",
      "redirect_url": "/azure/architecture/reference-architectures/ai/conversational-bot"
    },
    {
      "source_path": "docs/solution-ideas/articles/anomaly-detection-in-real-time-data-streams.md",
      "redirect_url": "/azure/cognitive-services/anomaly-detector/"
    },
    {
      "source_path": "docs/solution-ideas/articles/sap-s4-hana-vm-on-linux.md",
      "redirect_url": "/azure/architecture/reference-architectures/sap/run-sap-bw4hana-with-linux-virtual-machines"
    },
    {
      "source_path": "docs/serverless/index.md",
      "redirect_url": "/azure/architecture/serverless/code",
      "redirect_document_id": true
    },
    {
      "source_path": "docs/solution-ideas/articles/ibems-shield-smart-buildings.md",
      "redirect_url": "/azure/architecture/solution-ideas/articles/safe-buildings"
    },
    {
      "source_path": "docs/solution-ideas/articles/azure-iot-subsystems.md",
      "redirect_url": "/azure/architecture/reference-architectures/iot"
    },
    {
      "source_path": "docs/solution-ideas/articles/iot-with-aks.md",
      "redirect_url": "/azure/architecture/reference-architectures/iot"
    },
    {
      "source_path": "docs/reference-architectures/iot-with-sql.md",
      "redirect_url": "/azure/architecture/reference-architectures/iot"
    },
    {
      "source_path": "docs/solution-ideas/articles/real-time-web-dashboard.md",
      "redirect_url": "/azure/architecture/reference-architectures/iot"
    },
    {
      "source_path": "docs/solution-ideas/articles/telemetry-analytics.md",
      "redirect_url": "/azure/architecture/reference-architectures/iot"
    },
    {
      "source_path": "docs/solution-ideas/articles/customer-360.md",
      "redirect_url": "/azure/architecture/solution-ideas/articles/product-recommendations",
      "redirect_document_id": true
    },
    {
      "source_path": "docs/reference-architectures/microservices/aks.md",
      "redirect_url": "/azure/architecture/reference-architectures/containers/aks-microservices/aks-microservices",
      "redirect_document_id": true
    },
    {
      "source_path": "docs/guide/technology-choices/data-store-comparison.md",
      "redirect_url": "/azure/architecture/guide/technology-choices/data-store-overview",
      "redirect_document_id": true
    },
    {
      "source_path": "docs/solution-ideas/articles/backup-archive-cloud-application.md",
      "redirect_url": "/azure/backup/guidance-best-practices",
      "redirect_document_id": false
    },
    {
      "source_path": "framework/security/network-security-containment.md",
      "redirect_url": "/azure/architecture/framework/security/design-network",
      "redirect_document_id": true       
    },
    {
      "source_path": "framework/security/identity.md",
      "redirect_url": "/azure/architecture/framework/security/design-identity",
      "redirect_document_id": false       
    },     
    {
      "source_path": "docs/solution-ideas/articles/sharepoint-farm-office-365.md",
      "redirect_url": "/azure/architecture/solution-ideas/articles/sharepoint-farm-microsoft-365",
      "redirect_document_id": true
    },
    {
      "source_path": "docs/framework/security/applications-services.md",
      "redirect_url": "/azure/architecture/framework/security/design-apps-services",
      "redirect_document_id": false
    },
    {
      "source_path": "docs/example-scenario/cobalt/cobalt-extensible-cloud-framework.md",
      "redirect_url": "/azure/architecture/reference-architectures/containers/aks-start-here",
      "redirect_document_id": false
    },
    {
      "source_path": "docs/example-scenario/bedrock/bedrock-automated-deployments.md",
      "redirect_url": "/azure/architecture/reference-architectures/containers/aks-start-here",
      "redirect_document_id": false
    },
    {
      "source_path": "docs/framework/devops/development.md",
      "redirect_url": "/azure/architecture/framework/devops/release-engineering-app-dev"
    },
    {
      "source_path": "docs/framework/devops/app-design.md",
      "redirect_url": "/azure/architecture/framework/devops/release-engineering-app-dev"
    },
    {
      "source_path": "docs/framework/devops/testing.md",
      "redirect_url": "/azure/architecture/framework/devops/release-engineering-testing"
    },
    {
      "source_path": "docs/framework/devops/deployment.md",
      "redirect_url": "/azure/architecture/framework/devops/release-engineering-cd"
    },
    {
      "source_path": "docs/framework/devops/configuration.md",
      "redirect_url": "/azure/architecture/framework/devops/overview"
    },
    {
      "source_path": "docs/framework/devops/performance.md",
      "redirect_url": "/azure/architecture/framework/devops/release-engineering-performance"
    },
    {
      "source_path": "docs/framework/devops/process.md",
      "redirect_url": "/azure/architecture/framework/devops/overview"
    },
    {
      "source_path": "docs/framework/scalability/app-design.md",
      "redirect_url": "/azure/architecture/framework/scalability/design-apps"
    },
    {
      "source_path": "docs/patterns/strangler.md",
      "redirect_url": "/azure/architecture/patterns/strangler-fig"
    },
    {
      "source_path": "docs/browse/hybrid_index.md",
      "redirect_url": "/azure/architecture/browse/?azure_categories=hybrid"
    },
    {
      "source_path": "docs/framework/scalability/monitoring.md",
      "redirect_url": "/azure/architecture/framework/scalability/monitor",
      "redirect_document_id": false
    },
    {
      "source_path": "docs/guide/azure-resource-manager/advanced-templates/conditional-deploy.md",
      "redirect_url": "/azure/azure-resource-manager/templates/template-tutorial-use-conditions",
      "redirect_document_id": false
    },
    {
      "source_path": "docs/example-scenario/iot-aad/iot-aad.yml",
      "redirect_url": "/azure/architecture/reference-architectures/iot",
      "redirect_document_id": false
    }, 
    {
      "source_path": "docs/solution-ideas/articles/ai-for-earth.yml",
      "redirect_url": "https://aka.ms/AIArchitecture",
      "redirect_document_id": false
    },
    {
      "source_path": "docs/solution-ideas/articles/cctv-mask-detection.yml",
      "redirect_url": "/azure/architecture/solution-ideas/articles/cctv-iot-edge-for-covid-19-safe-environment-and-mask-detection",
      "redirect_document_id": true
    },
    {
      "source_path": "docs/example-scenario/ai/newsfeed-ingestion.yml",
      "redirect_url": "/azure/architecture/example-scenario/ai/news-feed-ingestion-and-near-real-time-analysis",
      "redirect_document_id": true
    }, 
    {
      "source_path": "docs/solution-ideas/articles/demand-forecasting-and-price-optimization.yml",
      "redirect_url": "/azure/architecture/solution-ideas/articles/demand-forecasting-price-optimization-marketing",
      "redirect_document_id": false
    },
    {
      "source_path": "docs/solution-ideas/articles/information-discovery-with-deep-learning-and-nlp.yml",
      "redirect_url": "/azure/architecture/solution-ideas/articles/website-content-tag-suggestion-with-deep-learning-and-nlp",
      "redirect_document_id": true
    },
    {
      "source_path": "docs/example-scenario/ai/movie-recommendations.yml",
      "redirect_url": "/azure/architecture/example-scenario/ai/movie-recommendations-with-machine-learning",
      "redirect_document_id": true
    },
    {
      "source_path": "docs/example-scenario/ai/scalable-personalization.yml",
      "redirect_url": "/azure/architecture/example-scenario/ai/scalable-personalization-with-content-based-recommendation-system",
      "redirect_document_id": true
    },
    {
      "source_path": "docs/solution-ideas/articles/machine-learning-with-aks.yml",
      "redirect_url": "/azure/architecture/solution-ideas/articles/machine-learning-model-deployment-aks",
      "redirect_document_id": true
    },
    {
      "source_path": "docs/reference-architectures/ai/speech-ai-ingestion.yml",
      "redirect_url": "/azure/architecture/reference-architectures/ai/speech-to-text-transcription-pipeline",
      "redirect_document_id": true
    },
    {
      "source_path": "docs/reference-architectures/ai/realtime-scoring-python.yml",
      "redirect_url": "/azure/architecture/ai-ml/",
      "redirect_document_id": false
    },
    {
      "source_path": "docs/reference-architectures/containers/aks/secure-baseline-aks.yml",
      "redirect_url": "/azure/architecture/reference-architectures/containers/aks/baseline-aks",
      "redirect_document_id": true
    },
    {
      "source_path": "docs/reference-architectures/data/enterprise-bi-synapse.yml",
      "redirect_url": "/azure/architecture/example-scenario/analytics/enterprise-bi-synapse",
      "redirect_document_id": true
    },
    {
      "source_path": "docs/reference-architectures/containers/aks/secure-baseline-aks-content.md",
      "redirect_url": "/azure/architecture/reference-architectures/containers/aks/baseline-aks-content",
      "redirect_document_id": true
    },
    {
      "source_path": "docs/framework/security/law-authority.md",
      "redirect_url": "/azure/architecture/framework/security/design-regulatory-compliance",
      "redirect_document_id": false
    },
    {
      "source_path": "docs/framework/security/monitor-identity-network.md",
      "redirect_url": "/azure/architecture/framework/security/monitor-resources",
      "redirect_document_id": false
    },
    {
      "source_path": "docs/framework/security/governance.md",
      "redirect_url": "/azure/architecture/framework/security/design-governance",
      "redirect_document_id": false
    },
    {
      "source_path": "docs/framework/security/network-security-containment.md",
      "redirect_url": "/azure/architecture/framework/security/design-network-segmentation",
      "redirect_document_id": false
    },
    {
      "source_path": "docs/framework/security/critical-impact-accounts.md",
      "redirect_url": "/azure/architecture/framework/security/design-admins",
      "redirect_document_id": false
    },
    {
      "source_path": "docs/framework/security/role-of-security.md",
      "redirect_url": "/azure/architecture/framework/security/overview",
      "redirect_document_id": false
    },
    {
      "source_path": "docs/multitenant-identity/client-assertion.md",
      "redirect_url": "/azure/architecture/multitenant-identity/client-certificate",
      "redirect_document_id": true
    },
    {
      "source_path": "docs/guide/devops/release-packaging-deploying-disconnected-azure-stack-hub.md",
      "redirect_url": "/azure/architecture/",
      "redirect_document_id": false
    },
    {
      "source_path": "docs/guide/startups/core-startup-stack.yml",
      "redirect_url": "/azure/architecture/example-scenario/startups/core-startup-stack",
      "redirect_document_id": true
    },
    {
      "source_path": "docs/reference-architectures/containers/deploy-keda-aksacr-disconnected-azure-stack-hub.yml",
      "redirect_url": "/azure/architecture/",
      "redirect_document_id": false
    },
    {
      "source_path": "docs/data-science-process/hive-criteo-walkthrough.md",
      "redirect_url": "/azure/architecture/data-science-process/overview",
      "redirect_document_id": false
    },
    {
      "source_path": "docs/data-science-process/hive-walkthrough.md",
      "redirect_url": "/azure/architecture/data-science-process/overview",
      "redirect_document_id": false
    },
    {
      "source_path": "docs/data-science-process/plan-sample-scenarios.md",
      "redirect_url": "/azure/architecture/data-science-process/overview",
      "redirect_document_id": false
    },
    {
      "source_path": "docs/data-science-process/sql-walkthrough.md",
      "redirect_url": "/azure/architecture/data-science-process/overview",
      "redirect_document_id": false
    },
    {
      "source_path": "docs/data-science-process/walkthroughs.md",
      "redirect_url": "/azure/architecture/data-science-process/overview",
      "redirect_document_id": false
    },
    {
      "source_path": "docs/data-science-process/walkthroughs-spark.md",
      "redirect_url": "/azure/architecture/data-science-process/overview",
      "redirect_document_id": false
    },
    {
      "source_path": "docs/data-science-process/spark-data-exploration-modeling.md",
      "redirect_url": "/azure/architecture/data-science-process/overview",
      "redirect_document_id": false
    },
    {
      "source_path": "docs/data-science-process/spark-advanced-data-exploration-modeling.md",
      "redirect_url": "/azure/architecture/data-science-process/overview",
      "redirect_document_id": false
    },
    {
      "source_path": "docs/data-science-process/spark-model-consumption.md",
      "redirect_url": "/azure/architecture/data-science-process/overview",
      "redirect_document_id": false
    },
    {
      "source_path": "docs/data-science-process/walkthroughs-hdinsight-hadoop.md",
      "redirect_url": "/azure/architecture/data-science-process/overview",
      "redirect_document_id": false
    },
    {
      "source_path": "docs/data-science-process/walkthroughs-azure-data-lake.md",
      "redirect_url": "/azure/architecture/data-science-process/overview",
      "redirect_document_id": false
    },
    {
      "source_path": "docs/data-science-process/walkthroughs-sql-server.md",
      "redirect_url": "/azure/architecture/data-science-process/overview",
      "redirect_document_id": false
    },
    {
      "source_path": "docs/data-science-process/walkthroughs-sql-data-warehouse.md",
      "redirect_url": "/azure/architecture/data-science-process/overview",
      "redirect_document_id": false
    },
    {
      "source_path": "docs/data-science-process/apps-anomaly-detection-api.md",
      "redirect_url": "/azure/architecture/data-science-process/overview",
      "redirect_document_id": false
    },
    {
      "source_path": "docs/data-science-process/predictive-maintenance-playbook.md",
      "redirect_url": "/azure/architecture/data-science-process/overview",
      "redirect_document_id": false
    },
    {
      "source_path": "docs/data-science-process/predictive-maintenance-technical-guide.md",
      "redirect_url": "/azure/architecture/data-science-process/overview",
      "redirect_document_id": false
    },
    {
      "source_path": "docs/example-scenario/finance/swift-on-azure.yml",
      "redirect_url": "/azure/architecture/example-scenario/finance/swift-on-azure-srx",
      "redirect_document_id": false
    },
    {
      "source_path": "docs/antipatterns/noisy-neighbor/index.md",
      "redirect_url": "/azure/architecture/antipatterns/noisy-neighbor/noisy-neighbor",
      "redirect_document_id": false
    },
    {
      "source_path": "docs/reference-architectures/hybrid-networking/vpn.yml",
      "redirect_url": "/azure/expressroute/expressroute-howto-coexist-resource-manager",
      "redirect_document_id": false
    },
    {
      "source_path": "docs/reference-architectures/ai/speech-to-text-transcription-pipeline.yml",
      "redirect_url": "/azure/architecture/example-scenario/ai/speech-to-text-transcription-analytics",
      "redirect_document_id": false
    },
    {
      "source_path": "docs/example-scenario/ai/scalable-personalization-with-content-based-recommendation-system.yml",
      "redirect_url": "/azure/architecture/solution-ideas/articles/build-content-based-recommendation-system-using-recommender",
      "redirect_document_id": true
    },
    {
      "source_path": "docs/solution-ideas/articles/campaign-optimization-with-azure-hdinsight-spark-clusters.yml",
      "redirect_url": "/azure/architecture/solution-ideas/articles/optimize-marketing-with-machine-learning",
      "redirect_document_id": false
    },
    {
      "source_path": "docs/example-scenario/iot/builders-developers-operators-content.md",
      "redirect_url": "/azure/architecture/example-scenario/iot/introduction-to-solutions",
      "redirect_document_id": false
    },
    {
      "source_path": "docs/example-scenario/iot/builders-developers-operators.yml",
      "redirect_url": "/azure/architecture/example-scenario/iot/introduction-to-solutions",
      "redirect_document_id": false
    },
    {
      "source_path": "docs/reference-architectures/power-platform/eventual-consistency.yml",
      "redirect_url": "/azure/architecture/guide/power-platform/eventual-consistency",
      "redirect_document_id": true
    },
    {
      "source_path": "docs/example-scenario/quantum/loosely-coupled-quantum-computing-job.yml",
      "redirect_url": "/azure/architecture/example-scenario/quantum/quantum-computing-integration-with-classical-apps",
      "redirect_document_id": false
    },
    {
      "source_path": "docs/example-scenario/quantum/tightly-coupled-quantum-computing-job.yml",
      "redirect_url": "/azure/architecture/example-scenario/quantum/quantum-computing-integration-with-classical-apps",
      "redirect_document_id": false
    },
    {
      "source_path": "docs/solution-ideas/articles/cicd-for-quantum-computing-jobs.yml",
      "redirect_url": "/azure/architecture/example-scenario/quantum/quantum-computing-integration-with-classical-apps",
      "redirect_document_id": false
    },
    {
      "source_path": "docs/solution-ideas/articles/aks-api-first.yml",
      "redirect_url": "/azure/architecture/reference-architectures/containers/aks-start-here",
      "redirect_document_id": false
    },
    {
      "source_path": "docs/solution-ideas/articles/aks-demand-spikes.yml",
      "redirect_url": "/azure/architecture/reference-architectures/containers/aks-start-here",
      "redirect_document_id": false
    },
    {
      "source_path": "docs/solution-ideas/articles/aks-iot-data-streaming.yml",
      "redirect_url": "/azure/architecture/reference-architectures/containers/aks-start-here",
      "redirect_document_id": false
    },
    {
      "source_path": "docs/solution-ideas/articles/cloud-native-apps.yml",
      "redirect_url": "/azure/architecture/reference-architectures/containers/aks-start-here",
      "redirect_document_id": false
    },
    {
      "source_path": "docs/solution-ideas/articles/scale-using-aks-with-aci.yml",
      "redirect_url": "/azure/architecture/reference-architectures/containers/aks-start-here",
      "redirect_document_id": false
    },
    {
      "source_path": "docs/solution-ideas/articles/secure-devops-for-kubernetes.yml",
      "redirect_url": "/azure/architecture/reference-architectures/containers/aks-start-here",
      "redirect_document_id": false
    },
    {
      "source_path": "docs/solution-ideas/articles/scalable-web-apps-content.md",
      "redirect_url": "/azure/architecture/reference-architectures/app-service-web-app/scalable-web-app",
      "redirect_document_id": false
    },
    {
      "source_path": "docs/solution-ideas/articles/scalable-web-apps.yml",
      "redirect_url": "/azure/architecture/reference-architectures/app-service-web-app/scalable-web-app",
      "redirect_document_id": false
    },
    {
      "source_path": "docs/solution-ideas/articles/digital-marketing-using-azure-database-for-postgresql-content.md",
      "redirect_url": "/azure/architecture/solution-ideas/articles/cloud-native-apps",
      "redirect_document_id": false
    },
    {
      "source_path": "docs/solution-ideas/articles/digital-marketing-using-azure-database-for-postgresql.yml",
      "redirect_url": "/azure/architecture/solution-ideas/articles/cloud-native-apps",
      "redirect_document_id": false
    },
    {
      "source_path": "docs/solution-ideas/articles/digital-marketing-using-azure-database-for-mysql-content.md",
      "redirect_url": "/azure/architecture/solution-ideas/articles/cloud-native-apps",
      "redirect_document_id": false
    },
    {
      "source_path": "docs/solution-ideas/articles/digital-marketing-using-azure-database-for-mysql.yml",
      "redirect_url": "/azure/architecture/solution-ideas/articles/cloud-native-apps",
      "redirect_document_id": false
    },
    {
      "source_path": "docs/reference-architectures/ai/training-python-models.yml",
      "redirect_url": "/azure/architecture/example-scenario/ai/training-python-models",
      "redirect_document_id": false
    },
    {
      "source_path": "docs/solution-ideas/articles/migrate-existing-applications-with-aks.yml",
      "redirect_url": "/azure/cloud-adoption-framework/migrate",
      "redirect_document_id": false
    },
    {
      "source_path": "docs/reference-architectures/app-service-web-app/multi-region-experiment.yml",
      "redirect_url": "/azure/architecture/reference-architectures/app-service-web-app/multi-region-webapp",
      "redirect_document_id": false
    },
    {
      "source_path": "docs/reference-architectures/enterprise-integration/queues-events.yml",
      "redirect_url": "/azure/architecture/example-scenario/integration/queues-events",
      "redirect_document_id": true
    },
    {
      "source_path": "docs/example-scenario/apps/devops-dotnet-webapp.yml",
      "redirect_url": "/azure/architecture/example-scenario/apps/devops-dotnet-baseline",
      "redirect_document_id": false
    },
    {
      "source_path": "docs/example-scenario/data/data-analysis-regulated-industries.yml",
      "redirect_url": "/azure/architecture/example-scenario/data/data-warehouse",
      "redirect_document_id": false
    },   
    {
      "source_path": "docs/industries/retail/recommendation-engine-optimization.yml",
      "redirect_url": "/previous-versions/machine-learning-server/install/machine-learning-server-install",
      "redirect_document_id": false
    },   
    {
      "source_path": "docs/solution-ideas/articles/data-sovereignty-and-gravity.yml",
      "redirect_url": "https://azure.microsoft.com/resources/data-residency-data-sovereignty-and-compliance-in-the-microsoft-cloud/",
      "redirect_document_id": false
    },   
    {
      "source_path": "docs/solution-ideas/articles/devsecops-in-azure.yml",
      "redirect_url": "/azure/architecture/guide/devsecops/devsecops-on-aks",
      "redirect_document_id": false
    },
    {    
      "source_path": "docs/multitenant-identity/adfs.yml",
      "redirect_url": "/azure/architecture/guide/multitenant/considerations/identity",
      "redirect_document_id": false
    },
    {
      "source_path": "docs/multitenant-identity/app-roles.md",
      "redirect_url": "/azure/architecture/guide/multitenant/considerations/identity",
      "redirect_document_id": false
    },
    {
      "source_path": "docs/multitenant-identity/authenticate.yml",
      "redirect_url": "/azure/architecture/guide/multitenant/considerations/identity",
      "redirect_document_id": false
    },
    {
      "source_path": "docs/multitenant-identity/authorize.md",
      "redirect_url": "/azure/architecture/guide/multitenant/considerations/identity",
      "redirect_document_id": false
    },
    {
      "source_path": "docs/multitenant-identity/claims.md",
      "redirect_url": "/azure/architecture/guide/multitenant/considerations/identity",
      "redirect_document_id": false
    },
    {
      "source_path": "docs/multitenant-identity/client-certificate.yml",
      "redirect_url": "/azure/architecture/guide/multitenant/considerations/identity",
      "redirect_document_id": false
    },
    {
      "source_path": "docs/multitenant-identity/index.yml",
      "redirect_url": "/azure/architecture/guide/multitenant/considerations/identity",
      "redirect_document_id": false
    },
    {
      "source_path": "docs/multitenant-identity/signup.md",
      "redirect_url": "/azure/architecture/guide/multitenant/considerations/identity",
      "redirect_document_id": false
    },
    {
      "source_path": "docs/multitenant-identity/tailspin.yml",
      "redirect_url": "/azure/architecture/guide/multitenant/considerations/identity",
      "redirect_document_id": false
    },
    {
      "source_path": "docs/multitenant-identity/token-cache.md",
      "redirect_url": "/azure/architecture/guide/multitenant/considerations/identity",
      "redirect_document_id": false
    },
    {
      "source_path": "docs/multitenant-identity/web-api.yml ",
      "redirect_url": "/azure/architecture/guide/multitenant/considerations/identity",
      "redirect_document_id": false
    },
    {
      "source_path": "docs/guide/saas/saas-digital-business-journey-azure.md",
      "redirect_url": "/azure/architecture/guide/saas/plan-journey-saas",
      "redirect_document_id": true
    },
    {
      "source_path": "docs/guide/microsoft-cloud/overview.md",
      "redirect_url": "/microsoft-cloud/dev/overview/introduction",
      "redirect_document_id": false
    },      
    {
      "source_path": "docs/guide/microsoft-cloud/create-deploy-more-applications-less-time.md",
      "redirect_url": "/microsoft-cloud/dev/overview/create-deploy-more-applications-less-time",
      "redirect_document_id": false
    },  
    {
      "source_path": "docs/guide/microsoft-cloud/get-most-value-technical-talent.md",
      "redirect_url": "/microsoft-cloud/dev/overview/get-most-value-technical-talent",
      "redirect_document_id": false
    },
    {
      "source_path": "docs/guide/microsoft-cloud/integrate-new-applications-existing-solutions.md",
      "redirect_url": "/microsoft-cloud/dev/overview/integrate-new-applications-existing-solutions",
      "redirect_document_id": false
    },  
    {
      "source_path": "docs/guide/microsoft-cloud/create-run-secure-applications.md",
      "redirect_url": "/microsoft-cloud/dev/overview/create-run-secure-applications",
      "redirect_document_id": false
    },  
    {
      "source_path": "docs/guide/microsoft-cloud/summary.md",
      "redirect_url": "/microsoft-cloud/dev/overview/summary",
      "redirect_document_id": false
    },   
    {
      "source_path": "docs/example-scenario/wvd/windows-virtual-desktop-fslogix.yml",
      "redirect_url": "/fslogix/concepts-configuration-examples",
      "redirect_document_id": false
    },
    {
      "source_path": "docs/example-scenario/apps/devops-dotnet-baseline.yml",
      "redirect_url": "/azure/devops/pipelines/architectures/devops-pipelines-baseline-architecture",
      "redirect_document_id": false
    },
    {
      "source_path": "docs/solution-ideas/articles/cicd-for-azure-vms.yml",
      "redirect_url": "/azure/devops/pipelines/architectures/devops-pipelines-iaas-vms-architecture",
      "redirect_document_id": false
    },
    {
      "source_path": "docs/solution-ideas/articles/azure-devops-continuous-integration-and-continuous-deployment-for-azure-web-apps.yml",
      "redirect_url": "/azure/devops/pipelines/architectures/devops-pipelines-azure-web-apps-architecture",
      "redirect_document_id": false
    },
    {
      "source_path": "docs/solution-ideas/articles/dev-test-iaas.yml",
      "redirect_url": "/azure/devops/pipelines/architectures/devops-pipelines-devtest-iaas-architecture",
      "redirect_document_id": false
    },
    {
      "source_path": "docs/solution-ideas/articles/azure-databricks-modern-analytics-architecture-experiment.yml",
      "redirect_url": "/azure/architecture/solution-ideas/articles/azure-databricks-modern-analytics-architecture",
      "redirect_document_id": false
    },
    {
      "source_path": "docs/example-scenario/infrastructure/multi-tier-app-disaster-recovery-experiment.yml",
      "redirect_url": "/azure/architecture/example-scenario/infrastructure/multi-tier-app-disaster-recovery",
      "redirect_document_id": false
    },
    {
      "source_path": "docs/example-scenario/dataplate2e/data-platform-end-to-end-experiment.yml",
      "redirect_url": "/azure/architecture/example-scenario/dataplate2e/data-platform-end-to-end",
      "redirect_document_id": false
    },
    {
      "source_path": "docs/example-scenario/ai/form-recognizer-covid.yml",
      "redirect_url": "/azure/architecture/example-scenario/ai/form-recognizer-healthcare",
      "redirect_document_id": true
    },
    {
      "source_path": "docs/reference-architectures/data/cluedin-experiment.yml",
      "redirect_url": "/azure/architecture/reference-architectures/data/cluedin",
      "redirect_document_id": false
    },
    {
      "source_path": "docs/reliability/architect.md",
      "redirect_url": "/azure/well-architected/resiliency/app-design",
      "redirect_document_id": false
    },
    {
      "source_path": "docs/data-science-process/predictive-maintenance-architecture.md",
      "redirect_url": "/azure/architecture/industries/aerospace",
      "redirect_document_id": false
    },
    {
      "source_path": "docs/industries/manufacturing/predictive-maintenance-solution.yml",
      "redirect_url": "/azure/architecture/industries/manufacturing",
      "redirect_document_id": false
    },
    {
      "source_path": "docs/serverless-quest/ads.md",
      "redirect_url": "/azure/architecture/serverless-quest/serverless-overview",
      "redirect_document_id": false
    },
    {
      "source_path": "docs/serverless-quest/code-with.md",
      "redirect_url": "/azure/architecture/serverless-quest/serverless-overview",
      "redirect_document_id": false
    },
    {
      "source_path": "docs/solution-ideas/articles/durable-functions-containers.yml",
      "redirect_url": "/azure/architecture/web-apps/guides/networking/automation-application-gateway",
      "redirect_document_id": false
    },
    {
      "source_path": "docs/solution-ideas/articles/loan-chargeoff-prediction-with-azure-hdinsight-spark-clusters.yml",
      "redirect_url": "/azure/architecture/example-scenario/ai/loan-credit-risk-analyzer-default-modeling",
      "redirect_document_id": false
    },
    {
      "source_path": "docs/reference-architectures/app-service-web-app/zone-redundant.yml",
      "redirect_url": "/azure/architecture/web-apps/app-service/architectures/baseline-zone-redundant",
      "redirect_document_id": false
    },
    {
      "source_path": "docs/reference-architectures/app-service-web-app/scalable-web-app.yml",
      "redirect_url": "/azure/architecture/web-apps/app-service/architectures/baseline-zone-redundant",
      "redirect_document_id": false
    },
    {
      "source_path": "docs/example-scenario/private-web-app/private-web-app.yml",
      "redirect_url": "/azure/architecture/web-apps/app-service/architectures/baseline-zone-redundant",
      "redirect_document_id": false
    },
    {
      "source_path": "docs/example-scenario/web/multi-tier-app-service-private-endpoint.yml",
      "redirect_url": "/azure/architecture/web-apps/app-service/architectures/baseline-zone-redundant",
      "redirect_document_id": false
    },
    {
      "source_path": "docs/reference-architectures/containers/blue-green-deployment-for-aks/blue-green-deployment-for-aks.yml",
      "redirect_url": "/azure/architecture/guide/aks/blue-green-deployment-for-aks",
      "redirect_document_id": true
    },
    {
      "source_path": "docs/solution-ideas/articles/microservices-with-aks.yml",
      "redirect_url": "/azure/architecture/guide/aks/aks-cicd-azure-pipelines",
      "redirect_document_id": true
    },
    {
      "source_path": "docs/example-scenario/aks-firewall/aks-firewall.yml",
      "redirect_url": "/azure/architecture/guide/aks/aks-firewall",
      "redirect_document_id": true
    },
    {
      "source_path": "docs/example-scenario/apps/devops-with-aks.yml",
      "redirect_url": "/azure/architecture/guide/aks/aks-cicd-github-actions-and-gitops",
      "redirect_document_id": true
    },
    {
      "source_path": "docs/example-scenario/aks-dualstack/aks-dual-stack.yml",
      "redirect_url": "/azure/architecture/guide/aks/aks-dual-stack",
      "redirect_document_id": true
    },
    {
      "source_path": "docs/reference-architectures/microservices/spring-apps-multi-region.yml",
      "redirect_url": "/azure/architecture/web-apps/spring-apps/spring-apps-multi-region",
      "redirect_document_id": true
    },
    {
      "source_path": "docs/reference-architectures/microservices/spring-apps-landing-zone.yml",
      "redirect_url": "/azure/architecture/web-apps/spring-apps/spring-apps-landing-zone",
      "redirect_document_id": true
    },    
    {
      "source_path": "docs/example-scenario/blue-green-spring/blue-green-spring.yml",
      "redirect_url": "/azure/architecture/web-apps/spring-apps/blue-green-spring",
      "redirect_document_id": true
    },
    {
      "source_path": "docs/reference-architectures/microservices/spring-apps-multi-zone.yml",
      "redirect_url": "/azure/architecture/web-apps/spring-apps/spring-apps-multi-zone",
      "redirect_document_id": true
    },
    {
      "source_path": "docs/reference-architectures/microservices/spring-cloud-reverse-proxy.yml",
      "redirect_url": "/azure/architecture/web-apps/spring-apps/spring-cloud-reverse-proxy",
      "redirect_document_id": true
    },
    {
      "source_path": "docs/solution-ideas/articles/scalable-ecommerce-web-app.yml",
      "redirect_url": "/azure/architecture/web-apps/idea/scalable-ecommerce-web-app",
      "redirect_document_id": true
    },
    {
      "source_path": "docs/solution-ideas/articles/ecommerce-website-running-in-secured-ase.yml",
      "redirect_url": "/azure/architecture/web-apps/idea/ecommerce-website-running-in-secured-ase",
      "redirect_document_id": true
    },
    {
      "source_path": "docs/solution-ideas/articles/migrate-existing-applications-to-container-apps.yml",
      "redirect_url": "/azure/architecture/web-apps/idea/migrate-existing-applications-to-container-apps",
      "redirect_document_id": true
    },
    {
      "source_path": "docs/solution-ideas/articles/simple-branded-website.yml",
      "redirect_url": "/azure/architecture/web-apps/",
      "redirect_document_id": false
    },
    {
      "source_path": "docs/solution-ideas/articles/modern-customer-support-portal-powered-by-an-agile-business-process.yml",
      "redirect_url": "/azure/architecture/web-apps/",
      "redirect_document_id": false
    },
    {
      "source_path": "docs/solution-ideas/articles/digital-marketing-smb.yml",
      "redirect_url": "/azure/architecture/web-apps/",
      "redirect_document_id": false
    },
    {
      "source_path": "docs/solution-ideas/articles/webapps.yml",
      "redirect_url": "/azure/architecture/web-apps/",
      "redirect_document_id": false
    },
    {
      "source_path": "docs/guide/web/web-start-here.md",
      "redirect_url": "/azure/architecture/web-apps/index",
      "redirect_document_id": true
    },
    {
      "source_path": "docs/reference-architectures/app-service-web-app/basic-web-app.yml",
      "redirect_url": "/azure/architecture/web-apps/app-service/architectures/basic-web-app",
      "redirect_document_id": true
    },
    {
      "source_path": "docs/reference-architectures/app-service-web-app/baseline-zone-redundant.yml",
      "redirect_url": "/azure/architecture/web-apps/app-service/architectures/baseline-zone-redundant",
      "redirect_document_id": true
    },
    {
      "source_path": "docs/reference-architectures/app-service-web-app/multi-region.yml",
      "redirect_url": "/azure/architecture/web-apps/app-service/architectures/multi-region",
      "redirect_document_id": true
    },
    {
      "source_path": "docs/example-scenario/infrastructure/wordpress.yml",
      "redirect_url": "/azure/architecture/web-apps/hosting-applications/wordpress",
      "redirect_document_id": true
    },
    {
      "source_path": "docs/solution-ideas/articles/digital-marketing-episerver.yml",
      "redirect_url": "/azure/architecture/web-apps/hosting-applications/digital-marketing-episerver",
      "redirect_document_id": true
    },
    {
      "source_path": "docs/solution-ideas/articles/digital-marketing-sitecore.yml",
      "redirect_url": "/azure/architecture/web-apps/hosting-applications/digital-marketing-sitecore",
      "redirect_document_id": true
    },
    {
      "source_path": "docs/solution-ideas/articles/medium-umbraco-web-app.yml",
      "redirect_url": "/azure/architecture/web-apps/hosting-applications/medium-umbraco-web-app",
      "redirect_document_id": true
    },
    {
      "source_path": "docs/reference-architectures/enterprise-integration/ase-standard-deployment.yml",
      "redirect_url": "/azure/architecture/web-apps/app-service-environment/architectures/ase-standard-deployment",
      "redirect_document_id": true
    },
    {
      "source_path": "docs/reference-architectures/enterprise-integration/ase-high-availability-deployment.yml",
      "redirect_url": "/azure/architecture/web-apps/app-service-environment/architectures/ase-high-availability-deployment",
      "redirect_document_id": true
    },
    {
      "source_path": "docs/example-scenario/security/access-multitenant-web-app-from-on-premises.yml",
      "redirect_url": "/azure/architecture/web-apps/guides/networking/access-multitenant-web-app-from-on-premises",
      "redirect_document_id": true
    },
    {
      "source_path": "docs/reference-architectures/app-service-web-app/multi-tier-app-service-service-endpoint.yml",
      "redirect_url": "/azure/architecture/web-apps/app-service/architectures/baseline-zone-redundant",
      "redirect_document_id": false
    },
    {
      "source_path": "docs/reference-architectures/apis/protect-apis.yml",
      "redirect_url": "/azure/architecture/web-apps/api-management/architectures/protect-apis",
      "redirect_document_id": true
    },
    {
      "source_path": "docs/reference-architectures/serverless/web-app.yml",
      "redirect_url": "/azure/architecture/web-apps/serverless/architectures/web-app",
      "redirect_document_id": true
    },
    {
      "source_path": "docs/reference-architectures/app-service-web-app/app-monitoring.yml",
      "redirect_url": "/azure/architecture/web-apps/guides/monitoring/app-monitoring",
      "redirect_document_id": true
    },
    {
      "source_path": "docs/reference-architectures/reliable-web-app/dotnet/pattern-overview.yml",
      "redirect_url": "/azure/architecture/web-apps/guides/reliable-web-app/pattern-overview",
      "redirect_document_id": true
    },
    {
      "source_path": "docs/reference-architectures/reliable-web-app/dotnet/apply-pattern.yml",
      "redirect_url": "/azure/architecture/web-apps/guides/reliable-web-app/apply-pattern",
      "redirect_document_id": true
    },
    {
      "source_path": "docs/web-apps/guides/reliable-web-app/pattern-overview.yml",
      "redirect_url": "/azure/architecture/web-apps/guides/reliable-web-app/dotnet/plan-implementation",
      "redirect_document_id": true
    },
    {
      "source_path": "docs/web-apps/guides/reliable-web-app/apply-pattern.yml",
      "redirect_url": "/azure/architecture/web-apps/guides/reliable-web-app/dotnet/apply-pattern",
      "redirect_document_id": true
    },
    {
      "source_path": "docs/example-scenario/serverless/automation-application-gateway.yml",
      "redirect_url": "/azure/architecture/web-apps/guides/networking/automation-application-gateway",
      "redirect_document_id": true
    },
    {
      "source_path": "docs/guide/web/secure-single-page-application-authorization.yml",
      "redirect_url": "/azure/architecture/web-apps/guides/security/secure-single-page-application-authorization",
      "redirect_document_id": true
    },
    {   
      "source_path": "docs/data-guide/technology-choices/r-developers-guide.md",
      "redirect_url": "/azure/machine-learning/how-to-r-interactive-development",
      "redirect_document_id": false
    },
    {   
      "source_path": "docs/web-apps/spring-apps/spring-apps-landing-zone.yml",
      "redirect_url": "/azure/architecture/web-apps/spring-apps/architectures/spring-apps-landing-zone",
      "redirect_document_id": true
    },
    {   
      "source_path": "docs/web-apps/spring-apps/spring-apps-multi-region.yml",
      "redirect_url": "/azure/architecture/web-apps/spring-apps/architectures/spring-apps-multi-region",
      "redirect_document_id": true
    },
    {   
      "source_path": "docs/web-apps/spring-apps/spring-apps-multi-zone.yml",
      "redirect_url": "/azure/architecture/web-apps/spring-apps/architectures/spring-apps-multi-zone",
      "redirect_document_id": true
    },
    {   
      "source_path": "docs/web-apps/spring-apps/blue-green-spring.yml",
      "redirect_url": "/azure/architecture/web-apps/spring-apps/guides/blue-green-spring",
      "redirect_document_id": true
    },
    {   
      "source_path": "docs/web-apps/spring-apps/spring-cloud-reverse-proxy.yml",
      "redirect_url": "/azure/architecture/web-apps/spring-apps/guides/spring-cloud-reverse-proxy",
      "redirect_document_id": true
    },
    {
      "source_path": "docs/example-scenario/sql-failover/sql-failover-2008r2.yml",
      "redirect_url": "/azure/azure-sql/virtual-machines/windows/failover-cluster-instance-prepare-vm",
      "redirect_document_id": false
    },
    {
      "source_path": "docs/serverless/code.yml",
      "redirect_url": "/azure/architecture/web-apps/serverless/architectures/code",
      "redirect_document_id": true
    },
    {
      "source_path": "docs/data-guide/big-data/ai-overview.md",
      "redirect_url": "/azure/architecture/ai-ml/index",
      "redirect_document_id": true
    },
    {
      "source_path": "docs/solution-ideas/articles/ai-at-the-edge.yml",
      "redirect_url": "/azure/architecture/ai-ml/idea/ai-at-the-edge",
      "redirect_document_id": true
    },
    {
      "source_path": "docs/solution-ideas/articles/ai-at-the-edge-disconnected.yml",
      "redirect_url": "/azure/architecture/ai-ml/idea/ai-at-the-edge-disconnected",
      "redirect_document_id": true
    },
    {
      "source_path": "docs/solution-ideas/articles/customer-feedback-and-analytics.yml",
      "redirect_url": "/azure/architecture/ai-ml/idea/customer-feedback-and-analytics",
      "redirect_document_id": true
    },
    {
      "source_path": "docs/solution-ideas/articles/large-scale-custom-natural-language-processing.yml",
      "redirect_url": "/azure/architecture/ai-ml/idea/large-scale-custom-natural-language-processing",
      "redirect_document_id": true
    },
    {
      "source_path": "docs/solution-ideas/articles/website-content-tag-suggestion-with-deep-learning-and-nlp.yml",
      "redirect_url": "/azure/architecture/ai-ml/idea/website-content-tag-suggestion-with-deep-learning-and-nlp",
      "redirect_document_id": true
    },
    {
      "source_path": "docs/solution-ideas/articles/image-classification-with-convolutional-neural-networks.yml",
      "redirect_url": "/azure/architecture/ai-ml/idea/image-classification-with-convolutional-neural-networks",
      "redirect_document_id": true
    },
    {
      "source_path": "docs/solution-ideas/articles/retail-assistant-or-vacation-planner-with-visual-capabilities.yml",
      "redirect_url": "/azure/architecture/ai-ml/idea/retail-assistant-or-vacation-planner-with-visual-capabilities",
      "redirect_document_id": true
    },
    {
      "source_path": "docs/solution-ideas/articles/visual-assistant.yml",
      "redirect_url": "/azure/architecture/ai-ml/idea/visual-assistant",
      "redirect_document_id": true
    },
    {
      "source_path": "docs/example-scenario/dronerescue/vision-classifier-model-with-custom-vision.yml",
      "redirect_url": "/azure/architecture/ai-ml/idea/vision-classifier-model-with-custom-vision",
      "redirect_document_id": true
    },
    {
      "source_path": "docs/solution-ideas/articles/digital-media-speech-text.yml",
      "redirect_url": "/azure/architecture/ai-ml/idea/digital-media-speech-text",
      "redirect_document_id": true
    },
    {
      "source_path": "docs/solution-ideas/articles/customer-churn-prediction.yml",
      "redirect_url": "/azure/architecture/ai-ml/idea/customer-churn-prediction",
      "redirect_document_id": true
    },
    {
      "source_path": "docs/solution-ideas/articles/personalized-offers.yml",
      "redirect_url": "/azure/architecture/ai-ml/idea/personalized-offers",
      "redirect_document_id": true
    },
    {
      "source_path": "docs/solution-ideas/articles/optimize-marketing-with-machine-learning.yml",
      "redirect_url": "/azure/architecture/ai-ml/idea/optimize-marketing-with-machine-learning",
      "redirect_document_id": true
    },
    {
      "source_path": "docs/solution-ideas/articles/machine-learning-model-deployment-aks.yml",
      "redirect_url": "/azure/architecture/ai-ml/idea/machine-learning-model-deployment-aks",
      "redirect_document_id": true
    },
    {
      "source_path": "docs/reference-architectures/ai/orchestrate-mlops-azure-databricks.yml",
      "redirect_url": "/azure/architecture/ai-ml/idea/orchestrate-mlops-azure-databricks",
      "redirect_document_id": true
    },
    {
      "source_path": "docs/solution-ideas/articles/video-ingestion-object-detection-edge-cloud.yml",
      "redirect_url": "/azure/architecture/ai-ml/idea/video-ingestion-object-detection-edge-cloud",
      "redirect_document_id": true
    },
    {
      "source_path": "docs/solution-ideas/articles/auditing-and-risk-compliance.yml",
      "redirect_url": "https://azure.microsoft.com/solutions/knowledge-mining/",
      "redirect_document_id": false
    },
    {
      "source_path": "docs/solution-ideas/articles/business-process-management.yml",
      "redirect_url": "https://azure.microsoft.com/solutions/knowledge-mining/",
      "redirect_document_id": false
    },
    {
      "source_path": "docs/solution-ideas/articles/contract-management.yml",
      "redirect_url": "https://azure.microsoft.com/solutions/knowledge-mining/",
      "redirect_document_id": false
    },
    {
      "source_path": "docs/solution-ideas/articles/defect-prevention-with-predictive-maintenance.yml",
      "redirect_url": "/industries/manufacturing/predictive-maintenance-overview/",
      "redirect_document_id": false
    },
    {
      "source_path": "docs/solution-ideas/articles/digital-asset-management.yml",
      "redirect_url": "https://azure.microsoft.com/solutions/knowledge-mining/",
      "redirect_document_id": false
    },
    {
      "source_path": "docs/solution-ideas/articles/commerce-chatbot.yml",
      "redirect_url": "/azure/ai-services/openai/chatgpt-quickstart",
      "redirect_document_id": false
    },
    {
      "source_path": "docs/solution-ideas/articles/enterprise-chatbot-disaster-recovery.yml",
      "redirect_url": "/azure/ai-services/openai/chatgpt-quickstart",
      "redirect_document_id": false
    },
    {
      "source_path": "docs/solution-ideas/articles/enterprise-productivity-chatbot.yml",
      "redirect_url": "/azure/ai-services/openai/chatgpt-quickstart",
      "redirect_document_id": false
    },
    {
      "source_path": "docs/solution-ideas/articles/faq-chatbot-with-data-champion-model.yml",
      "redirect_url": "/azure/ai-services/openai/chatgpt-quickstart",
      "redirect_document_id": false
    },
    {
      "source_path": "docs/solution-ideas/articles/interactive-voice-response-bot.yml",
      "redirect_url": "/azure/ai-services/openai/chatgpt-quickstart",
      "redirect_document_id": false
    },
    {
      "source_path": "docs/solution-ideas/articles/predictive-maintenance.yml",
      "redirect_url": "/industries/manufacturing/predictive-maintenance-overview/",
      "redirect_document_id": false
    },
    {
      "source_path": "docs/solution-ideas/articles/predictive-marketing-campaigns-with-machine-learning-and-spark.yml",
      "redirect_url": "/azure/architecture/ai-ml/idea/optimize-marketing-with-machine-learning",
      "redirect_document_id": false
    },
    {
      "source_path": "docs/solution-ideas/articles/product-recommendations.yml",
      "redirect_url": "/azure/architecture/ai-ml/idea/personalized-offers",
      "redirect_document_id": false
    },
    {
      "source_path": "docs/solution-ideas/articles/speech-services.yml",
      "redirect_url": "/azure/architecture/data-guide/cognitive-services/speech-api",
      "redirect_document_id": false
    },
    {
      "source_path": "docs/solution-ideas/articles/personalized-marketing.yml",
      "redirect_url": "/azure/architecture/ai-ml/idea/personalized-marketing",
      "redirect_document_id": true
    },
    {
      "source_path": "docs/example-scenario/ai/automate-document-classification-durable-functions.yml",
      "redirect_url": "/azure/architecture/ai-ml/architecture/automate-document-classification-durable-functions",
      "redirect_document_id": true
    },
    {
      "source_path": "docs/example-scenario/ai/automate-document-processing-azure-form-recognizer.yml",
      "redirect_url": "/azure/architecture/ai-ml/architecture/automate-document-processing-azure-form-recognizer",
      "redirect_document_id": true
    },
    {
      "source_path": "docs/example-scenario/document-processing/automate-pdf-forms-processing.yml",
      "redirect_url": "/azure/architecture/ai-ml/architecture/automate-pdf-forms-processing",
      "redirect_document_id": true
    },
    {
      "source_path": "docs/example-scenario/document-processing/build-deploy-custom-models.yml",
      "redirect_url": "/azure/architecture/ai-ml/architecture/build-deploy-custom-models",
      "redirect_document_id": true
    },
    {
      "source_path": "docs/example-scenario/data/search-blob-metadata.yml",
      "redirect_url": "/azure/architecture/ai-ml/architecture/search-blob-metadata",
      "redirect_document_id": true
    },
    {
      "source_path": "docs/example-scenario/ai/analyze-video-computer-vision-machine-learning.yml",
      "redirect_url": "/azure/architecture/ai-ml/architecture/analyze-video-computer-vision-machine-learning",
      "redirect_document_id": true
    },
    {
      "source_path": "docs/example-scenario/ai/intelligent-apps-image-processing.yml",
      "redirect_url": "/azure/architecture/ai-ml/architecture/intelligent-apps-image-processing",
      "redirect_document_id": true
    },
    {
      "source_path": "docs/example-scenario/ai/speech-to-text-transcription-analytics.yml",
      "redirect_url": "/azure/architecture/ai-ml/architecture/speech-to-text-transcription-analytics",
      "redirect_document_id": true
    },
    {
      "source_path": "docs/reference-architectures/ai/batch-scoring-deep-learning.yml",
      "redirect_url": "/azure/architecture/ai-ml/architecture/batch-scoring-deep-learning",
      "redirect_document_id": true
    },
    {
      "source_path": "docs/reference-architectures/ai/batch-scoring-python.yml",
      "redirect_url": "/azure/architecture/ai-ml/architecture/batch-scoring-python",
      "redirect_document_id": true
    },
    {
      "source_path": "docs/reference-architectures/ai/batch-scoring-R-models.yml",
      "redirect_url": "/azure/architecture/ai-ml/architecture/batch-scoring-R-models",
      "redirect_document_id": true
    },
    {
      "source_path": "docs/reference-architectures/ai/batch-scoring-databricks.yml",
      "redirect_url": "/azure/architecture/ai-ml/architecture/batch-scoring-databricks",
      "redirect_document_id": true
    },
    {
      "source_path": "docs/reference-architectures/ai/conversational-bot.yml",
      "redirect_url": "/azure/architecture/ai-ml/architecture/conversational-bot",
      "redirect_document_id": true
    },
    {
      "source_path": "docs/reference-architectures/ai/real-time-recommendation.yml",
      "redirect_url": "/azure/architecture/ai-ml/architecture/real-time-recommendation",
      "redirect_document_id": true
    },
    {
      "source_path": "docs/example-scenario/ai/analyze-browser-info-for-security-insights.yml",
      "redirect_url": "/azure/architecture/ai-ml/",
      "redirect_document_id": false
    },
    {
      "source_path": "docs/example-scenario/ai/form-recognizer-healthcare.yml",
      "redirect_url": "/azure/architecture/ai-ml/automate-document-processing-azure-form-recognizer",
      "redirect_document_id": false
    },
    {
      "source_path": "docs//data-guide/big-data/baseball-ml-workload.yml",
      "redirect_url": "/azure/architecture/ai-ml/",
      "redirect_document_id": false
    },
    {
      "source_path": "docs/example-scenario/ai/commerce-chatbot.yml",
      "redirect_url": "/azure/architecture/ai-ml/architecture/conversational-bot",
      "redirect_document_id": false
    },
    {
      "source_path": "docs/example-scenario/ai/multiline-model-deployment.yml",
      "redirect_url": "/azure/architecture/ai-ml/",
      "redirect_document_id": false
    },
    {
      "source_path": "docs/example-scenario/ai/movie-recommendations-with-machine-learning.yml",
      "redirect_url": "/azure/architecture/ai-ml/architecture/real-time-recommendation",
      "redirect_document_id": false
    },
    {
      "source_path": "docs/reference-architectures/ai/training-deep-learning.yml",
      "redirect_url": "/azure/architecture/ai-ml/",
      "redirect_document_id": false
    },
    {
      "source_path": "docs/example-scenario/ai/training-python-models.yml",
      "redirect_url": "/azure/architecture/ai-ml/",
      "redirect_document_id": false
    },
    {
      "source_path": "docs/reference-architectures/ai/real-time-scoring-machine-learning-models.yml",
      "redirect_url": "/azure/architecture/ai-ml/",
      "redirect_document_id": false
    },
    {
      "source_path": "docs/hybrid/deploy-ai-ml-azure-stack-edge.yml",
      "redirect_url": "/azure/architecture/ai-ml/idea/deploy-ai-ml-azure-stack-edge",
      "redirect_document_id": true
    },
    {
      "source_path": "docs/example-scenario/ai/customer-lifecycle-churn.yml",
      "redirect_url": "/azure/architecture/ai-ml/architecture/customer-lifecycle-churn",
      "redirect_document_id": true
    },
    {
      "source_path": "docs/example-scenario/ai/many-models-machine-learning-azure-spark.yml",
      "redirect_url": "/azure/architecture/ai-ml/idea/many-models-machine-learning-azure-spark",
      "redirect_document_id": true
    },
    {
      "source_path": "docs/example-scenario/ai/many-models-machine-learning-azure-machine-learning.yml",
      "redirect_url": "/azure/architecture/ai-ml/idea/many-models-machine-learning-azure-machine-learning",
      "redirect_document_id": true
    },
    {
      "source_path": "docs/example-scenario/ai/network-security-mlops.yml",
      "redirect_url": "/azure/architecture/ai-ml/guide/network-security-mlops",
      "redirect_document_id": true
    },
    {
      "source_path": "docs/reference-architectures/ai/mlops-python.yml",
      "redirect_url": "/azure/architecture/ai-ml/guide/mlops-python",
      "redirect_document_id": true
    },
    {
      "source_path": "docs/reference-architectures/ai/realtime-scoring-r.yml",
      "redirect_url": "/azure/architecture/ai-ml/",
      "redirect_document_id": false
    },
    {
      "source_path": "docs/example-scenario/ai/secure-compute-for-research.yml",
      "redirect_url": "/azure/architecture/ai-ml/architecture/secure-compute-for-research",
      "redirect_document_id": true
    },
    {
      "source_path": "docs/example-scenario/ai/build-deploy-social-media-analytics-solution.yml",
      "redirect_url": "/azure/architecture/ai-ml/architecture/build-deploy-social-media-analytics-solution",
      "redirect_document_id": true
    },
    {
      "source_path": "docs/guide/ai/query-based-summarization.md",
      "redirect_url": "/azure/architecture/ai-ml/guide/query-based-summarization",
      "redirect_document_id": true
    },
    {
      "source_path": "docs/guide/ai/custom-speech-text.yml",
      "redirect_url": "/azure/architecture/ai-ml/guide/custom-speech-text",
      "redirect_document_id": true
    },
    {
      "source_path": "docs/guide/ai/conversation-summarization.yml",
      "redirect_url": "/azure/architecture/ai-ml/guide/conversation-summarization",
      "redirect_document_id": true
    },
    {
      "source_path": "docs/example-scenario/mlops/mlops-technical-paper.yml",
      "redirect_url": "/azure/architecture/ai-ml/guide/mlops-technical-paper",
      "redirect_document_id": true
    },
    {
      "source_path": "docs/example-scenario/mlops/mlops-maturity-model.yml",
      "redirect_url": "/azure/architecture/ai-ml/guide/mlops-maturity-model",
      "redirect_document_id": true
    },
    {
      "source_path": "docs/data-guide/technology-choices/machine-learning-operations-v2.md",
      "redirect_url": "/azure/architecture/ai-ml/guide/machine-learning-operations-v2",
      "redirect_document_id": true
    },
    {
      "source_path": "docs/data-guide/technology-choices/data-science-and-machine-learning.md",
      "redirect_url": "/azure/architecture/ai-ml/guide/data-science-and-machine-learning",
      "redirect_document_id": true
    },
    {
      "source_path": "docs/data-guide/big-data/machine-learning-at-scale.md",
      "redirect_url": "/azure/architecture/ai-ml/",
      "redirect_document_id": false
    },
    {
      "source_path": "docs/solution-ideas/articles/azure-machine-learning-solution-architecture.yml",
      "redirect_url": "/azure/architecture/ai-ml/idea/azure-machine-learning-solution-architecture",
      "redirect_document_id": true
    },
    {
      "source_path": "docs/example-scenario/ai/call-center-openai-analytics.yml",
      "redirect_url": "/azure/architecture/ai-ml/openai/architecture/call-center-openai-analytics",
      "redirect_document_id": true
    },
    {
      "source_path": "docs/example-scenario/ai/log-monitor-azure-openai.yml",
      "redirect_url": "/azure/architecture/ai-ml/openai/architecture/log-monitor-azure-openai",
      "redirect_document_id": true
    },
    {
      "source_path": "docs/guide/ai/custom-speech-text-deploy.yml",
      "redirect_url": "/azure/architecture/ai-ml/guide/custom-speech-text-deploy",
      "redirect_document_id": true
    },
    {
      "source_path": "docs/guide/ai/language-model-pipelines.yml",
      "redirect_url": "/azure/architecture/ai-ml/openai/guide/language-model-pipelines",
      "redirect_document_id": true
    },
    {
      "source_path": "docs/example-scenario/mlops/aml-decision-tree.yml",
      "redirect_url": "/azure/architecture/ai-ml/",
      "redirect_document_id": false
    },
    {
      "source_path": "docs/solution-ideas/articles/search-and-query-using-openai-service.yml",
      "redirect_url": "/azure/architecture/ai-ml/openai/idea/search-and-query-using-openai-service",
      "redirect_document_id": true
    },
    {
      "source_path": "docs/solution-ideas/articles/dev-test-image-factory.yml",
      "redirect_url": "/devops",
      "redirect_document_id": false
    },
    {
      "source_path": "docs/reference-architectures/media-services/set-up-azure-devops.yml",
      "redirect_url": "/devops",
      "redirect_document_id": false
    },
    {
      "source_path": "docs/solution-ideas/articles/devops-in-a-hybrid-environment.yml",
      "redirect_url": "/devops",
      "redirect_document_id": false
    },
    {
      "source_path": "docs/solution-ideas/articles/sharepoint-farm-devtest.yml",
      "redirect_url": "/devops",
      "redirect_document_id": false
    },
    {
      "source_path": "docs/solution-ideas/articles/hybrid-continuous-integration.yml",
      "redirect_url": "/devops",
      "redirect_document_id": false
    },
    {
      "source_path": "docs/example-scenario/apps/devops-cicd-chatbot.yml",
      "redirect_url": "/devops",
      "redirect_document_id": false
    },
    {
      "source_path": "docs/data-science-process/create-features-hive.md",
      "redirect_url": "/azure/architecture/data-science-process/overview",
      "redirect_document_id": false
    },
    {
      "source_path": "docs/data-science-process/data-blob.md",
      "redirect_url": "/azure/architecture/data-science-process/overview",
      "redirect_document_id": false
    },
    {
      "source_path": "docs/data-science-process/sample-data-hive.md",
      "redirect_url": "/azure/architecture/data-science-process/overview",
      "redirect_document_id": false
    },
    {
      "source_path": "docs/data-guide/databases-architecture-design.yml",
      "redirect_url": "/azure/architecture/databases/index",
      "redirect_document_id": true
    },
    {
      "source_path": "docs/solution-ideas/articles/data-cache-with-redis-cache.yml",
      "redirect_url": "/azure/architecture/databases/idea/data-cache-with-redis-cache",
      "redirect_document_id": true
    },
    {
      "source_path": "docs/solution-ideas/articles/messaging.yml",
      "redirect_url": "/azure/architecture/databases/idea/messaging",
      "redirect_document_id": true
    },
    {
      "source_path": "docs/solution-ideas/articles/intelligent-apps-using-azure-database-for-mysql.yml",
      "redirect_url": "/azure/architecture/databases/idea/intelligent-apps-using-azure-database-for-mysql",
      "redirect_document_id": true
    },
    {
      "source_path": "docs/solution-ideas/articles/intelligent-apps-using-azure-database-for-postgresql.yml",
      "redirect_url": "/azure/architecture/databases/idea/intelligent-apps-using-azure-database-for-postgresql",
      "redirect_document_id": true
    },
    {
      "source_path": "docs/solution-ideas/articles/serverless-apps-using-cosmos-db.yml",
      "redirect_url": "/azure/architecture/databases/idea/serverless-apps-using-cosmos-db",
      "redirect_document_id": true
    },
    {
      "source_path": "docs/example-scenario/data-warehouse/dataops-mdw.yml",
      "redirect_url": "/azure/architecture/databases/architecture/dataops-mdw",
      "redirect_document_id": true
    },
    {
      "source_path": "docs/reference-architectures/data/profisee-master-data-management-data-factory.yml",
      "redirect_url": "/azure/architecture/databases/architecture/profisee-master-data-management-data-factory",
      "redirect_document_id": true
    },
    {
      "source_path": "docs/reference-architectures/data/migrate-master-data-services-with-cluedin.yml",
      "redirect_url": "/azure/architecture/databases/architecture/migrate-master-data-services-with-cluedin",
      "redirect_document_id": true
    },
    {
      "source_path": "docs/example-scenario/profisee-mds/profisee-mds-migration-utility.yml",
      "redirect_url": "/azure/architecture/databases/architecture/profisee-mds-migration-utility",
      "redirect_document_id": true
    },
    {
      "source_path": "docs/reference-architectures/data/cluedin.yml",
      "redirect_url": "/azure/architecture/databases/architecture/cluedin",
      "redirect_document_id": true
    },
    {
      "source_path": "docs/reference-architectures/data/profisee-master-data-management-purview.yml",
      "redirect_url": "/azure/architecture/databases/architecture/profisee-master-data-management-purview",
      "redirect_document_id": true
    },
    {
      "source_path": "docs/solution-ideas/articles/minimal-storage-change-feed-replicate-data.yml",
      "redirect_url": "/azure/architecture/databases/idea/minimal-storage-change-feed-replicate-data",
      "redirect_document_id": true
    },
    {
      "source_path": "docs/reference-architectures/n-tier/n-tier-cassandra.yml",
      "redirect_url": "/azure/architecture/databases/architecture/n-tier-cassandra",
      "redirect_document_id": true
    },
    {
      "source_path": "docs/solution-ideas/articles/reference-architecture-for-oracle-database-migration-to-azure.yml",
      "redirect_url": "/azure/architecture/databases/idea/reference-architecture-for-oracle-database-migration-to-azure",
      "redirect_document_id": true
    },
    {
      "source_path": "docs/example-scenario/data/sql-managed-instance-cmk.yml",
      "redirect_url": "/azure/architecture/databases/architecture/sql-managed-instance-cmk",
      "redirect_document_id": true
    },
    {
      "source_path": "docs/example-scenario/data/azure-sql-htap.yml",
      "redirect_url": "/azure/architecture/databases/guide/azure-sql-htap",
      "redirect_document_id": true
    },
    {
      "source_path": "docs/best-practices/transactional-outbox-cosmos.yml",
      "redirect_url": "/azure/architecture/databases/guide/transactional-outbox-cosmos",
      "redirect_document_id": true
    },
    {
      "source_path": "docs/best-practices/cassandra.md",
      "redirect_url": "/azure/architecture/databases/guide/cassandra",
      "redirect_document_id": true
    },
    {
      "source_path": "docs/data-guide/scenarios/hybrid-on-premises-and-cloud.md",
      "redirect_url": "/azure/architecture/databases/guide/hybrid-on-premises-and-cloud",
      "redirect_document_id": true
    },
    {
      "source_path": "docs/guide/data/teradata-vantage-data-factory.yml",
      "redirect_url": "/azure/architecture/databases/guide/teradata-vantage-data-factory",
      "redirect_document_id": true
    },
    {
      "source_path": "docs/example-scenario/ai/data-obfuscation-with-delphix-in-azure-data-factory.yml",
      "redirect_url": "/azure/architecture/databases/guide/data-obfuscation-with-delphix-in-azure-data-factory",
      "redirect_document_id": true
    },
    {
      "source_path": "docs/example-scenario/ai/data-scrambling-for-sap-using-delphix-and-azure-data-factory.yml",
      "redirect_url": "/azure/architecture/databases/guide/data-scrambling-for-sap-using-delphix-and-azure-data-factory",
      "redirect_document_id": true
    },
    {
      "source_path": "docs/example-scenario/data/extend-reporting-capabilities.yml",
      "redirect_url": "/azure/architecture/databases",
      "redirect_document_id": false
    },
    {
      "source_path": "docs/example-scenario/data/hybrid-etl-with-adf.yml",
      "redirect_url": "/azure/architecture/databases",
      "redirect_document_id": false
    },
    {
      "source_path": "docs/example-scenario/sql-failover/app-service-private-sql-multi-region.yml",
      "redirect_url": "/azure/architecture/databases",
      "redirect_document_id": false
    },
    {
      "source_path": "docs/high-availability/ref-arch-iaas-web-and-db.yml",
      "redirect_url": "/azure/architecture/databases",
      "redirect_document_id": false
    },
    {
      "source_path": "docs/solution-ideas/articles/globally-distributed-mission-critical-applications-using-cosmos-db.yml",
      "redirect_url": "/azure/architecture/databases",
      "redirect_document_id": false
    },
    {
      "source_path": "docs/solution-ideas/articles/optimized-storage-time-based-data-lake.yml",
      "redirect_url": "/azure/architecture/databases",
      "redirect_document_id": false
    },
    {
      "source_path": "docs/reference-architectures/n-tier/n-tier-sql-server.yml",
      "redirect_url": "/azure/architecture/databases",
      "redirect_document_id": false
    },
    {
      "source_path": "docs/solution-ideas/articles/optimized-storage-time-based-multi-writes.yml",
      "redirect_url": "/azure/architecture/databases",
      "redirect_document_id": false
    },
    {
      "source_path": "docs/solution-ideas/articles/optimized-storage-logical-data-classification.yml",
      "redirect_url": "/azure/architecture/databases",
      "redirect_document_id": false
    },
    {
      "source_path": "docs/solution-ideas/articles/campaign-optimization-with-sql-server.yml",
      "redirect_url": "/azure/architecture/databases",
      "redirect_document_id": false
    },
    {
      "source_path": "docs/solution-ideas/articles/gaming-using-azure-database-for-mysql.yml",
      "redirect_url": "/azure/architecture/databases",
      "redirect_document_id": false
    },
    {
      "source_path": "docs/solution-ideas/articles/interactive-querying-with-hdinsight.yml",
      "redirect_url": "/azure/architecture/databases",
      "redirect_document_id": false
    },
    {
      "source_path": "docs/solution-ideas/articles/loan-chargeoff-prediction-with-sql-server.yml",
      "redirect_url": "/azure/architecture/databases",
      "redirect_document_id": false
    },
    {
      "source_path": "docs/solution-ideas/articles/loan-credit-risk-with-sql-server.yml",
      "redirect_url": "/azure/architecture/databases",
      "redirect_document_id": false
    },
    {
      "source_path": "docs/solution-ideas/articles/multi-region-web-app-cosmos-db-replication.yml",
      "redirect_url": "/azure/architecture/databases",
      "redirect_document_id": false
    },
    {
      "source_path": "docs/solution-ideas/articles/personalization-using-cosmos-db.yml",
      "redirect_url": "/azure/architecture/databases",
      "redirect_document_id": false
    },
    {
      "source_path": "docs/solution-ideas/articles/retail-and-ecommerce-using-azure-database-for-mysql.yml",
      "redirect_url": "/azure/architecture/databases",
      "redirect_document_id": false
    },
    {
      "source_path": "docs/solution-ideas/articles/retail-and-ecommerce-using-azure-database-for-postgresql.yml",
      "redirect_url": "/azure/architecture/databases",
      "redirect_document_id": false
    },
    {
      "source_path": "docs/solution-ideas/articles/retail-and-e-commerce-using-cosmos-db.yml",
      "redirect_url": "/azure/architecture/databases",
      "redirect_document_id": false
    },
    {
      "source_path": "docs/solution-ideas/articles/ops-automation-using-event-grid.yml",
      "redirect_url": "/azure/architecture/databases",
      "redirect_document_id": false
    },
    {
      "source_path": "docs/guide/design-principles/use-best-data-store.md",
      "redirect_url": "/azure/architecture/databases",
      "redirect_document_id": false
    },
    {
      "source_path": "docs/data-guide/big-data/batch-processing.yml",
      "redirect_url": "/azure/architecture/databases",
      "redirect_document_id": false
    },
    {
      "source_path": "docs/data-guide/big-data/real-time-processing.yml",
      "redirect_url": "/azure/architecture/databases",
      "redirect_document_id": false
    },
    {
      "source_path": "docs/data-guide/relational-data/data-warehousing.yml",
      "redirect_url": "/azure/architecture/databases",
      "redirect_document_id": false
    },
    {
      "source_path": "docs/data-guide/scenarios/search.yml",
      "redirect_url": "/azure/architecture/databases",
      "redirect_document_id": false
    },
    {
      "source_path": "docs/data-guide/scenarios/time-series.yml",
      "redirect_url": "/azure/architecture/databases",
      "redirect_document_id": false
    },
    {
      "source_path": "docs/data-guide/scenarios/interactive-data-exploration.yml",
      "redirect_url": "/azure/architecture/databases",
      "redirect_document_id": false
    },
    {
      "source_path": "docs/data-guide/scenarios/securing-data-solutions.yml",
      "redirect_url": "/azure/architecture/databases",
      "redirect_document_id": false
    },
    {
      "source_path": "docs/data-guide/technology-choices/real-time-ingestion.yml",
      "redirect_url": "/azure/architecture/databases",
      "redirect_document_id": false
    },
    {
      "source_path": "docs/isv/application-tenancy.yml",
      "redirect_url": "/azure/architecture/databases",
      "redirect_document_id": false
    },
    {
      "source_path": "docs/data-guide/index.md",
      "redirect_url": "/azure/architecture/databases",
      "redirect_document_id": false
    },
    {
      "source_path": "docs/data-guide/scenarios/csv-and-json.md",
      "redirect_url": "/azure/architecture/databases",
      "redirect_document_id": false
    },
    {
      "source_path": "docs/data-guide/big-data/index.yml",
      "redirect_url": "/azure/architecture/databases/guide/big-data-architectures",
      "redirect_document_id": true
    },
    {
      "source_path": "docs/data-science-process/explore-data-sql-server.md",
      "redirect_url": "/azure/architecture/data-science-process/overview",
      "redirect_document_id": false
    },
    {
      "source_path": "docs/data-science-process/explore-data-hive-tables.md",
      "redirect_url": "/azure/architecture/data-science-process/overview",
      "redirect_document_id": false
    },
    {
      "source_path": "docs/data-science-process/select-features.md",
      "redirect_url": "/azure/architecture/data-science-process/overview",
      "redirect_document_id": false
    },
    {
      "source_path": "docs/data-science-process/create-features-sql-server.md",
      "redirect_url": "/azure/architecture/data-science-process/overview",
      "redirect_document_id": false
    },
    {
      "source_path": "docs/industries/healthcare/healthcare-ai-blueprint.yml",
      "redirect_url": "/azure/architecture/industries/healthcare",
      "redirect_document_id": false
    },
    {
      "source_path": "docs/example-scenario/wvd/azure-virtual-desktop-azure-active-directory-join.md",
      "redirect_url": "/azure/virtual-desktop/azure-ad-joined-session-hosts",
      "redirect_document_id": false
    },
    {
      "source_path": "docs/data-science-process/team-data-science-process-for-devops.md",
      "redirect_url": "/azure/architecture/data-science-process/team-data-science-process-for-data-scientists",
      "redirect_document_id": false
    },
    {
      "source_path": "docs/guide/quantum/devops-for-quantum-computing.yml",
      "redirect_url": "/azure/architecture/guide/devops/devops-start-here",
      "redirect_document_id": false
    },
<<<<<<< HEAD
		{
	  "source_path": "docs/data-science-process/agile-development.md",
	  "redirect_url": "/azure/architecture/data-science-process/overview",
	  "redirect_document_id": false
	},
	{
	  "source_path": "docs/data-science-process/collaborative-coding-with-git.md",
	  "redirect_url": "/azure/architecture/data-science-process/overview",
	  "redirect_document_id": false
	},
	{
	  "source_path": "docs/data-science-process/execute-data-science-tasks.md",
	  "redirect_url": "/azure/architecture/data-science-process/overview",
	  "redirect_document_id": false
	},
	{
	  "source_path": "docs/data-science-process/code-test.md",
	  "redirect_url": "/azure/architecture/data-science-process/overview",
	  "redirect_document_id": false
	},
	{
	  "source_path": "docs/data-science-process/track-progress.md",
	  "redirect_url": "/azure/architecture/data-science-process/overview",
	  "redirect_document_id": false
	},
	{
	  "source_path": "docs/data-science-process/ci-cd-flask.yml",
	  "redirect_url": "/azure/architecture/data-science-process/overview",
	  "redirect_document_id": false
	},
	{
	  "source_path": "docs/data-science-process/environment-setup.md",
	  "redirect_url": "/azure/architecture/data-science-process/overview",
	  "redirect_document_id": false
	},
	{
	  "source_path": "docs/data-science-process/platforms-and-tools.md",
	  "redirect_url": "/azure/architecture/data-science-process/overview",
	  "redirect_document_id": false
	},
	{
	  "source_path": "docs/data-science-process/plan-your-environment.md",
	  "redirect_url": "/azure/architecture/data-science-process/overview",
	  "redirect_document_id": false
	},
	{
	  "source_path": "docs/data-science-process/ingest-data.md",
	  "redirect_url": "/azure/architecture/data-science-process/overview",
	  "redirect_document_id": false
	},
	{
	  "source_path": "docs/data-science-process/move-azure-blob.md",
	  "redirect_url": "/azure/architecture/data-science-process/overview",
	  "redirect_document_id": false
	},
	{
	  "source_path": "docs/data-science-process/move-data-to-azure-blob-using-azure-storage-explorer.md",
	  "redirect_url": "/azure/architecture/data-science-process/overview",
	  "redirect_document_id": false
	},
	{
	  "source_path": "docs/data-science-process/move-sql-server-virtual-machine.md",
	  "redirect_url": "/azure/architecture/data-science-process/overview",
	  "redirect_document_id": false
	},
	{
	  "source_path": "docs/data-science-process/move-sql-azure.md",
	  "redirect_url": "/azure/architecture/data-science-process/overview",
	  "redirect_document_id": false
	},
	{
	  "source_path": "docs/data-science-process/move-hive-tables.md",
	  "redirect_url": "/azure/architecture/data-science-process/overview",
	  "redirect_document_id": false
	},
	{
	  "source_path": "docs/data-science-process/parallel-load-sql-partitioned-tables.md",
	  "redirect_url": "/azure/architecture/data-science-process/overview",
	  "redirect_document_id": false
	},
	{
	  "source_path": "docs/data-science-process/move-sql-azure-adf.md",
	  "redirect_url": "/azure/architecture/data-science-process/overview",
	  "redirect_document_id": false
	},
	{
	  "source_path": "docs/data-science-process/explore-data.md",
	  "redirect_url": "/azure/architecture/data-science-process/overview",
	  "redirect_document_id": false
	},
	{
	  "source_path": "docs/data-science-process/explore-data-blob.md",
	  "redirect_url": "/azure/architecture/data-science-process/overview",
	  "redirect_document_id": false
	},
	{
	  "source_path": "docs/data-science-process/sample-data.md",
	  "redirect_url": "/azure/architecture/data-science-process/overview",
	  "redirect_document_id": false
	},
	{
	  "source_path": "docs/data-science-process/sample-data-blob.md",
	  "redirect_url": "/azure/architecture/data-science-process/overview",
	  "redirect_document_id": false
	},
	{
	  "source_path": "docs/data-science-process/sample-data-sql-server.md",
	  "redirect_url": "/azure/architecture/data-science-process/overview",
	  "redirect_document_id": false
	},
	{
	  "source_path": "docs/data-science-process/python-data-access.md",
	  "redirect_url": "/azure/architecture/data-science-process/overview",
	  "redirect_document_id": false
	},
	{
	  "source_path": "docs/data-science-process/data-lake-walkthrough.md",
	  "redirect_url": "/azure/architecture/data-science-process/overview",
	  "redirect_document_id": false
	},
	{
	  "source_path": "docs/data-science-process/sql-server-virtual-machine.md",
	  "redirect_url": "/azure/architecture/data-science-process/overview",
	  "redirect_document_id": false
	},
	{
	  "source_path": "docs/data-science-process/automated-data-pipeline-cheat-sheet.md",
	  "redirect_url": "/azure/architecture/data-science-process/overview",
	  "redirect_document_id": false
	},
	{
	  "source_path": "docs/data-science-process/spark-overview.md",
	  "redirect_url": "/azure/architecture/data-science-process/overview",
	  "redirect_document_id": false
	},
	{
	  "source_path": "docs/data-science-process/scala-walkthrough.md",
	  "redirect_url": "/azure/architecture/data-science-process/overview",
	  "redirect_document_id": false
	},
	{
	  "source_path": "docs/data-science-process/create-features.md",
	  "redirect_url": "/azure/architecture/data-science-process/overview",
	  "redirect_document_id": false
	},
	{
	  "source_path": "docs/data-science-process/deploy-models-in-production.md",
	  "redirect_url": "/azure/architecture/data-science-process/overview",
	  "redirect_document_id": false
	},
	{
	  "source_path": "docs/data-science-process/sqldw-walkthrough.md",
	  "redirect_url": "/azure/architecture/data-science-process/overview",
	  "redirect_document_id": false
	}
=======
    {
      "source_path": "docs/ai-ml/architecture/conversational-bot.yml",
      "redirect_url": "/azure/architecture/ai-ml/architecture/baseline-openai-e2e-chat",
      "redirect_document_id": false
    }
>>>>>>> eb6ad857
  ]
}<|MERGE_RESOLUTION|>--- conflicted
+++ resolved
@@ -3805,7 +3805,6 @@
       "redirect_url": "/azure/architecture/guide/devops/devops-start-here",
       "redirect_document_id": false
     },
-<<<<<<< HEAD
 		{
 	  "source_path": "docs/data-science-process/agile-development.md",
 	  "redirect_url": "/azure/architecture/data-science-process/overview",
@@ -3960,13 +3959,11 @@
 	  "source_path": "docs/data-science-process/sqldw-walkthrough.md",
 	  "redirect_url": "/azure/architecture/data-science-process/overview",
 	  "redirect_document_id": false
-	}
-=======
+	},
     {
       "source_path": "docs/ai-ml/architecture/conversational-bot.yml",
       "redirect_url": "/azure/architecture/ai-ml/architecture/baseline-openai-e2e-chat",
       "redirect_document_id": false
     }
->>>>>>> eb6ad857
   ]
 }