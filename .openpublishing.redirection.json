--- conflicted
+++ resolved
@@ -2753,7 +2753,6 @@
       "redirect_document_id": false
     },
     {
-<<<<<<< HEAD
       "source_path": "docs/reference-architectures/app-service-web-app/zone-redundant.yml",
       "redirect_url": "/azure/architecture/reference-architectures/baseline-zone-redundant",
       "redirect_document_id": false
@@ -2772,7 +2771,8 @@
       "source_path": "docs/example-scenario/web/multi-tier-app-service-private-endpoint.yml",
       "redirect_url": "/azure/architecture/reference-architectures/baseline-zone-redundant",
       "redirect_document_id": false
-=======
+    },
+    {
       "source_path": "docs/reference-architectures/containers/blue-green-deployment-for-aks/blue-green-deployment-for-aks.yml",
       "redirect_url": "/azure/architecture/guide/aks/blue-green-deployment-for-aks",
       "redirect_document_id": true
@@ -2796,7 +2796,6 @@
       "source_path": "docs/example-scenario/aks-dualstack/aks-dual-stack.yml",
       "redirect_url": "/azure/architecture/guide/aks/aks-dual-stack",
       "redirect_document_id": true
->>>>>>> cd0cb8b9
     }
   ]
 }