{
  "redirections": [
    {
      "source_path": "docs/blueprints/hybrid-networking/index.md",
      "redirect_url": "/azure/architecture/reference-architectures/hybrid-networking/",
      "redirect_document_id": true
    },
    {
      "source_path": "docs/compliance/fedramp/index.md",
      "redirect_url": "/previous-versions/azure/security/blueprints/fedramp-iaaswa-overview"
    },
    {
      "source_path": "docs/compliance/pci-dss/index.md",
      "redirect_url": "/azure/security/blueprints/payment-processing-blueprint",
      "redirect_document_id": false
    },
    {
      "source_path": "docs/reference-architectures/managed-web-app/index.md",
      "redirect_url": "/azure/architecture/reference-architectures/app-service-web-app",
      "redirect_document_id": false
    },
    {
      "source_path": "docs/elasticsearch/automated-performance-tests.md",
      "redirect_url": "/azure/architecture"
    },
    {
      "source_path": "docs/elasticsearch/automated-resilience-tests.md",
      "redirect_url": "/azure/architecture"
    },
    {
      "source_path": "docs/elasticsearch/data-aggregation-and-query-performance.md",
      "redirect_url": "/azure/architecture"
    },
    {
      "source_path": "docs/elasticsearch/data-ingestion-performance.md",
      "redirect_url": "/azure/architecture"
    },
    {
      "source_path": "docs/elasticsearch/index.md",
      "redirect_url": "/azure/architecture"
    },
    {
      "source_path": "docs/elasticsearch/jmeter-junit-sampler.md",
      "redirect_url": "/azure/architecture"
    },
    {
      "source_path": "docs/elasticsearch/jmeter-test-plan.md",
      "redirect_url": "/azure/architecture"
    },
    {
      "source_path": "docs/elasticsearch/performance-testing-environment.md",
      "redirect_url": "/azure/architecture"
    },
    {
      "source_path": "docs/elasticsearch/resilience-and-recover.md",
      "redirect_url": "/azure/architecture"
    },
    {
      "source_path": "docs/data-guide/scenarios/batch-processing.md",
      "redirect_url": "/azure/architecture/data-guide/big-data/batch-processing"
    },
    {
      "source_path": "docs/data-guide/concepts/big-data.md",
      "redirect_url": "/azure/architecture/data-guide/big-data"
    },
    {
      "source_path": "docs/data-guide/concepts/machine-learning-at-scale.md",
      "redirect_url": "/azure/architecture/data-guide/big-data/machine-learning-at-scale"
    },
    {
      "source_path": "docs/data-guide/concepts/non-relational-data.md",
      "redirect_url": "/azure/architecture/data-guide/big-data/non-relational-data"
    },
    {
      "source_path": "docs/data-guide/scenarios/real-time-processing.md",
      "redirect_url": "/azure/architecture/data-guide/big-data/real-time-processing"
    },
    {
      "source_path": "docs/data-guide/technology-choices/data-warehouses.md",
      "redirect_url": "/azure/architecture/data-guide/relational-data/data-warehousing"
    },
    {
      "source_path": "docs/data-guide/scenarios/etl.md",
      "redirect_url": "/azure/architecture/data-guide/relational-data/etl"
    },
    {
      "source_path": "docs/data-guide/concepts/relational-data.md",
      "redirect_url": "/azure/architecture/data-guide/relational-data"
    },
    {
      "source_path": "docs/data-guide/concepts/advanced-analytics.md",
      "redirect_url": "/azure/architecture/data-guide/scenarios/advanced-analytics"
    },
    {
      "source_path": "docs/data-guide/concepts/csv-and-json.md",
      "redirect_url": "/azure/architecture/data-guide/scenarios/csv-and-json"
    },
    {
      "source_path": "docs/data-guide/concepts/data-lake.md",
      "redirect_url": "/azure/architecture/data-guide/scenarios/data-lake"
    },
    {
      "source_path": "docs/data-guide/concepts/semantic-modeling.md",
      "redirect_url": "/azure/architecture/data-guide/relational-data/online-analytical-processing"
    },
    {
      "source_path": "docs/data-guide/concepts/transactional-data.md",
      "redirect_url": "/azure/architecture/data-guide/relational-data/online-transaction-processing"
    },
    {
      "source_path": "docs/data-guide/scenarios/data-warehousing.md",
      "redirect_url": "/azure/architecture/data-guide/relational-data/data-warehousing"
    },
    {
      "source_path": "docs/data-guide/scenarios/online-analytical-processing.md",
      "redirect_url": "/azure/architecture/data-guide/relational-data/online-analytical-processing"
    },
    {
      "source_path": "docs/data-guide/scenarios/online-transaction-processing.md",
      "redirect_url": "/azure/architecture/data-guide/relational-data/online-transaction-processing"
    },
    {
      "source_path": "docs/data-guide/technology-choices/olap-data-stores.md",
      "redirect_url": "/azure/architecture/data-guide//relational-data/online-analytical-processing"
    },
    {
      "source_path": "docs/data-guide/technology-choices/oltp-data-stores.md",
      "redirect_url": "/azure/architecture/data-guide/relational-data/online-transaction-processing"
    },
    {
      "source_path": "docs/guide/technology-choices.md",
      "redirect_url": "/azure/architecture/guide/technology-choices/compute-overview"
    },
    {
      "source_path": "docs/example-scenario/infrastructure/ServiceFabricMicroservices.md",
      "redirect_url": "/azure/architecture/example-scenario/infrastructure/service-fabric-microservices",
      "redirect_document_id": true
    },
    {
      "source_path": "docs/example-scenario/apps/commerce-chatbot.md",
      "redirect_url": "/azure/architecture/example-scenario/ai/commerce-chatbot",
      "redirect_document_id": true
    },
    {
      "source_path": "docs/reference-architectures/enterprise-integration/simple-enterprise-integration.md",
      "redirect_url": "/azure/architecture/reference-architectures/enterprise-integration/basic-enterprise-integration",
      "redirect_document_id": true
    },
    {
      "source_path": "docs/example-scenario/apps/app-monitoring.md",
      "redirect_url": "/azure/architecture/reference-architectures/app-service-web-app/app-monitoring",
      "redirect_document_id": true
    },
    {
      "source_path": "docs/microservices/domain-analysis.md",
      "redirect_url": "/azure/architecture/microservices/model/domain-analysis",
      "redirect_document_id": true
    },
    {
      "source_path": "docs/microservices/microservice-boundaries.md",
      "redirect_url": "/azure/architecture/microservices/model/microservice-boundaries",
      "redirect_document_id": true
    },
    {
      "source_path": "docs/microservices/data-considerations.md",
      "redirect_url": "/azure/architecture/microservices/design/data-considerations",
      "redirect_document_id": true
    },
    {
      "source_path": "docs/microservices/interservice-communication.md",
      "redirect_url": "/azure/architecture/microservices/design/interservice-communication",
      "redirect_document_id": true
    },
    {
      "source_path": "docs/microservices/api-design.md",
      "redirect_url": "/azure/architecture/microservices/design/api-design",
      "redirect_document_id": true
    },
    {
      "source_path": "docs/microservices/gateway.md",
      "redirect_url": "/azure/architecture/microservices/design/gateway",
      "redirect_document_id": true
    },
    {
      "source_path": "docs/reference-architectures/jenkins/index.md",
      "redirect_url": "/azure/architecture/example-scenario/apps/jenkins",
      "redirect_document_id": true
    },
    {
      "source_path": "docs/example-scenario/infrastructure/regulated-multitier-app.md",
      "redirect_url": "/azure/architecture/reference-architectures/n-tier/n-tier-sql-server",
      "redirect_document_id": true
    },
    {
      "source_path": "docs/checklist/resiliency.md",
      "redirect_url": "/azure/architecture/reliability"
    },
    {
      "source_path": "docs/checklist/availability.md",
      "redirect_url": "/azure/architecture/reliability"
    },
    {
      "source_path": "docs/resiliency/index.md",
      "redirect_url": "/azure/architecture/framework/resiliency/overview",
      "redirect_document_id": false
    },
    {
      "source_path": "docs/resiliency/disaster-recovery-azure-applications.md",
      "redirect_url": "/azure/architecture/reliability/disaster-recovery",
      "redirect_document_id": true
    },
    {
      "source_path": "docs/resiliency/recovery-local-failures.md",
      "redirect_url": "/azure/architecture/reliability/disaster-recovery"
    },
    {
      "source_path": "docs/resiliency/recovery-on-premises-azure.md",
      "redirect_url": "/azure/architecture/reliability/disaster-recovery"
    },
    {
      "source_path": "docs/resiliency/high-availability-azure-applications.md",
      "redirect_url": "/azure/architecture/reliability"
    },
    {
      "source_path": "docs/resiliency/high-availability-checklist.md",
      "redirect_url": "/azure/architecture/reliability"
    },
    {
      "source_path": "docs/resiliency/disaster-recovery-high-availability-azure-applications.md",
      "redirect_url": "/azure/architecture/reliability/disaster-recovery"
    },
    {
      "source_path": "docs/guide/architectural-styles/cqrs.md",
      "redirect_url": "/azure/architecture/patterns/cqrs",
      "redirect_document_id": true
    },
    {
      "source_path": "docs/guide/architecture-styles/cqrs.md",
      "redirect_url": "/azure/architecture/patterns/cqrs",
      "redirect_document_id": false
    },
    {
      "source_path": "docs/data-guide/relational-data/index.md",
      "redirect_url": "/azure/architecture/data-guide"
    },
    {
      "source_path": "docs/microservices/ingestion-workflow.md",
      "redirect_url": "/azure/architecture/microservices/design/api-design"
    },
    {
      "source_path": "docs/service-fabric/refactor-migrated-app.md",
      "redirect_url": "/azure/architecture/service-fabric/migrate-from-cloud-services",
      "redirect_document_id": true
    },
    {
      "source_path": "docs/databricks-monitoring/configure-cluster.md",
      "redirect_url": "/azure/architecture/databricks-monitoring"
    },
    {
      "source_path": "docs/topics/high-performance-computing/index.md",
      "redirect_url": "/azure/architecture/topics/high-performance-computing",
      "redirect_document_id": true
    },
    {
      "source_path": "docs/multitenant-identity/run-the-app.md",
      "redirect_url": "/azure/architecture/multitenant-identity/tailspin",
      "redirect_document_id": true
    },
    {
      "source_path": "docs/multitenant-identity/key-vault.md",
      "redirect_url": "/azure/architecture/multitenant-identity/web-api",
      "redirect_document_id": true
    },
    {
      "source_path": "docs/cloud-adoption/getting-started/azure-resource-access.md",
      "redirect_url": "/azure/cloud-adoption-framework/govern/resource-consistency/resource-access-management"
    },
    {
      "source_path": "docs/cloud-adoption/getting-started/what-is-governance.md",
      "redirect_url": "/azure/architecture/cloud-adoption/governance/resource-consistency/what-is-governance",
      "redirect_document_id": true
    },
    {
      "source_path": "docs/cloud-adoption/getting-started/overview.md",
      "redirect_url": "/azure/architecture/cloud-adoption/getting-started/migrate"
    },
    {
      "source_path": "docs/cloud-adoption/getting-started/index.md",
      "redirect_url": "/azure/architecture/cloud-adoption/getting-started/migrate"
    },
    {
      "source_path": "docs/cloud-adoption/governance/governance-single-team.md",
      "redirect_url": "/azure/architecture/cloud-adoption/governance/",
      "redirect_document_id": true
    },
    {
      "source_path": "docs/cloud-adoption/governance/governance-multiple-teams.md",
      "redirect_url": "/azure/cloud-adoption-framework/govern/index",
      "redirect_document_id": false
    },
    {
      "source_path": "docs/cloud-adoption/migrate/expanded-scope/skills-readiness.md",
      "redirect_url": "/azure/architecture/cloud-adoption/migrate/",
      "redirect_document_id": true
    },
    {
      "source_path": "docs/framework/devops/gitflow-branch-workflow.md",
      "redirect_url": "/azure/architecture/framework/devops/overview",
      "redirect_document_id": false
    },
    {
      "source_path": "docs/cloud-adoption/operations/monitor/cloud-app-howto.md",
      "redirect_url": "/azure/architecture/cloud-adoption/operations/monitor/cloud-models-monitor-overview"
    },
    {
      "source_path": "docs/cloud-adoption/ready/considerations/naming-and-tagging.md",
      "redirect_url": "/azure/architecture/cloud-adoption/ready/considerations/name-and-tag",
      "redirect_document_id": true
    },
    {
      "source_path": "docs/cloud-adoption-guide/adoption-intro/governance-how-to.md",
      "redirect_url": "/azure/architecture/cloud-adoption/governance/governance-single-team",
      "redirect_document_id": true
    },
    {
      "source_path": "docs/cloud-adoption-guide/adoption-intro/overview.md",
      "redirect_url": "/azure/architecture/cloud-adoption/getting-started/migrate"
    },
    {
      "source_path": "docs/cloud-adoption-guide/adoption-intro/governance-explainer.md",
      "redirect_url": "/azure/architecture/cloud-adoption/getting-started/what-is-governance",
      "redirect_document_id": true
    },
    {
      "source_path": "docs/cloud-adoption-guide/adoption-intro/azure-explainer.md",
      "redirect_url": "/azure/architecture/cloud-adoption/getting-started/what-is-azure",
      "redirect_document_id": true
    },
    {
      "source_path": "docs/security/overview.md",
      "redirect_url": "/azure/architecture/framework/security/overview",
      "redirect_document_id": true
    },
    {
      "source_path": "docs/security/applications-services.md",
      "redirect_url": "/azure/architecture/framework/security/applications-services",
      "redirect_document_id": true
    },
    {
      "source_path": "docs/security/architecture-type.md",
      "redirect_url": "/azure/architecture/framework/security/architecture-type",
      "redirect_document_id": true
    },
    {
      "source_path": "docs/security/critical-impact-accounts.md",
      "redirect_url": "/azure/architecture/framework/security/critical-impact-accounts",
      "redirect_document_id": true
    },
    {
      "source_path": "docs/reliability/index.md",
      "redirect_url": "/azure/architecture/framework/resiliency/overview",
      "redirect_document_id": true
    },
    {
      "source_path": "docs/reliability/requirements.md",
      "redirect_url": "/azure/architecture/framework/resiliency/business-metrics",
      "redirect_document_id": true
    },
    {
      "source_path": "docs/reliability/testing.md",
      "redirect_url": "/azure/architecture/framework/resiliency/testing",
      "redirect_document_id": true
    },
    {
      "source_path": "docs/reliability/deploy.md",
      "redirect_url": "/azure/architecture/framework/devops/deployment",
      "redirect_document_id": true
    },
    {
      "source_path": "docs/reliability/monitoring.md",
      "redirect_url": "/azure/architecture/framework/resiliency/monitoring",
      "redirect_document_id": true
    },
    {
      "source_path": "docs/reliability/disaster-recovery.md",
      "redirect_url": "/azure/architecture/framework/resiliency/backup-and-recovery",
      "redirect_document_id": true
    },
    {
      "source_path": "docs/resiliency/recovery-data-corruption.md",
      "redirect_url": "/azure/architecture/framework/resiliency/data-management",
      "redirect_document_id": true
    },
    {
      "source_path": "docs/security/governance.md",
      "redirect_url": "/azure/architecture/framework/security/governance",
      "redirect_document_id": true
    },
    {
      "source_path": "docs/security/identity.md",
      "redirect_url": "/azure/architecture/framework/security/identity",
      "redirect_document_id": true
    },
    {
      "source_path": "docs/security/law-authority.md",
      "redirect_url": "/azure/architecture/framework/security/law-authority",
      "redirect_document_id": true
    },
    {
      "source_path": "docs/security/network-security-containment.md",
      "redirect_url": "/azure/architecture/framework/security/network-security-containment",
      "redirect_document_id": true
    },
    {
      "source_path": "docs/security/resilience.md",
      "redirect_url": "/azure/architecture/framework/security/resilience",
      "redirect_document_id": true
    },
    {
      "source_path": "docs/security/security-operations.md",
      "redirect_url": "/azure/architecture/framework/security/security-operations",
      "redirect_document_id": true
    },
    {
      "source_path": "docs/security/security-principles.md",
      "redirect_url": "/azure/architecture/framework/security/security-principles",
      "redirect_document_id": true
    },
    {
      "source_path": "docs/security/storage-data-encryption.md",
      "redirect_url": "/azure/architecture/framework/security/storage-data-encryption",
      "redirect_document_id": true
    },
    {
      "source_path": "docs/cloud-adoption-guide/adoption-intro/azure-resource-access.md",
      "redirect_url": "/cloud-adoption-framework/ready/azure-setup-guide/manage-access"
    },
    {
      "source_path": "docs/cloud-adoption-guide/adoption-intro/resource-group-explainer.md",
      "redirect_url": "/azure/cloud-adoption-framework/ready/azure-setup-guide/organize-resources"
    },
    {
      "source_path": "docs/cloud-adoption-guide/adoption-intro/resource-group.md",
      "redirect_url": "/azure/cloud-adoption-framework/ready/azure-setup-guide/organize-resources"
    },
    {
      "source_path": "docs/cloud-adoption-guide/adoption-intro/resource-manager-explainer.md",
      "redirect_url": "/azure/cloud-adoption-framework/ready/azure-setup-guide/organize-resources"
    },
    {
      "source_path": "docs/cloud-adoption-guide/adoption-intro/subscription-explainer.md",
      "redirect_url": "/azure/cloud-adoption-framework/ready/azure-setup-guide/organize-resources"
    },
    {
      "source_path": "docs/cloud-adoption-guide/adoption-intro/subscription.md",
      "redirect_url": "/azure/cloud-adoption-framework/ready/azure-setup-guide/organize-resources"
    },
    {
      "source_path": "docs/cloud-adoption-guide/adoption-intro/tenant-explainer.md",
      "redirect_url": "/azure/cloud-adoption-framework/ready/azure-setup-guide/organize-resources"
    },
    {
      "source_path": "docs/cloud-adoption-guide/adoption-intro/tenant.md",
      "redirect_url": "/azure/cloud-adoption-framework/ready/azure-setup-guide/organize-resources"
    },
    {
      "source_path": "docs/cloud-adoption-guide/intermediate-stage/governance-design-guide.md",
      "redirect_url": "/azure/architecture/cloud-adoption/governance/governance-multiple-teams",
      "redirect_document_id": true
    },
    {
      "source_path": "docs/cloud-adoption-guide/intermediate-stage/overview.md",
      "redirect_url": "/azure/architecture/cloud-adoption/getting-started/migrate"
    },
    {
      "source_path": "docs/cloud-adoption-guide/index.md",
      "redirect_url": "/azure/architecture/cloud-adoption",
      "redirect_document_id": false
    },
    {
      "source_path": "docs/cloud-adoption-guide/subscription-governance-examples.md",
      "redirect_url": "/azure/architecture/cloud-adoption/appendix/azure-scaffold-examples",
      "redirect_document_id": true
    },
    {
      "source_path": "docs/cloud-adoption-guide/subscription-governance.md",
      "redirect_url": "/azure/architecture/cloud-adoption/appendix/azure-scaffold",
      "redirect_document_id": true
    },
    {
      "source_path": "docs/cloud-adoption/appendix/index.md",
      "redirect_url": "https://docs.microsoft.com/azure/cloud-adoption-framework/reference/roadmap"
    },
    {
      "source_path": "docs/cloud-adoption/appendix/azure-scaffold.md",
      "redirect_url": "https://docs.microsoft.com/azure/cloud-adoption-framework/reference/azure-scaffold"
    },
    {
      "source_path": "docs/cloud-adoption/appendix/azure-scaffold-examples.md",
      "redirect_url": "https://docs.microsoft.com/azure/cloud-adoption-framework/reference/azure-scaffold-examples"
    },
    {
      "source_path": "docs/cloud-adoption/appendix/cloud-operating-model.md",
      "redirect_url": "https://docs.microsoft.com/azure/cloud-adoption-framework/reference/cloud-operating-model"
    },
    {
      "source_path": "docs/cloud-adoption/appendix/roadmap.md",
      "redirect_url": "https://docs.microsoft.com/azure/cloud-adoption-framework/reference/roadmap"
    },
    {
      "source_path": "docs/cloud-adoption/business-strategy/business-outcomes/agility-outcomes.md",
      "redirect_url": "https://docs.microsoft.com/azure/cloud-adoption-framework/strategy/business-outcomes/agility-outcomes"
    },
    {
      "source_path": "docs/cloud-adoption/business-strategy/business-outcomes/engagement-outcomes.md",
      "redirect_url": "https://docs.microsoft.com/azure/cloud-adoption-framework/strategy/business-outcomes/engagement-outcomes"
    },
    {
      "source_path": "docs/cloud-adoption/business-strategy/business-outcomes/fiscal-outcomes.md",
      "redirect_url": "https://docs.microsoft.com/azure/cloud-adoption-framework/strategy/business-outcomes/fiscal-outcomes"
    },
    {
      "source_path": "docs/cloud-adoption/business-strategy/business-outcomes/how-to-use-the-business-outcome-template.md",
      "redirect_url": "https://docs.microsoft.com/azure/cloud-adoption-framework/strategy/business-outcomes/business-outcome-template"
    },
    {
      "source_path": "docs/cloud-adoption/business-strategy/business-outcomes/index.md",
      "redirect_url": "https://docs.microsoft.com/azure/cloud-adoption-framework/strategy/business-outcomes/index"
    },
    {
      "source_path": "docs/cloud-adoption/business-strategy/business-outcomes/performance-outcomes.md",
      "redirect_url": "https://docs.microsoft.com/azure/cloud-adoption-framework/strategy/business-outcomes/performance-outcomes"
    },
    {
      "source_path": "docs/cloud-adoption/business-strategy/business-outcomes/reach-outcomes.md",
      "redirect_url": "https://docs.microsoft.com/azure/cloud-adoption-framework/strategy/business-outcomes/reach-outcomes"
    },
    {
      "source_path": "docs/cloud-adoption/business-strategy/cloud-accounting.md",
      "redirect_url": "https://docs.microsoft.com/azure/cloud-adoption-framework/strategy/cloud-accounting"
    },
    {
      "source_path": "docs/cloud-adoption/business-strategy/cloud-migration-business-case.md",
      "redirect_url": "https://docs.microsoft.com/azure/cloud-adoption-framework/strategy/cloud-migration-business-case"
    },
    {
      "source_path": "docs/cloud-adoption/business-strategy/financial-models.md",
      "redirect_url": "https://docs.microsoft.com/azure/cloud-adoption-framework/strategy/financial-models"
    },
    {
      "source_path": "docs/cloud-adoption/business-strategy/first-adoption-project.md",
      "redirect_url": "https://docs.microsoft.com/azure/cloud-adoption-framework/strategy/first-adoption-project"
    },
    {
      "source_path": "docs/cloud-adoption/business-strategy/global-markets.md",
      "redirect_url": "https://docs.microsoft.com/azure/cloud-adoption-framework/strategy/global-markets"
    },
    {
      "source_path": "docs/cloud-adoption/business-strategy/index.md",
      "redirect_url": "https://docs.microsoft.com/azure/cloud-adoption-framework/strategy/index"
    },
    {
      "source_path": "docs/cloud-adoption/business-strategy/learning-metrics.md",
      "redirect_url": "https://docs.microsoft.com/azure/cloud-adoption-framework/strategy/learning-metrics"
    },
    {
      "source_path": "docs/cloud-adoption/business-strategy/motivations-why-are-we-moving-to-the-cloud.md",
      "redirect_url": "https://docs.microsoft.com/azure/cloud-adoption-framework/strategy/motivations"
    },
    {
      "source_path": "docs/cloud-adoption/business-strategy/suggested-skills.md",
      "redirect_url": "https://docs.microsoft.com/azure/cloud-adoption-framework/strategy/suggested-skills"
    },
    {
      "source_path": "docs/cloud-adoption/decision-guides/encryption/index.md",
      "redirect_url": "https://docs.microsoft.com/azure/cloud-adoption-framework/decision-guides/encryption/index"
    },
    {
      "source_path": "docs/cloud-adoption/decision-guides/encryption/overview.md",
      "redirect_url": "https://docs.microsoft.com/azure/cloud-adoption-framework/decision-guides/encryption/index"
    },
    {
      "source_path": "docs/cloud-adoption/decision-guides/identity/index.md",
      "redirect_url": "https://docs.microsoft.com/azure/cloud-adoption-framework/decision-guides/identity/index"
    },
    {
      "source_path": "docs/cloud-adoption/decision-guides/identity/overview.md",
      "redirect_url": "https://docs.microsoft.com/azure/cloud-adoption-framework/decision-guides/identity/index"
    },
    {
      "source_path": "docs/cloud-adoption/decision-guides/log-and-report/index.md",
      "redirect_url": "https://docs.microsoft.com/azure/cloud-adoption-framework/decision-guides/logging-and-reporting/index"
    },
    {
      "source_path": "docs/cloud-adoption/decision-guides/log-and-report/overview.md",
      "redirect_url": "https://docs.microsoft.com/azure/cloud-adoption-framework/decision-guides/logging-and-reporting/index"
    },
    {
      "source_path": "docs/cloud-adoption/decision-guides/migrate-decision-guide/index.md",
      "redirect_url": "https://docs.microsoft.com/azure/cloud-adoption-framework/decision-guides/migrate-decision-guide/index"
    },
    {
      "source_path": "docs/cloud-adoption/decision-guides/migrate-decision-guide/overview.md",
      "redirect_url": "https://docs.microsoft.com/azure/cloud-adoption-framework/decision-guides/migrate-decision-guide/index"
    },
    {
      "source_path": "docs/cloud-adoption/decision-guides/policy-enforcement/index.md",
      "redirect_url": "https://docs.microsoft.com/azure/cloud-adoption-framework/decision-guides/policy-enforcement/index"
    },
    {
      "source_path": "docs/cloud-adoption/decision-guides/policy-enforcement/overview.md",
      "redirect_url": "https://docs.microsoft.com/azure/cloud-adoption-framework/decision-guides/policy-enforcement/index"
    },
    {
      "source_path": "docs/cloud-adoption/decision-guides/resource-consistency/index.md",
      "redirect_url": "https://docs.microsoft.com/azure/cloud-adoption-framework/decision-guides/resource-consistency/index"
    },
    {
      "source_path": "docs/cloud-adoption/decision-guides/resource-consistency/overview.md",
      "redirect_url": "https://docs.microsoft.com/azure/cloud-adoption-framework/decision-guides/resource-consistency/index"
    },
    {
      "source_path": "docs/cloud-adoption/decision-guides/resource-tagging/index.md",
      "redirect_url": "https://docs.microsoft.com/azure/cloud-adoption-framework/decision-guides/resource-tagging/index"
    },
    {
      "source_path": "docs/cloud-adoption/decision-guides/resource-tagging/overview.md",
      "redirect_url": "https://docs.microsoft.com/azure/cloud-adoption-framework/decision-guides/resource-tagging/index"
    },
    {
      "source_path": "docs/cloud-adoption/decision-guides/software-defined-network/cloud-dmz.md",
      "redirect_url": "https://docs.microsoft.com/azure/cloud-adoption-framework/decision-guides/software-defined-network/cloud-dmz"
    },
    {
      "source_path": "docs/cloud-adoption/decision-guides/software-defined-network/cloud-native.md",
      "redirect_url": "https://docs.microsoft.com/azure/cloud-adoption-framework/decision-guides/software-defined-network/cloud-native"
    },
    {
      "source_path": "docs/cloud-adoption/decision-guides/software-defined-network/hub-spoke.md",
      "redirect_url": "https://docs.microsoft.com/azure/cloud-adoption-framework/decision-guides/software-defined-network/hub-spoke"
    },
    {
      "source_path": "docs/cloud-adoption/decision-guides/software-defined-network/hybrid.md",
      "redirect_url": "https://docs.microsoft.com/azure/cloud-adoption-framework/decision-guides/software-defined-network/hybrid"
    },
    {
      "source_path": "docs/cloud-adoption/decision-guides/software-defined-network/index.md",
      "redirect_url": "https://docs.microsoft.com/azure/cloud-adoption-framework/decision-guides/software-defined-network/index"
    },
    {
      "source_path": "docs/cloud-adoption/decision-guides/software-defined-network/overview.md",
      "redirect_url": "https://docs.microsoft.com/azure/cloud-adoption-framework/decision-guides/software-defined-network/index"
    },
    {
      "source_path": "docs/cloud-adoption/decision-guides/software-defined-network/paas-only.md",
      "redirect_url": "https://docs.microsoft.com/azure/cloud-adoption-framework/decision-guides/software-defined-network/paas-only"
    },
    {
      "source_path": "docs/cloud-adoption/decision-guides/subscriptions/index.md",
      "redirect_url": "https://docs.microsoft.com/azure/cloud-adoption-framework/decision-guides/subscriptions/index"
    },
    {
      "source_path": "docs/cloud-adoption/decision-guides/subscriptions/overview.md",
      "redirect_url": "https://docs.microsoft.com/azure/cloud-adoption-framework/decision-guides/subscriptions/index"
    },
    {
      "source_path": "docs/cloud-adoption/decision-guides/index.md",
      "redirect_url": "https://docs.microsoft.com/azure/cloud-adoption-framework/decision-guides/index"
    },
    {
      "source_path": "docs/cloud-adoption/decision-guides/overview.md",
      "redirect_url": "https://docs.microsoft.com/azure/cloud-adoption-framework/decision-guides/index"
    },
    {
      "source_path": "docs/cloud-adoption/digital-estate/5-rs-of-rationalization.md",
      "redirect_url": "https://docs.microsoft.com/azure/cloud-adoption-framework/digital-estate/5-rs-of-rationalization"
    },
    {
      "source_path": "docs/cloud-adoption/digital-estate/approach.md",
      "redirect_url": "https://docs.microsoft.com/azure/cloud-adoption-framework/digital-estate/approach"
    },
    {
      "source_path": "docs/cloud-adoption/digital-estate/calculate.md",
      "redirect_url": "https://docs.microsoft.com/azure/cloud-adoption-framework/digital-estate/calculate"
    },
    {
      "source_path": "docs/cloud-adoption/digital-estate/index.md",
      "redirect_url": "https://docs.microsoft.com/azure/cloud-adoption-framework/digital-estate/index"
    },
    {
      "source_path": "docs/cloud-adoption/digital-estate/inventory.md",
      "redirect_url": "https://docs.microsoft.com/azure/cloud-adoption-framework/digital-estate/inventory"
    },
    {
      "source_path": "docs/cloud-adoption/digital-estate/overview.md",
      "redirect_url": "https://docs.microsoft.com/azure/cloud-adoption-framework/digital-estate/index"
    },
    {
      "source_path": "docs/cloud-adoption/digital-estate/rationalize.md",
      "redirect_url": "https://docs.microsoft.com/azure/cloud-adoption-framework/digital-estate/rationalize"
    },
    {
      "source_path": "docs/cloud-adoption/getting-started/enable.md",
      "redirect_url": "https://docs.microsoft.com/azure/cloud-adoption-framework/getting-started/enable"
    },
    {
      "source_path": "docs/cloud-adoption/getting-started/innovate.md",
      "redirect_url": "https://docs.microsoft.com/azure/cloud-adoption-framework/getting-started/innovate"
    },
    {
      "source_path": "docs/cloud-adoption/getting-started/migrate.md",
      "redirect_url": "https://docs.microsoft.com/azure/cloud-adoption-framework/getting-started/migrate"
    },
    {
      "source_path": "docs/cloud-adoption/getting-started/what-is-azure.md",
      "redirect_url": "https://docs.microsoft.com/azure/cloud-adoption-framework/getting-started/what-is-azure"
    },
    {
      "source_path": "docs/cloud-adoption/governance/cost-management/business-risks.md",
      "redirect_url": "https://docs.microsoft.com/azure/cloud-adoption-framework/govern/cost-management/business-risks"
    },
    {
      "source_path": "docs/cloud-adoption/governance/cost-management/compliance-processes.md",
      "redirect_url": "https://docs.microsoft.com/azure/cloud-adoption-framework/govern/cost-management/compliance-processes"
    },
    {
      "source_path": "docs/cloud-adoption/governance/cost-management/discipline-improvement.md",
      "redirect_url": "https://docs.microsoft.com/azure/cloud-adoption-framework/govern/cost-management/discipline-improvement"
    },
    {
      "source_path": "docs/cloud-adoption/governance/cost-management/index.md",
      "redirect_url": "https://docs.microsoft.com/azure/cloud-adoption-framework/govern/cost-management/index"
    },
    {
      "source_path": "docs/cloud-adoption/governance/cost-management/metrics-tolerance.md",
      "redirect_url": "https://docs.microsoft.com/azure/cloud-adoption-framework/govern/cost-management/metrics-tolerance"
    },
    {
      "source_path": "docs/cloud-adoption/governance/cost-management/overview.md",
      "redirect_url": "https://docs.microsoft.com/azure/cloud-adoption-framework/govern/cost-management/index"
    },
    {
      "source_path": "docs/cloud-adoption/governance/cost-management/policy-statements.md",
      "redirect_url": "https://docs.microsoft.com/azure/cloud-adoption-framework/govern/cost-management/policy-statements"
    },
    {
      "source_path": "docs/cloud-adoption/governance/cost-management/template.md",
      "redirect_url": "https://docs.microsoft.com/azure/cloud-adoption-framework/govern/cost-management/template"
    },
    {
      "source_path": "docs/cloud-adoption/governance/cost-management/toolchain.md",
      "redirect_url": "https://docs.microsoft.com/azure/cloud-adoption-framework/govern/cost-management/toolchain"
    },
    {
      "source_path": "docs/cloud-adoption/governance/deployment-acceleration/business-risks.md",
      "redirect_url": "https://docs.microsoft.com/azure/cloud-adoption-framework/govern/deployment-acceleration/business-risks"
    },
    {
      "source_path": "docs/cloud-adoption/governance/deployment-acceleration/compliance-processes.md",
      "redirect_url": "https://docs.microsoft.com/azure/cloud-adoption-framework/govern/deployment-acceleration/compliance-processes"
    },
    {
      "source_path": "docs/cloud-adoption/governance/deployment-acceleration/discipline-improvement.md",
      "redirect_url": "https://docs.microsoft.com/azure/cloud-adoption-framework/govern/deployment-acceleration/discipline-improvement"
    },
    {
      "source_path": "docs/cloud-adoption/governance/deployment-acceleration/index.md",
      "redirect_url": "https://docs.microsoft.com/azure/cloud-adoption-framework/govern/deployment-acceleration/index"
    },
    {
      "source_path": "docs/cloud-adoption/governance/deployment-acceleration/metrics-tolerance.md",
      "redirect_url": "https://docs.microsoft.com/azure/cloud-adoption-framework/govern/deployment-acceleration/metrics-tolerance"
    },
    {
      "source_path": "docs/cloud-adoption/governance/deployment-acceleration/overview.md",
      "redirect_url": "https://docs.microsoft.com/azure/cloud-adoption-framework/govern/deployment-acceleration/index"
    },
    {
      "source_path": "docs/cloud-adoption/governance/deployment-acceleration/policy-statements.md",
      "redirect_url": "https://docs.microsoft.com/azure/cloud-adoption-framework/govern/deployment-acceleration/policy-statements"
    },
    {
      "source_path": "docs/cloud-adoption/governance/deployment-acceleration/template.md",
      "redirect_url": "https://docs.microsoft.com/azure/cloud-adoption-framework/govern/deployment-acceleration/template"
    },
    {
      "source_path": "docs/cloud-adoption/governance/deployment-acceleration/toolchain.md",
      "redirect_url": "https://docs.microsoft.com/azure/cloud-adoption-framework/govern/deployment-acceleration/toolchain"
    },
    {
      "source_path": "docs/cloud-adoption/governance/identity-baseline/business-risks.md",
      "redirect_url": "https://docs.microsoft.com/azure/cloud-adoption-framework/govern/identity-baseline/business-risks"
    },
    {
      "source_path": "docs/cloud-adoption/governance/identity-baseline/compliance-processes.md",
      "redirect_url": "https://docs.microsoft.com/azure/cloud-adoption-framework/govern/identity-baseline/compliance-processes"
    },
    {
      "source_path": "docs/cloud-adoption/governance/identity-baseline/discipline-improvement.md",
      "redirect_url": "https://docs.microsoft.com/azure/cloud-adoption-framework/govern/identity-baseline/discipline-improvement"
    },
    {
      "source_path": "docs/cloud-adoption/governance/identity-baseline/index.md",
      "redirect_url": "https://docs.microsoft.com/azure/cloud-adoption-framework/govern/identity-baseline/index"
    },
    {
      "source_path": "docs/cloud-adoption/governance/identity-baseline/metrics-tolerance.md",
      "redirect_url": "https://docs.microsoft.com/azure/cloud-adoption-framework/govern/identity-baseline/metrics-tolerance"
    },
    {
      "source_path": "docs/cloud-adoption/governance/identity-baseline/overview.md",
      "redirect_url": "https://docs.microsoft.com/azure/cloud-adoption-framework/govern/identity-baseline/index"
    },
    {
      "source_path": "docs/cloud-adoption/governance/identity-baseline/policy-statements.md",
      "redirect_url": "https://docs.microsoft.com/azure/cloud-adoption-framework/govern/identity-baseline/policy-statements"
    },
    {
      "source_path": "docs/cloud-adoption/governance/identity-baseline/template.md",
      "redirect_url": "https://docs.microsoft.com/azure/cloud-adoption-framework/govern/identity-baseline/template"
    },
    {
      "source_path": "docs/cloud-adoption/governance/identity-baseline/toolchain.md",
      "redirect_url": "https://docs.microsoft.com/azure/cloud-adoption-framework/govern/identity-baseline/toolchain"
    },
    {
      "source_path": "docs/cloud-adoption/governance/journeys/large-enterprise/best-practice-explained.md",
      "redirect_url": "https://docs.microsoft.com/azure/cloud-adoption-framework/govern/guides/complex/prescriptive-guidance"
    },
    {
      "source_path": "docs/cloud-adoption/governance/journeys/large-enterprise/cost-management-evolution.md",
      "redirect_url": "https://docs.microsoft.com/azure/cloud-adoption-framework/govern/guides/complex/cost-management-improvement"
    },
    {
      "source_path": "docs/cloud-adoption/governance/journeys/large-enterprise/identity-baseline-evolution.md",
      "redirect_url": "https://docs.microsoft.com/azure/cloud-adoption-framework/govern/guides/complex/identity-baseline-improvement"
    },
    {
      "source_path": "docs/cloud-adoption/governance/journeys/large-enterprise/index.md",
      "redirect_url": "https://docs.microsoft.com/azure/cloud-adoption-framework/govern/guides/complex/index"
    },
    {
      "source_path": "docs/cloud-adoption/governance/journeys/large-enterprise/initial-corporate-policy.md",
      "redirect_url": "https://docs.microsoft.com/azure/cloud-adoption-framework/govern/guides/complex/initial-corporate-policy"
    },
    {
      "source_path": "docs/cloud-adoption/governance/journeys/large-enterprise/multi-cloud-evolution.md",
      "redirect_url": "https://docs.microsoft.com/azure/cloud-adoption-framework/govern/guides/complex/multicloud-improvement"
    },
    {
      "source_path": "docs/cloud-adoption/governance/journeys/large-enterprise/multicloud-evolution.md",
      "redirect_url": "https://docs.microsoft.com/azure/cloud-adoption-framework/govern/guides/complex/multicloud-improvement"
    },
    {
      "source_path": "docs/cloud-adoption/governance/journeys/large-enterprise/multiple-layers-of-governance.md",
      "redirect_url": "https://docs.microsoft.com/azure/cloud-adoption-framework/govern/guides/complex/multiple-layers-of-governance"
    },
    {
      "source_path": "docs/cloud-adoption/governance/journeys/large-enterprise/narrative.md",
      "redirect_url": "https://docs.microsoft.com/azure/cloud-adoption-framework/govern/guides/complex/narrative"
    },
    {
      "source_path": "docs/cloud-adoption/governance/journeys/large-enterprise/overview.md",
      "redirect_url": "https://docs.microsoft.com/azure/cloud-adoption-framework/govern/guides/complex/index"
    },
    {
      "source_path": "docs/cloud-adoption/governance/journeys/large-enterprise/resource-consistency-evolution.md",
      "redirect_url": "https://docs.microsoft.com/azure/cloud-adoption-framework/govern/guides/complex/resource-consistency-improvement"
    },
    {
      "source_path": "docs/cloud-adoption/governance/journeys/large-enterprise/security-baseline-evolution.md",
      "redirect_url": "https://docs.microsoft.com/azure/cloud-adoption-framework/govern/guides/complex/security-baseline-improvement"
    },
    {
      "source_path": "docs/cloud-adoption/governance/journeys/small-to-medium-enterprise/best-practice-explained.md",
      "redirect_url": "https://docs.microsoft.com/azure/cloud-adoption-framework/govern/guides/standard/prescriptive-guidance"
    },
    {
      "source_path": "docs/cloud-adoption/governance/journeys/small-to-medium-enterprise/cost-management-evolution.md",
      "redirect_url": "https://docs.microsoft.com/azure/cloud-adoption-framework/govern/guides/standard/cost-management-improvement"
    },
    {
      "source_path": "docs/cloud-adoption/governance/journeys/small-to-medium-enterprise/index.md",
      "redirect_url": "https://docs.microsoft.com/azure/cloud-adoption-framework/govern/guides/standard/index"
    },
    {
      "source_path": "docs/cloud-adoption/governance/journeys/small-to-medium-enterprise/initial-corporate-policy.md",
      "redirect_url": "https://docs.microsoft.com/azure/cloud-adoption-framework/govern/guides/standard/initial-corporate-policy"
    },
    {
      "source_path": "docs/cloud-adoption/governance/journeys/small-to-medium-enterprise/multi-cloud-evolution.md",
      "redirect_url": "https://docs.microsoft.com/azure/cloud-adoption-framework/govern/guides/standard/multicloud-improvement"
    },
    {
      "source_path": "docs/cloud-adoption/governance/journeys/small-to-medium-enterprise/multicloud-evolution.md",
      "redirect_url": "https://docs.microsoft.com/azure/cloud-adoption-framework/govern/guides/standard/multicloud-improvement"
    },
    {
      "source_path": "docs/cloud-adoption/governance/journeys/small-to-medium-enterprise/narrative.md",
      "redirect_url": "https://docs.microsoft.com/azure/cloud-adoption-framework/govern/guides/standard/narrative"
    },
    {
      "source_path": "docs/cloud-adoption/governance/journeys/small-to-medium-enterprise/overview.md",
      "redirect_url": "https://docs.microsoft.com/azure/cloud-adoption-framework/govern/guides/standard/index"
    },
    {
      "source_path": "docs/cloud-adoption/governance/journeys/small-to-medium-enterprise/resource-consistency-evolution.md",
      "redirect_url": "https://docs.microsoft.com/azure/cloud-adoption-framework/govern/guides/standard/resource-consistency-improvement"
    },
    {
      "source_path": "docs/cloud-adoption/governance/journeys/small-to-medium-enterprise/security-baseline-evolution.md",
      "redirect_url": "https://docs.microsoft.com/azure/cloud-adoption-framework/govern/guides/standard/security-baseline-improvement"
    },
    {
      "source_path": "docs/cloud-adoption/governance/journeys/index.md",
      "redirect_url": "https://docs.microsoft.com/azure/cloud-adoption-framework/govern/guides/index"
    },
    {
      "source_path": "docs/cloud-adoption/governance/journeys/overview.md",
      "redirect_url": "https://docs.microsoft.com/azure/cloud-adoption-framework/govern/guides/index"
    },
    {
      "source_path": "docs/cloud-adoption/governance/policy-compliance/align-governance-journeys.md",
      "redirect_url": "https://docs.microsoft.com/azure/cloud-adoption-framework/govern/policy-compliance/governance-alignment"
    },
    {
      "source_path": "docs/cloud-adoption/governance/policy-compliance/define-policy.md",
      "redirect_url": "https://docs.microsoft.com/azure/cloud-adoption-framework/govern/policy-compliance/policy-definition"
    },
    {
      "source_path": "docs/cloud-adoption/governance/policy-compliance/how-can-a-ciso-prepare-for-the-cloud.md",
      "redirect_url": "https://docs.microsoft.com/azure/cloud-adoption-framework/govern/policy-compliance/cloud-security-readiness"
    },
    {
      "source_path": "docs/cloud-adoption/governance/policy-compliance/index.md",
      "redirect_url": "https://docs.microsoft.com/azure/cloud-adoption-framework/govern/policy-compliance/index"
    },
    {
      "source_path": "docs/cloud-adoption/governance/policy-compliance/overview.md",
      "redirect_url": "https://docs.microsoft.com/azure/cloud-adoption-framework/govern/policy-compliance/index"
    },
    {
      "source_path": "docs/cloud-adoption/governance/policy-compliance/processes.md",
      "redirect_url": "https://docs.microsoft.com/azure/cloud-adoption-framework/govern/policy-compliance/processes"
    },
    {
      "source_path": "docs/cloud-adoption/governance/policy-compliance/risk-tolerance.md",
      "redirect_url": "https://docs.microsoft.com/azure/cloud-adoption-framework/govern/policy-compliance/risk-tolerance"
    },
    {
      "source_path": "docs/cloud-adoption/governance/policy-compliance/understanding-business-risk.md",
      "redirect_url": "https://docs.microsoft.com/azure/cloud-adoption-framework/govern/policy-compliance/business-risk"
    },
    {
      "source_path": "docs/cloud-adoption/governance/policy-compliance/what-is-a-cloud-policy-review.md",
      "redirect_url": "https://docs.microsoft.com/azure/cloud-adoption-framework/govern/policy-compliance/cloud-policy-review"
    },
    {
      "source_path": "docs/cloud-adoption/governance/policy-compliance/what-is-data-classification.md",
      "redirect_url": "https://docs.microsoft.com/azure/cloud-adoption-framework/govern/policy-compliance/data-classification"
    },
    {
      "source_path": "docs/cloud-adoption/governance/policy-compliance/what-is-regulatory-compliance.md",
      "redirect_url": "https://docs.microsoft.com/azure/cloud-adoption-framework/govern/policy-compliance/regulatory-compliance"
    },
    {
      "source_path": "docs/cloud-adoption/governance/resource-consistency/resource-access-management.md",
      "redirect_url": "https://docs.microsoft.com/azure/cloud-adoption-framework/govern/resource-consistency/resource-access-management"
    },
    {
      "source_path": "docs/cloud-adoption/governance/resource-consistency/business-risks.md",
      "redirect_url": "https://docs.microsoft.com/azure/cloud-adoption-framework/govern/resource-consistency/business-risks"
    },
    {
      "source_path": "docs/cloud-adoption/governance/resource-consistency/compliance-processes.md",
      "redirect_url": "https://docs.microsoft.com/azure/cloud-adoption-framework/govern/resource-consistency/compliance-processes"
    },
    {
      "source_path": "docs/cloud-adoption/governance/resource-consistency/discipline-improvement.md",
      "redirect_url": "https://docs.microsoft.com/azure/cloud-adoption-framework/govern/resource-consistency/discipline-improvement"
    },
    {
      "source_path": "docs/cloud-adoption/governance/resource-consistency/governance-multiple-teams.md",
      "redirect_url": "https://docs.microsoft.com/azure/cloud-adoption-framework/govern/resource-consistency/governance-multiple-teams"
    },
    {
      "source_path": "docs/cloud-adoption/governance/resource-consistency/governance-simple-workload.md",
      "redirect_url": "https://docs.microsoft.com/azure/cloud-adoption-framework/govern/resource-consistency/governance-simple-workload"
    },
    {
      "source_path": "docs/cloud-adoption/governance/resource-consistency/index.md",
      "redirect_url": "https://docs.microsoft.com/azure/cloud-adoption-framework/govern/resource-consistency/index"
    },
    {
      "source_path": "docs/cloud-adoption/governance/resource-consistency/metrics-tolerance.md",
      "redirect_url": "https://docs.microsoft.com/azure/cloud-adoption-framework/govern/resource-consistency/metrics-tolerance"
    },
    {
      "source_path": "docs/cloud-adoption/governance/resource-consistency/overview.md",
      "redirect_url": "https://docs.microsoft.com/azure/cloud-adoption-framework/govern/resource-consistency/index"
    },
    {
      "source_path": "docs/cloud-adoption/governance/resource-consistency/policy-statements.md",
      "redirect_url": "https://docs.microsoft.com/azure/cloud-adoption-framework/govern/resource-consistency/policy-statements"
    },
    {
      "source_path": "docs/cloud-adoption/governance/resource-consistency/template.md",
      "redirect_url": "https://docs.microsoft.com/azure/cloud-adoption-framework/govern/resource-consistency/template"
    },
    {
      "source_path": "docs/cloud-adoption/governance/resource-consistency/toolchain.md",
      "redirect_url": "https://docs.microsoft.com/azure/cloud-adoption-framework/govern/resource-consistency/toolchain"
    },
    {
      "source_path": "docs/cloud-adoption/governance/resource-consistency/what-is-governance.md",
      "redirect_url": "https://docs.microsoft.com/azure/cloud-adoption-framework/govern/resource-consistency/what-is-governance"
    },
    {
      "source_path": "docs/cloud-adoption/governance/security-baseline/azure-security-guidance.md",
      "redirect_url": "https://docs.microsoft.com/azure/cloud-adoption-framework/govern/security-baseline/azure-security-guidance"
    },
    {
      "source_path": "docs/cloud-adoption/governance/security-baseline/business-risks.md",
      "redirect_url": "https://docs.microsoft.com/azure/cloud-adoption-framework/govern/security-baseline/business-risks"
    },
    {
      "source_path": "docs/cloud-adoption/governance/security-baseline/cloud-native-policy.md",
      "redirect_url": "https://docs.microsoft.com/azure/cloud-adoption-framework/govern/security-baseline/cloud-native-policy"
    },
    {
      "source_path": "docs/cloud-adoption/governance/security-baseline/compliance-processes.md",
      "redirect_url": "https://docs.microsoft.com/azure/cloud-adoption-framework/govern/security-baseline/compliance-processes"
    },
    {
      "source_path": "docs/cloud-adoption/governance/security-baseline/discipline-improvement.md",
      "redirect_url": "https://docs.microsoft.com/azure/cloud-adoption-framework/govern/security-baseline/discipline-improvement"
    },
    {
      "source_path": "docs/cloud-adoption/governance/security-baseline/index.md",
      "redirect_url": "https://docs.microsoft.com/azure/cloud-adoption-framework/govern/security-baseline/index"
    },
    {
      "source_path": "docs/cloud-adoption/governance/security-baseline/metrics-tolerance.md",
      "redirect_url": "https://docs.microsoft.com/azure/cloud-adoption-framework/govern/security-baseline/metrics-tolerance"
    },
    {
      "source_path": "docs/cloud-adoption/governance/security-baseline/overview.md",
      "redirect_url": "https://docs.microsoft.com/azure/cloud-adoption-framework/govern/security-baseline/index"
    },
    {
      "source_path": "docs/cloud-adoption/governance/security-baseline/policy-statements.md",
      "redirect_url": "https://docs.microsoft.com/azure/cloud-adoption-framework/govern/security-baseline/policy-statements"
    },
    {
      "source_path": "docs/cloud-adoption/governance/security-baseline/template.md",
      "redirect_url": "https://docs.microsoft.com/azure/cloud-adoption-framework/govern/security-baseline/template"
    },
    {
      "source_path": "docs/cloud-adoption/governance/security-baseline/toolchain.md",
      "redirect_url": "https://docs.microsoft.com/azure/cloud-adoption-framework/govern/security-baseline/toolchain"
    },
    {
      "source_path": "docs/cloud-adoption/governance/security-baseline/what-is-cloud-security-management.md",
      "redirect_url": "https://docs.microsoft.com/azure/cloud-adoption-framework/govern/security-baseline/cloud-security-baseline"
    },
    {
      "source_path": "docs/cloud-adoption/governance/benchmark.md",
      "redirect_url": "https://docs.microsoft.com/azure/cloud-adoption-framework/govern/benchmark"
    },
    {
      "source_path": "docs/cloud-adoption/governance/best-practices.md",
      "redirect_url": "https://docs.microsoft.com/azure/cloud-adoption-framework/govern/foundation-improvements"
    },
    {
      "source_path": "docs/cloud-adoption/governance/corporate-policy.md",
      "redirect_url": "https://docs.microsoft.com/azure/cloud-adoption-framework/govern/corporate-policy"
    },
    {
      "source_path": "docs/cloud-adoption/governance/getting-started.md",
      "redirect_url": "https://docs.microsoft.com/azure/cloud-adoption-framework/govern/initial-foundation"
    },
    {
      "source_path": "docs/cloud-adoption/governance/governance-disciplines.md",
      "redirect_url": "https://docs.microsoft.com/azure/cloud-adoption-framework/govern/governance-disciplines"
    },
    {
      "source_path": "docs/cloud-adoption/governance/index.md",
      "redirect_url": "https://docs.microsoft.com/azure/cloud-adoption-framework/govern/index"
    },
    {
      "source_path": "docs/cloud-adoption/governance/methodology.md",
      "redirect_url": "https://docs.microsoft.com/azure/cloud-adoption-framework/govern/methodology"
    },
    {
      "source_path": "docs/cloud-adoption/governance/overview.md",
      "redirect_url": "https://docs.microsoft.com/azure/cloud-adoption-framework/govern/index"
    },
    {
      "source_path": "docs/cloud-adoption/infrastructure/mainframe-migration/application-strategies.md",
      "redirect_url": "https://docs.microsoft.com/azure/cloud-adoption-framework/infrastructure/mainframe-migration/application-strategies"
    },
    {
      "source_path": "docs/cloud-adoption/infrastructure/mainframe-migration/index.md",
      "redirect_url": "https://docs.microsoft.com/azure/cloud-adoption-framework/infrastructure/mainframe-migration/index"
    },
    {
      "source_path": "docs/cloud-adoption/infrastructure/mainframe-migration/migration-strategies.md",
      "redirect_url": "https://docs.microsoft.com/azure/cloud-adoption-framework/infrastructure/mainframe-migration/migration-strategies"
    },
    {
      "source_path": "docs/cloud-adoption/infrastructure/mainframe-migration/myths-and-facts.md",
      "redirect_url": "https://docs.microsoft.com/azure/cloud-adoption-framework/infrastructure/mainframe-migration/myths-and-facts"
    },
    {
      "source_path": "docs/cloud-adoption/infrastructure/mainframe-migration/overview.md",
      "redirect_url": "https://docs.microsoft.com/azure/cloud-adoption-framework/infrastructure/mainframe-migration/index"
    },
    {
      "source_path": "docs/cloud-adoption/infrastructure/misc/hybrid-consistency.md",
      "redirect_url": "https://docs.microsoft.com/azure/cloud-adoption-framework/infrastructure/misc/hybrid-consistency"
    },
    {
      "source_path": "docs/cloud-adoption/infrastructure/virtual-machines/basic-workload.md",
      "redirect_url": "https://docs.microsoft.com/azure/cloud-adoption-framework/infrastructure/virtual-machines/basic-workload"
    },
    {
      "source_path": "docs/cloud-adoption/infrastructure/basic-workload.md",
      "redirect_url": "https://docs.microsoft.com/azure/cloud-adoption-framework/infrastructure/virtual-machines/basic-workload"
    },
    {
      "source_path": "docs/cloud-adoption/innovate/index.md",
      "redirect_url": "https://docs.microsoft.com/azure/cloud-adoption-framework/innovate/index"
    },
    {
      "source_path": "docs/cloud-adoption/migrate/azure-best-practices/contoso-migration-assessment.md",
      "redirect_url": "https://docs.microsoft.com/azure/cloud-adoption-framework/migrate/azure-best-practices/contoso-migration-assessment"
    },
    {
      "source_path": "docs/cloud-adoption/migrate/azure-best-practices/contoso-migration-infrastructure.md",
      "redirect_url": "https://docs.microsoft.com/azure/cloud-adoption-framework/migrate/azure-best-practices/contoso-migration-infrastructure"
    },
    {
      "source_path": "docs/cloud-adoption/migrate/azure-best-practices/contoso-migration-overview.md",
      "redirect_url": "https://docs.microsoft.com/azure/cloud-adoption-framework/migrate/azure-best-practices/contoso-migration-overview"
    },
    {
      "source_path": "docs/cloud-adoption/migrate/azure-best-practices/contoso-migration-rearchitect-container-sql.md",
      "redirect_url": "https://docs.microsoft.com/azure/cloud-adoption-framework/migrate/azure-best-practices/contoso-migration-rearchitect-container-sql"
    },
    {
      "source_path": "docs/cloud-adoption/migrate/azure-best-practices/contoso-migration-rebuild.md",
      "redirect_url": "https://docs.microsoft.com/azure/cloud-adoption-framework/migrate/azure-best-practices/contoso-migration-rebuild"
    },
    {
      "source_path": "docs/cloud-adoption/migrate/azure-best-practices/contoso-migration-refactor-linux-app-service-mysql.md",
      "redirect_url": "https://docs.microsoft.com/azure/cloud-adoption-framework/migrate/azure-best-practices/contoso-migration-refactor-linux-app-service-mysql"
    },
    {
      "source_path": "docs/cloud-adoption/migrate/azure-best-practices/contoso-migration-refactor-web-app-sql.md",
      "redirect_url": "https://docs.microsoft.com/azure/cloud-adoption-framework/migrate/azure-best-practices/contoso-migration-refactor-web-app-sql"
    },
    {
      "source_path": "docs/cloud-adoption/migrate/azure-best-practices/contoso-migration-rehost-linux-vm-mysql.md",
      "redirect_url": "https://docs.microsoft.com/azure/cloud-adoption-framework/migrate/azure-best-practices/contoso-migration-rehost-linux-vm-mysql"
    },
    {
      "source_path": "docs/cloud-adoption/migrate/azure-best-practices/contoso-migration-rehost-linux-vm.md",
      "redirect_url": "https://docs.microsoft.com/azure/cloud-adoption-framework/migrate/azure-best-practices/contoso-migration-rehost-linux-vm"
    },
    {
      "source_path": "docs/cloud-adoption/migrate/azure-best-practices/contoso-migration-rehost-vm-sql-ag.md",
      "redirect_url": "https://docs.microsoft.com/azure/cloud-adoption-framework/migrate/azure-best-practices/contoso-migration-rehost-vm-sql-ag"
    },
    {
      "source_path": "docs/cloud-adoption/migrate/azure-best-practices/contoso-migration-rehost-vm-sql-managed-instance.md",
      "redirect_url": "https://docs.microsoft.com/azure/cloud-adoption-framework/migrate/azure-best-practices/contoso-migration-rehost-vm-sql-managed-instance"
    },
    {
      "source_path": "docs/cloud-adoption/migrate/azure-best-practices/contoso-migration-rehost-vm.md",
      "redirect_url": "https://docs.microsoft.com/azure/cloud-adoption-framework/migrate/azure-best-practices/contoso-migration-rehost-vm"
    },
    {
      "source_path": "docs/cloud-adoption/migrate/azure-best-practices/contoso-migration-scale.md",
      "redirect_url": "https://docs.microsoft.com/azure/cloud-adoption-framework/migrate/azure-best-practices/contoso-migration-scale"
    },
    {
      "source_path": "docs/cloud-adoption/migrate/azure-best-practices/contoso-migration-tfs-vsts.md",
      "redirect_url": "https://docs.microsoft.com/azure/cloud-adoption-framework/migrate/azure-best-practices/contoso-migration-tfs-vsts"
    },
    {
      "source_path": "docs/cloud-adoption/migrate/azure-best-practices/index.md",
      "redirect_url": "https://docs.microsoft.com/azure/cloud-adoption-framework/migrate/azure-best-practices/index"
    },
    {
      "source_path": "docs/cloud-adoption/migrate/azure-best-practices/migrate-best-practices-costs.md",
      "redirect_url": "https://docs.microsoft.com/azure/cloud-adoption-framework/migrate/azure-best-practices/migrate-best-practices-costs"
    },
    {
      "source_path": "docs/cloud-adoption/migrate/azure-best-practices/migrate-best-practices-networking.md",
      "redirect_url": "https://docs.microsoft.com/azure/cloud-adoption-framework/migrate/azure-best-practices/migrate-best-practices-networking"
    },
    {
      "source_path": "docs/cloud-adoption/migrate/azure-best-practices/migrate-best-practices-security-management.md",
      "redirect_url": "https://docs.microsoft.com/azure/cloud-adoption-framework/migrate/azure-best-practices/migrate-best-practices-security-management"
    },
    {
      "source_path": "docs/cloud-adoption/migrate/azure-migration-guide/assess.md",
      "redirect_url": "https://docs.microsoft.com/azure/cloud-adoption-framework/migrate/azure-migration-guide/assess"
    },
    {
      "source_path": "docs/cloud-adoption/migrate/azure-migration-guide/assistance.md",
      "redirect_url": "https://docs.microsoft.com/azure/cloud-adoption-framework/migrate/azure-migration-guide/assistance"
    },
    {
      "source_path": "docs/cloud-adoption/migrate/azure-migration-guide/index.md",
      "redirect_url": "https://docs.microsoft.com/azure/cloud-adoption-framework/migrate/azure-migration-guide/index"
    },
    {
      "source_path": "docs/cloud-adoption/migrate/azure-migration-guide/manage-costs.md",
      "redirect_url": "https://docs.microsoft.com/azure/cloud-adoption-framework/migrate/azure-migration-guide/manage-costs"
    },
    {
      "source_path": "docs/cloud-adoption/migrate/azure-migration-guide/migrate.md",
      "redirect_url": "https://docs.microsoft.com/azure/cloud-adoption-framework/migrate/azure-migration-guide/migrate"
    },
    {
      "source_path": "docs/cloud-adoption/migrate/azure-migration-guide/optimize-and-transform.md",
      "redirect_url": "https://docs.microsoft.com/azure/cloud-adoption-framework/migrate/azure-migration-guide/optimize-and-transform"
    },
    {
      "source_path": "docs/cloud-adoption/migrate/azure-migration-guide/organize-resources.md",
      "redirect_url": "https://docs.microsoft.com/azure/cloud-adoption-framework/migrate/azure-migration-guide/organize-resources"
    },
    {
      "source_path": "docs/cloud-adoption/migrate/azure-migration-guide/prerequisites.md",
      "redirect_url": "https://docs.microsoft.com/azure/cloud-adoption-framework/migrate/azure-migration-guide/prerequisites"
    },
    {
      "source_path": "docs/cloud-adoption/migrate/azure-migration-guide/secure-and-manage.md",
      "redirect_url": "https://docs.microsoft.com/azure/cloud-adoption-framework/migrate/azure-migration-guide/secure-and-manage"
    },
    {
      "source_path": "docs/cloud-adoption/migrate/expanded-scope/balance-the-portfolio.md",
      "redirect_url": "https://docs.microsoft.com/azure/cloud-adoption-framework/migrate/expanded-scope/balance-the-portfolio"
    },
    {
      "source_path": "docs/cloud-adoption/migrate/expanded-scope/governance-or-compliance.md",
      "redirect_url": "https://docs.microsoft.com/azure/cloud-adoption-framework/migrate/expanded-scope/governance-or-compliance"
    },
    {
      "source_path": "docs/cloud-adoption/migrate/expanded-scope/index.md",
      "redirect_url": "https://docs.microsoft.com/azure/cloud-adoption-framework/migrate/expanded-scope/index"
    },
    {
      "source_path": "docs/cloud-adoption/migrate/expanded-scope/multiple-datacenters.md",
      "redirect_url": "https://docs.microsoft.com/azure/cloud-adoption-framework/migrate/expanded-scope/multiple-datacenters"
    },
    {
      "source_path": "docs/cloud-adoption/migrate/expanded-scope/multiple-regions.md",
      "redirect_url": "https://docs.microsoft.com/azure/cloud-adoption-framework/decision-guides/regions/index"
    },
    {
      "source_path": "docs/cloud-adoption/migrate/expanded-scope/network-capacity-exceeded.md",
      "redirect_url": "https://docs.microsoft.com/azure/cloud-adoption-framework/migrate/expanded-scope/network-capacity-exceeded"
    },
    {
      "source_path": "docs/cloud-adoption/migrate/expanded-scope/suggested-skills.md",
      "redirect_url": "https://docs.microsoft.com/azure/cloud-adoption-framework/migrate/expanded-scope/suggested-skills"
    },
    {
      "source_path": "docs/cloud-adoption/migrate/migration-considerations/assess/approve.md",
      "redirect_url": "https://docs.microsoft.com/azure/cloud-adoption-framework/migrate/migration-considerations/assess/approve"
    },
    {
      "source_path": "docs/cloud-adoption/migrate/migration-considerations/assess/architect.md",
      "redirect_url": "https://docs.microsoft.com/azure/cloud-adoption-framework/migrate/migration-considerations/assess/architect"
    },
    {
      "source_path": "docs/cloud-adoption/migrate/migration-considerations/assess/business-priorities.md",
      "redirect_url": "https://docs.microsoft.com/azure/cloud-adoption-framework/migrate/migration-considerations/assess/business-priorities"
    },
    {
      "source_path": "docs/cloud-adoption/migrate/migration-considerations/assess/estimate.md",
      "redirect_url": "https://docs.microsoft.com/azure/cloud-adoption-framework/migrate/migration-considerations/assess/estimate"
    },
    {
      "source_path": "docs/cloud-adoption/migrate/migration-considerations/assess/evaluate.md",
      "redirect_url": "https://docs.microsoft.com/azure/cloud-adoption-framework/migrate/migration-considerations/assess/evaluate"
    },
    {
      "source_path": "docs/cloud-adoption/migrate/migration-considerations/assess/index.md",
      "redirect_url": "https://docs.microsoft.com/azure/cloud-adoption-framework/migrate/migration-considerations/assess/index"
    },
    {
      "source_path": "docs/cloud-adoption/migrate/migration-considerations/assess/partnership-options.md",
      "redirect_url": "https://docs.microsoft.com/azure/cloud-adoption-framework/migrate/migration-considerations/assess/partnership-options"
    },
    {
      "source_path": "docs/cloud-adoption/migrate/migration-considerations/assess/release-iteration-backlog.md",
      "redirect_url": "https://docs.microsoft.com/azure/cloud-adoption-framework/migrate/migration-considerations/assess/release-iteration-backlog"
    },
    {
      "source_path": "docs/cloud-adoption/migrate/migration-considerations/migrate/index.md",
      "redirect_url": "https://docs.microsoft.com/azure/cloud-adoption-framework/migrate/migration-considerations/migrate/index"
    },
    {
      "source_path": "docs/cloud-adoption/migrate/migration-considerations/migrate/promotion-models.md",
      "redirect_url": "https://docs.microsoft.com/azure/cloud-adoption-framework/migrate/migration-considerations/migrate/promotion-models"
    },
    {
      "source_path": "docs/cloud-adoption/migrate/migration-considerations/migrate/remediate.md",
      "redirect_url": "https://docs.microsoft.com/azure/cloud-adoption-framework/migrate/migration-considerations/migrate/remediate"
    },
    {
      "source_path": "docs/cloud-adoption/migrate/migration-considerations/migrate/replicate-options.md",
      "redirect_url": "https://docs.microsoft.com/azure/cloud-adoption-framework/migrate/migration-considerations/migrate/replicate-options"
    },
    {
      "source_path": "docs/cloud-adoption/migrate/migration-considerations/migrate/replicate.md",
      "redirect_url": "https://docs.microsoft.com/azure/cloud-adoption-framework/migrate/migration-considerations/migrate/replicate"
    },
    {
      "source_path": "docs/cloud-adoption/migrate/migration-considerations/migrate/stage.md",
      "redirect_url": "https://docs.microsoft.com/azure/cloud-adoption-framework/migrate/migration-considerations/migrate/stage"
    },
    {
      "source_path": "docs/cloud-adoption/migrate/migration-considerations/optimize/business-change-plan.md",
      "redirect_url": "https://docs.microsoft.com/azure/cloud-adoption-framework/migrate/migration-considerations/optimize/business-change-plan"
    },
    {
      "source_path": "docs/cloud-adoption/migrate/migration-considerations/optimize/business-test.md",
      "redirect_url": "https://docs.microsoft.com/azure/cloud-adoption-framework/migrate/migration-considerations/optimize/business-test"
    },
    {
      "source_path": "docs/cloud-adoption/migrate/migration-considerations/optimize/decommission.md",
      "redirect_url": "https://docs.microsoft.com/azure/cloud-adoption-framework/migrate/migration-considerations/optimize/decommission"
    },
    {
      "source_path": "docs/cloud-adoption/migrate/migration-considerations/optimize/index.md",
      "redirect_url": "https://docs.microsoft.com/azure/cloud-adoption-framework/migrate/migration-considerations/optimize/index"
    },
    {
      "source_path": "docs/cloud-adoption/migrate/migration-considerations/optimize/optimize.md",
      "redirect_url": "https://docs.microsoft.com/azure/cloud-adoption-framework/migrate/migration-considerations/optimize/optimize"
    },
    {
      "source_path": "docs/cloud-adoption/migrate/migration-considerations/optimize/promote.md",
      "redirect_url": "https://docs.microsoft.com/azure/cloud-adoption-framework/migrate/migration-considerations/optimize/promote"
    },
    {
      "source_path": "docs/cloud-adoption/migrate/migration-considerations/optimize/ready.md",
      "redirect_url": "https://docs.microsoft.com/azure/cloud-adoption-framework/migrate/migration-considerations/optimize/ready"
    },
    {
      "source_path": "docs/cloud-adoption/migrate/migration-considerations/optimize/retrospective.md",
      "redirect_url": "https://docs.microsoft.com/azure/cloud-adoption-framework/migrate/migration-considerations/optimize/retrospective"
    },
    {
      "source_path": "docs/cloud-adoption/migrate/migration-considerations/prerequisites/culture-complexity.md",
      "redirect_url": "https://docs.microsoft.com/azure/cloud-adoption-framework/migrate/migration-considerations/prerequisites/cultural-complexity"
    },
    {
      "source_path": "docs/cloud-adoption/migrate/migration-considerations/prerequisites/decisions.md",
      "redirect_url": "https://docs.microsoft.com/azure/cloud-adoption-framework/migrate/migration-considerations/prerequisites/decisions"
    },
    {
      "source_path": "docs/cloud-adoption/migrate/migration-considerations/prerequisites/index.md",
      "redirect_url": "https://docs.microsoft.com/azure/cloud-adoption-framework/migrate/migration-considerations/prerequisites/index"
    },
    {
      "source_path": "docs/cloud-adoption/migrate/migration-considerations/prerequisites/migration-backlog-review.md",
      "redirect_url": "https://docs.microsoft.com/azure/cloud-adoption-framework/migrate/migration-considerations/prerequisites/migration-backlog-review"
    },
    {
      "source_path": "docs/cloud-adoption/migrate/migration-considerations/prerequisites/planning-checklist.md",
      "redirect_url": "https://docs.microsoft.com/azure/cloud-adoption-framework/migrate/migration-considerations/prerequisites/planning-checklist"
    },
    {
      "source_path": "docs/cloud-adoption/migrate/migration-considerations/prerequisites/technical-complexity.md",
      "redirect_url": "https://docs.microsoft.com/azure/cloud-adoption-framework/migrate/migration-considerations/prerequisites/technical-complexity"
    },
    {
      "source_path": "docs/cloud-adoption/migrate/migration-considerations/secure-and-manage/index.md",
      "redirect_url": "https://docs.microsoft.com/azure/cloud-adoption-framework/migrate/migration-considerations/secure-and-manage/index"
    },
    {
      "source_path": "docs/cloud-adoption/migrate/migration-considerations/index.md",
      "redirect_url": "https://docs.microsoft.com/azure/cloud-adoption-framework/migrate/migration-considerations/index"
    },
    {
      "source_path": "docs/cloud-adoption/migrate/about.md",
      "redirect_url": "https://docs.microsoft.com/azure/cloud-adoption-framework/migrate/about"
    },
    {
      "source_path": "docs/cloud-adoption/migrate/index.md",
      "redirect_url": "https://docs.microsoft.com/azure/cloud-adoption-framework/migrate/index"
    },
    {
      "source_path": "docs/cloud-adoption/operating-model/index.md",
      "redirect_url": "https://docs.microsoft.com/azure/cloud-adoption-framework/operate/index"
    },
    {
      "source_path": "docs/cloud-adoption/operating-model/terms.md",
      "redirect_url": "https://docs.microsoft.com/azure/cloud-adoption-framework/operate/terms"
    },
    {
      "source_path": "docs/cloud-adoption/operations/azure-server-management/common-policies.md",
      "redirect_url": "https://docs.microsoft.com/azure/cloud-adoption-framework/manage/azure-server-management/common-policies"
    },
    {
      "source_path": "docs/cloud-adoption/operations/azure-server-management/enable-tracking-alerting.md",
      "redirect_url": "https://docs.microsoft.com/azure/cloud-adoption-framework/manage/azure-server-management/enable-tracking-alerting"
    },
    {
      "source_path": "docs/cloud-adoption/operations/azure-server-management/guest-configuration-policy.md",
      "redirect_url": "https://docs.microsoft.com/azure/cloud-adoption-framework/manage/azure-server-management/guest-configuration-policy"
    },
    {
      "source_path": "docs/cloud-adoption/operations/azure-server-management/index.md",
      "redirect_url": "https://docs.microsoft.com/azure/cloud-adoption-framework/manage/azure-server-management/index"
    },
    {
      "source_path": "docs/cloud-adoption/operations/azure-server-management/onboard-at-scale.md",
      "redirect_url": "https://docs.microsoft.com/azure/cloud-adoption-framework/manage/azure-server-management/onboard-at-scale"
    },
    {
      "source_path": "docs/cloud-adoption/operations/azure-server-management/onboard-single-vm.md",
      "redirect_url": "https://docs.microsoft.com/azure/cloud-adoption-framework/manage/azure-server-management/onboard-single-vm"
    },
    {
      "source_path": "docs/cloud-adoption/operations/azure-server-management/onboarding-automation.md",
      "redirect_url": "https://docs.microsoft.com/azure/cloud-adoption-framework/manage/azure-server-management/onboarding-automation"
    },
    {
      "source_path": "docs/cloud-adoption/operations/azure-server-management/onboarding-overview.md",
      "redirect_url": "https://docs.microsoft.com/azure/cloud-adoption-framework/manage/azure-server-management/onboarding-overview"
    },
    {
      "source_path": "docs/cloud-adoption/operations/azure-server-management/ongoing-management-overview.md",
      "redirect_url": "https://docs.microsoft.com/azure/cloud-adoption-framework/manage/azure-server-management/ongoing-management-overview"
    },
    {
      "source_path": "docs/cloud-adoption/operations/azure-server-management/prerequisites.md",
      "redirect_url": "https://docs.microsoft.com/azure/cloud-adoption-framework/manage/azure-server-management/prerequisites"
    },
    {
      "source_path": "docs/cloud-adoption/operations/azure-server-management/setup-alerts.md",
      "redirect_url": "https://docs.microsoft.com/azure/cloud-adoption-framework/manage/azure-server-management/setup-alerts"
    },
    {
      "source_path": "docs/cloud-adoption/operations/azure-server-management/tools-services.md",
      "redirect_url": "https://docs.microsoft.com/azure/cloud-adoption-framework/manage/azure-server-management/tools-services"
    },
    {
      "source_path": "docs/cloud-adoption/operations/azure-server-management/update-schedules.md",
      "redirect_url": "https://docs.microsoft.com/azure/cloud-adoption-framework/manage/azure-server-management/update-schedules"
    },
    {
      "source_path": "docs/cloud-adoption/operations/monitor/alert.md",
      "redirect_url": "https://docs.microsoft.com/azure/cloud-adoption-framework/manage/monitor/alerting"
    },
    {
      "source_path": "docs/cloud-adoption/operations/monitor/cloud-models-monitor-overview.md",
      "redirect_url": "https://docs.microsoft.com/azure/cloud-adoption-framework/manage/monitor/cloud-models-monitor-overview"
    },
    {
      "source_path": "docs/cloud-adoption/operations/monitor/data-collection.md",
      "redirect_url": "https://docs.microsoft.com/azure/cloud-adoption-framework/manage/monitor/data-collection"
    },
    {
      "source_path": "docs/cloud-adoption/operations/monitor/index.md",
      "redirect_url": "https://docs.microsoft.com/azure/cloud-adoption-framework/manage/monitor/index"
    },
    {
      "source_path": "docs/cloud-adoption/operations/monitor/platform-overview.md",
      "redirect_url": "https://docs.microsoft.com/azure/cloud-adoption-framework/manage/monitor/platform-overview"
    },
    {
      "source_path": "docs/cloud-adoption/operations/index.md",
      "redirect_url": "https://docs.microsoft.com/azure/cloud-adoption-framework/manage/index"
    },
    {
      "source_path": "docs/cloud-adoption/operations/operational-fitness-review.md",
      "redirect_url": "https://docs.microsoft.com/azure/cloud-adoption-framework/manage/operational-fitness-review"
    },
    {
      "source_path": "docs/cloud-adoption/organization/cloud-adoption.md",
      "redirect_url": "https://docs.microsoft.com/azure/cloud-adoption-framework/organize/cloud-adoption"
    },
    {
      "source_path": "docs/cloud-adoption/organization/cloud-automation.md",
      "redirect_url": "https://docs.microsoft.com/azure/cloud-adoption-framework/organize/cloud-automation"
    },
    {
      "source_path": "docs/cloud-adoption/organization/cloud-center-excellence.md",
      "redirect_url": "https://docs.microsoft.com/azure/cloud-adoption-framework/organize/cloud-center-of-excellence"
    },
    {
      "source_path": "docs/cloud-adoption/organization/cloud-governance.md",
      "redirect_url": "https://docs.microsoft.com/azure/cloud-adoption-framework/organize/cloud-governance"
    },
    {
      "source_path": "docs/cloud-adoption/organization/cloud-operations.md",
      "redirect_url": "https://docs.microsoft.com/azure/cloud-adoption-framework/organize/cloud-operations"
    },
    {
      "source_path": "docs/cloud-adoption/organization/cloud-platform.md",
      "redirect_url": "https://docs.microsoft.com/azure/cloud-adoption-framework/organize/cloud-platform"
    },
    {
      "source_path": "docs/cloud-adoption/organization/cloud-strategy.md",
      "redirect_url": "https://docs.microsoft.com/azure/cloud-adoption-framework/organize/cloud-strategy"
    },
    {
      "source_path": "docs/cloud-adoption/organization/cost-conscious-organization.md",
      "redirect_url": "https://docs.microsoft.com/azure/cloud-adoption-framework/organize/cost-conscious-organization"
    },
    {
      "source_path": "docs/cloud-adoption/organization/fiefdoms-silos.md",
      "redirect_url": "https://docs.microsoft.com/azure/cloud-adoption-framework/organize/fiefdoms-silos"
    },
    {
      "source_path": "docs/cloud-adoption/organization/index.md",
      "redirect_url": "https://docs.microsoft.com/azure/cloud-adoption-framework/organize/index"
    },
    {
      "source_path": "docs/cloud-adoption/organization/organization-structures.md",
      "redirect_url": "https://docs.microsoft.com/azure/cloud-adoption-framework/organize/organization-structures"
    },
    {
      "source_path": "docs/cloud-adoption/organization/raci-alignment.md",
      "redirect_url": "https://docs.microsoft.com/azure/cloud-adoption-framework/organize/raci-alignment"
    },
    {
      "source_path": "docs/cloud-adoption/organization/suggested-skills.md",
      "redirect_url": "https://docs.microsoft.com/azure/cloud-adoption-framework/organize/suggested-skills"
    },
    {
      "source_path": "docs/cloud-adoption/plan/adapt-roles-skills-processes.md",
      "redirect_url": "https://docs.microsoft.com/azure/cloud-adoption-framework/plan/adapt-roles-skills-processes"
    },
    {
      "source_path": "docs/cloud-adoption/plan/assets.md",
      "redirect_url": "https://docs.microsoft.com/azure/cloud-adoption-framework/plan/assets"
    },
    {
      "source_path": "docs/cloud-adoption/plan/index.md",
      "redirect_url": "https://docs.microsoft.com/azure/cloud-adoption-framework/plan/index"
    },
    {
      "source_path": "docs/cloud-adoption/plan/initial-org-alignment.md",
      "redirect_url": "https://docs.microsoft.com/azure/cloud-adoption-framework/plan/initial-org-alignment"
    },
    {
      "source_path": "docs/cloud-adoption/plan/iteration-paths.md",
      "redirect_url": "https://docs.microsoft.com/azure/cloud-adoption-framework/plan/iteration-paths"
    },
    {
      "source_path": "docs/cloud-adoption/plan/plan-intro.md",
      "redirect_url": "https://docs.microsoft.com/azure/cloud-adoption-framework/plan/plan-intro"
    },
    {
      "source_path": "docs/cloud-adoption/plan/prerequisites.md",
      "redirect_url": "https://docs.microsoft.com/azure/cloud-adoption-framework/plan/prerequisites"
    },
    {
      "source_path": "docs/cloud-adoption/plan/review-rationalization.md",
      "redirect_url": "https://docs.microsoft.com/azure/cloud-adoption-framework/plan/review-rationalization"
    },
    {
      "source_path": "docs/cloud-adoption/plan/suggested-skills.md",
      "redirect_url": "https://docs.microsoft.com/azure/cloud-adoption-framework/plan/suggested-skills"
    },
    {
      "source_path": "docs/cloud-adoption/plan/template.md",
      "redirect_url": "https://docs.microsoft.com/azure/cloud-adoption-framework/plan/template"
    },
    {
      "source_path": "docs/cloud-adoption/plan/timelines.md",
      "redirect_url": "https://docs.microsoft.com/azure/cloud-adoption-framework/plan/timelines"
    },
    {
      "source_path": "docs/cloud-adoption/plan/workloads.md",
      "redirect_url": "https://docs.microsoft.com/azure/cloud-adoption-framework/plan/workloads"
    },
    {
      "source_path": "docs/cloud-adoption/ready/azure-best-practices/hub-spoke-network-topology.md",
      "redirect_url": "https://docs.microsoft.com/azure/cloud-adoption-framework/ready/azure-best-practices/hub-spoke-network-topology"
    },
    {
      "source_path": "docs/cloud-adoption/ready/azure-best-practices/index.md",
      "redirect_url": "https://docs.microsoft.com/azure/cloud-adoption-framework/ready/azure-best-practices/index"
    },
    {
      "source_path": "docs/cloud-adoption/ready/azure-best-practices/perimeter-networks.md",
      "redirect_url": "https://docs.microsoft.com/azure/cloud-adoption-framework/ready/azure-best-practices/perimeter-networks"
    },
    {
      "source_path": "docs/cloud-adoption/ready/azure-best-practices/roles.md",
      "redirect_url": "https://docs.microsoft.com/azure/cloud-adoption-framework/ready/azure-best-practices/roles"
    },
    {
      "source_path": "docs/cloud-adoption/ready/azure-best-practices/track-costs.md",
      "redirect_url": "https://docs.microsoft.com/azure/cloud-adoption-framework/ready/azure-best-practices/track-costs"
    },
    {
      "source_path": "docs/cloud-adoption/ready/azure-readiness-guide/govern-org-compliance.md",
      "redirect_url": "https://docs.microsoft.com/azure/cloud-adoption-framework/ready/azure-readiness-guide/govern-org-compliance"
    },
    {
      "source_path": "docs/cloud-adoption/ready/azure-readiness-guide/index.md",
      "redirect_url": "https://docs.microsoft.com/azure/cloud-adoption-framework/ready/azure-readiness-guide/index"
    },
    {
      "source_path": "docs/cloud-adoption/ready/azure-readiness-guide/manage-access.md",
      "redirect_url": "https://docs.microsoft.com/azure/cloud-adoption-framework/ready/azure-readiness-guide/manage-access"
    },
    {
      "source_path": "docs/cloud-adoption/ready/azure-readiness-guide/manage-costs.md",
      "redirect_url": "https://docs.microsoft.com/azure/cloud-adoption-framework/ready/azure-readiness-guide/manage-costs"
    },
    {
      "source_path": "docs/cloud-adoption/ready/azure-readiness-guide/migration-landing-zone.md",
      "redirect_url": "https://docs.microsoft.com/azure/cloud-adoption-framework/ready/azure-readiness-guide/migration-landing-zone"
    },
    {
      "source_path": "docs/cloud-adoption/ready/azure-readiness-guide/monitoring-reporting.md",
      "redirect_url": "https://docs.microsoft.com/azure/cloud-adoption-framework/ready/azure-readiness-guide/monitoring-reporting"
    },
    {
      "source_path": "docs/cloud-adoption/ready/azure-readiness-guide/organize-resources.md",
      "redirect_url": "https://docs.microsoft.com/azure/cloud-adoption-framework/ready/azure-readiness-guide/organize-resources"
    },
    {
      "source_path": "docs/cloud-adoption/ready/azure-readiness-guide/staying-current.md",
      "redirect_url": "https://docs.microsoft.com/azure/cloud-adoption-framework/ready/azure-readiness-guide/staying-current"
    },
    {
      "source_path": "docs/cloud-adoption/ready/considerations/compute-decisions.md",
      "redirect_url": "https://docs.microsoft.com/azure/cloud-adoption-framework/ready/considerations/compute-decisions"
    },
    {
      "source_path": "docs/cloud-adoption/ready/considerations/data-decisions.md",
      "redirect_url": "https://docs.microsoft.com/azure/cloud-adoption-framework/ready/considerations/data-decisions"
    },
    {
      "source_path": "docs/cloud-adoption/ready/considerations/fundamental-concepts.md",
      "redirect_url": "https://docs.microsoft.com/azure/cloud-adoption-framework/ready/considerations/fundamental-concepts"
    },
    {
      "source_path": "docs/cloud-adoption/ready/considerations/index.md",
      "redirect_url": "https://docs.microsoft.com/azure/cloud-adoption-framework/ready/considerations/index"
    },
    {
      "source_path": "docs/cloud-adoption/ready/considerations/name-and-tag.md",
      "redirect_url": "https://docs.microsoft.com/azure/cloud-adoption-framework/ready/considerations/naming-and-tagging"
    },
    {
      "source_path": "docs/cloud-adoption/ready/considerations/network-decisions.md",
      "redirect_url": "https://docs.microsoft.com/azure/cloud-adoption-framework/ready/considerations/network-decisions"
    },
    {
      "source_path": "docs/cloud-adoption/ready/considerations/scaling-subscriptions.md",
      "redirect_url": "https://docs.microsoft.com/azure/cloud-adoption-framework/ready/considerations/scale-subscriptions"
    },
    {
      "source_path": "docs/cloud-adoption/ready/considerations/storage-guidance.md",
      "redirect_url": "https://docs.microsoft.com/azure/cloud-adoption-framework/ready/considerations/storage-guidance"
    },
    {
      "source_path": "docs/cloud-adoption/ready/index.md",
      "redirect_url": "https://docs.microsoft.com/azure/cloud-adoption-framework/ready/index"
    },
    {
      "source_path": "docs/cloud-adoption/ready/initial-org-alignment.md",
      "redirect_url": "https://docs.microsoft.com/azure/cloud-adoption-framework/plan/initial-org-alignment"
    },
    {
      "source_path": "docs/cloud-adoption/ready/suggested-skills.md",
      "redirect_url": "https://docs.microsoft.com/azure/cloud-adoption-framework/ready/suggested-skills"
    },
    {
      "source_path": "docs/cloud-adoption/ready/technical-skills.md",
      "redirect_url": "https://docs.microsoft.com/azure/cloud-adoption-framework/ready/technical-skills"
    },
    {
      "source_path": "docs/cloud-adoption/index.md",
      "redirect_url": "https://docs.microsoft.com/azure/cloud-adoption-framework/index"
    },
    {
      "source_path": "docs/cloud-adoption/overview.md",
      "redirect_url": "https://docs.microsoft.com/azure/cloud-adoption-framework/index"
    },
    {
      "source_path": "docs/vdc/index.md",
      "redirect_url": "https://docs.microsoft.com/azure/cloud-adoption-framework/reference/vdc"
    },
    {
      "source_path": "docs/vdc/networking-virtual-datacenter.md",
      "redirect_url": "https://docs.microsoft.com/azure/cloud-adoption-framework/reference/networking-vdc"
    },
    {
      "source_path": "docs/best-practices/naming-conventions.md",
      "redirect_url": "/azure/cloud-adoption-framework/ready/azure-best-practices/naming-and-tagging",
      "redirect_document_id": false
    },
    {
      "source_path": "docs/reference-architectures/dmz/secure-vnet-hybrid.md",
      "redirect_url": "/azure/architecture/reference-architectures/dmz/secure-vnet-dmz",
      "redirect_document_id": true
    },
    {
      "source_path": "docs/reference-architectures/dmz/index.md",
      "redirect_url": "/azure/architecture/reference-architectures/dmz/secure-vnet-dmz"
    },
    {
      "source_path": "docs/microservices/introduction.md",
      "redirect_url": "/azure/architecture/microservices/",
      "redirect_document_id": true
    },
    {
      "source_path": "docs/reference-architectures/data/enterprise-bi-sqldw.md",
      "redirect_url": "/azure/architecture/reference-architectures/data/enterprise-bi-synapse",
      "redirect_document_id": true
    },
    {
      "source_path": "docs/best-practices/index.md",
      "redirect_url": "https://docs.microsoft.com/azure/architecture/best-practices/api-design",
      "redirect_document_id": false
    },
    {
      "source_path": "docs/patterns/category/index.md",
      "redirect_url": "https://docs.microsoft.com/azure/patterns/category/availability",
      "redirect_document_id": false
    },
    {
      "source_path": "docs/patterns/runtime-reconfiguration.md",
      "redirect_url": "https://docs.microsoft.com/azure/architecture/patterns",
      "redirect_document_id": false
    },
    {
      "source_path": "docs/reference-architectures/ai/index.md",
      "redirect_url": "https://docs.microsoft.com/azure/architecture/reference-architectures/ai/batch-scoring-deep-learning",
      "redirect_document_id": false
    },
    {
      "source_path": "docs/reference-architectures/app-service-web-app/index.md",
      "redirect_url": "https://docs.microsoft.com/azure/architecture/reference-architectures/basic-web-app",
      "redirect_document_id": false
    },
    {
      "source_path": "docs/reference-architectures/enterprise-integration/index.md",
      "redirect_url": "https://docs.microsoft.com/azure/architecture/reference-architectures/enterprise-integration/simple-enterprise-integration",
      "redirect_document_id": false
    },
    {
      "source_path": "docs/reference-architectures/hybrid-networking/considerations.md",
      "redirect_url": "https://docs.microsoft.com/azure/architecture/reference-architectures/hybrid-networking",
      "redirect_document_id": false
    },
    {
      "source_path": "docs/reference-architectures/identity/considerations.md",
      "redirect_url": "https://docs.microsoft.com/azure/architecture/reference-architectures/identity",
      "redirect_document_id": false
    },
    {
      "source_path": "docs/reference-architectures/n-tier/index.md",
      "redirect_url": "https://docs.microsoft.com/azure/architecture/reference-architectures/n-tier/n-tier-sql-server",
      "redirect_document_id": false
    },
    {
      "source_path": "docs/reference-architectures/sap/index.md",
      "redirect_url": "https://docs.microsoft.com/azure/architecture/reference-architectures/sap/sap-netweaver",
      "redirect_document_id": false
    },
    {
      "source_path": "docs/reference-architectures/serverless/index.md",
      "redirect_url": "https://docs.microsoft.com/azure/architecture/reference-architectures/serverless/web-app",
      "redirect_document_id": false
    },
    {
      "source_path": "docs/reference-architectures/virtual-machines-linux/index.md",
      "redirect_url": "https://docs.microsoft.com/azure/architecture/reference-architectures/n-tier",
      "redirect_document_id": false
    },
    {
      "source_path": "docs/reference-architectures/virtual-machines-linux/multi-region-application.md",
      "redirect_url": "https://docs.microsoft.com/azure/architecture/reference-architectures/n-tier/n-tier-cassandra",
      "redirect_document_id": false
    },
    {
      "source_path": "docs/reference-architectures/virtual-machines-linux/multi-vm.md",
      "redirect_url": "https://docs.microsoft.com/azure/architecture/reference-architectures/n-tier/n-tier-cassandra",
      "redirect_document_id": false
    },
    {
      "source_path": "docs/reference-architectures/virtual-machines-linux/n-tier.md",
      "redirect_url": "https://docs.microsoft.com/azure/architecture/reference-architectures/n-tier/n-tier-cassandra",
      "redirect_document_id": false
    },
    {
      "source_path": "docs/reference-architectures/virtual-machines-linux/single-vm.md",
      "redirect_url": "https://docs.microsoft.com/azure/architecture/reference-architectures/n-tier/linux-vm",
      "redirect_document_id": false
    },
    {
      "source_path": "docs/reference-architectures/virtual-machines-windows/index.md",
      "redirect_url": "https://docs.microsoft.com/azure/architecture/reference-architectures/n-tier",
      "redirect_document_id": false
    },
    {
      "source_path": "docs/reference-architectures/virtual-machines-windows/multi-region-application.md",
      "redirect_url": "https://docs.microsoft.com/azure/architecture/reference-architectures/n-tier/multi-region-sql-server",
      "redirect_document_id": false
    },
    {
      "source_path": "docs/reference-architectures/virtual-machines-windows/multi-vm.md",
      "redirect_url": "https://docs.microsoft.com/azure/architecture/reference-architectures/n-tier/n-tier-sql-server",
      "redirect_document_id": false
    },
    {
      "source_path": "docs/reference-architectures/virtual-machines-windows/n-tier.md",
      "redirect_url": "https://docs.microsoft.com/azure/architecture/reference-architectures/n-tier/n-tier-sql-server",
      "redirect_document_id": false
    },
    {
      "source_path": "docs/reference-architectures/virtual-machines-windows/single-vm.md",
      "redirect_url": "https://docs.microsoft.com/azure/architecture/reference-architectures/n-tier/windows-vm",
      "redirect_document_id": false
    },
    {
      "source_path": "docs/resources/diagrams.md",
      "redirect_url": "https://aka.ms/CnESymbols",
      "redirect_document_id": false
    },
    {
      "source_path": "docs/resources/index.md",
      "redirect_url": "https://docs.microsoft.com/azure/architecture/resources/diagrams",
      "redirect_document_id": false
    },
    {
      "source_path": "docs/service-fabric/index.md",
      "redirect_url": "https://docs.microsoft.com/azure/architecture/service-fabric/migrate-from-cloud-services",
      "redirect_document_id": false
    },
    {
      "source_path": "docs/reference-architectures/index.md",
      "redirect_url": "/azure/architecture/browse",
      "redirect_document_id": false
    },
    {
      "source_path": "docs/example-scenario/index.experimental.md",
      "redirect_url": "/azure/architecture/browse",
      "redirect_document_id": false
    },
    {
      "source_path": "docs/example-scenario/index.md",
      "redirect_url": "/azure/architecture/browse"
    },
    {
      "source_path": "docs/cloud-adoption/operations/overview.md",
      "redirect_url": "https://docs.microsoft.com/azure/cloud-adoption-framework/operating-model",
      "redirect_document_id": false
    },
    {
      "source_path": "docs/guide/pillars.md",
      "redirect_url": "https://docs.microsoft.com/azure/architecture/framework/",
      "redirect_document_id": true
    },
    {
      "source_path": "docs/guide/technology-choices/compute-overview.md",
      "redirect_url": "/azure/architecture/guide/technology-choices/compute-decision-tree"
    },
    {
      "source_path": "docs/guide/technology-choices/compute-comparison.md",
      "redirect_url": "/azure/architecture/guide/technology-choices/compute-decision-tree"
    },
    {
      "source_path": "docs/best-practices/resource-naming.md",
      "redirect_url": "/azure/azure-resource-manager/management/resource-name-rules"
    },
    {
      "source_path": "docs/data-guide/scenarios/natural-language-processing.md",
      "redirect_url": "/azure/architecture/data-guide/technology-choices/natural-language-processing"
    },
    {
      "source_path": "docs/architectures/index.md",
      "redirect_url": "/azure/architecture/browse"
    },
    {
      "source_path": "docs/architectures/example-workloads.md",
      "redirect_url": "/azure/architecture/browse"
    },
    {
      "source_path": "docs/architectures/reference-architectures.md",
      "redirect_url": "/azure/architecture/browse"
    },
    {
      "source_path": "docs/solution-ideas/articles/security-compliance-blueprint-hippa-hitrust-health-data-ai.md",
      "redirect_url": "/azure/architecture/solution-ideas/articles/security-compliance-blueprint-hipaa-hitrust-health-data-ai"
    },
    {
      "source_path": "docs/solution-ideas/articles/hybrid-ci-cd.md",
      "redirect_url": "/azure/architecture/solution-ideas/articles/devops-in-a-hybrid-environment",
      "redirect_document_id": false
    },
    {
<<<<<<< HEAD
      "source_path": "docs/framework/cost/modeling.md",
      "redirect_url": "/azure/architecture/framework/cost/cost-des-model",
      "redirect_document_id": false
=======
      "source_path": "docs/framework/cost/monitoring.md",
      "redirect_url": "azure/architecture/framework/cost/monitor-checklist.md"
>>>>>>> 3c8965b4
    }
  ]
}<|MERGE_RESOLUTION|>--- conflicted
+++ resolved
@@ -1905,14 +1905,13 @@
       "redirect_document_id": false
     },
     {
-<<<<<<< HEAD
       "source_path": "docs/framework/cost/modeling.md",
       "redirect_url": "/azure/architecture/framework/cost/cost-des-model",
       "redirect_document_id": false
-=======
+    },
+    {
       "source_path": "docs/framework/cost/monitoring.md",
       "redirect_url": "azure/architecture/framework/cost/monitor-checklist.md"
->>>>>>> 3c8965b4
     }
   ]
 }