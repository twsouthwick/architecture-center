--- conflicted
+++ resolved
@@ -3801,7 +3801,6 @@
       "redirect_document_id": false
     },
     {
-<<<<<<< HEAD
       "source_path": "docs/data-science-process/agile-development.md",
       "redirect_url": "/azure/architecture/data-science-process/overview",
       "redirect_document_id": false
@@ -3954,10 +3953,10 @@
     {
       "source_path": "docs/data-science-process/sqldw-walkthrough.md",
       "redirect_url": "/azure/architecture/data-science-process/overview",
-=======
+    },
+    {  
       "source_path": "docs/guide/saas/overview.md",
       "redirect_url": "/azure/architecture/guide/saas-multitenant-solution-architecture",
->>>>>>> 754e2cc8
       "redirect_document_id": false
     },
     {
