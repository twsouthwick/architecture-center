--- conflicted
+++ resolved
@@ -7,12 +7,7 @@
     },
     {
       "source_path": "docs/compliance/fedramp/index.md",
-<<<<<<< HEAD
-      "redirect_url": "/azure/security/blueprints/fedramp",
-      "redirect_document_id": true
-=======
       "redirect_url": "/previous-versions/azure/security/blueprints/fedramp-iaaswa-overview"
->>>>>>> 775ae3e6
     },
     {
       "source_path": "docs/compliance/pci-dss/index.md",
@@ -206,13 +201,8 @@
     },
     {
       "source_path": "docs/resiliency/index.md",
-<<<<<<< HEAD
-      "redirect_url": "/azure/architecture/reliability",
-      "redirect_document_id": true
-=======
       "redirect_url": "/azure/architecture/framework/resiliency/overview",
       "redirect_document_id": false
->>>>>>> 775ae3e6
     },
     {
       "source_path": "docs/resiliency/disaster-recovery-azure-applications.md",
@@ -251,12 +241,7 @@
     },
     {
       "source_path": "docs/data-guide/relational-data/index.md",
-<<<<<<< HEAD
-      "redirect_url": "/azure/architecture/data-guide",
-      "redirect_document_id": true
-=======
       "redirect_url": "/azure/architecture/data-guide"
->>>>>>> 775ae3e6
     },
     {
       "source_path": "docs/microservices/ingestion-workflow.md",
@@ -269,12 +254,7 @@
     },
     {
       "source_path": "docs/databricks-monitoring/configure-cluster.md",
-<<<<<<< HEAD
-      "redirect_url": "/azure/architecture/databricks-monitoring",
-      "redirect_document_id": true
-=======
       "redirect_url": "/azure/architecture/databricks-monitoring"
->>>>>>> 775ae3e6
     },
     {
       "source_path": "docs/topics/high-performance-computing/index.md",
@@ -293,11 +273,7 @@
     },
     {
       "source_path": "docs/cloud-adoption/getting-started/azure-resource-access.md",
-<<<<<<< HEAD
-      "redirect_url": "/azure/cloud-adoption-framework/govern/resource-consistency/resource-access-management",
-=======
       "redirect_url": "/azure/cloud-adoption-framework/govern/resource-consistency/resource-access-management"
->>>>>>> 775ae3e6
     },
     {
       "source_path": "docs/cloud-adoption/getting-started/what-is-governance.md",
@@ -319,13 +295,8 @@
     },
     {
       "source_path": "docs/cloud-adoption/governance/governance-multiple-teams.md",
-<<<<<<< HEAD
-      "redirect_url": "/azure/architecture/cloud-adoption/governance",
-      "redirect_document_id": true
-=======
       "redirect_url": "/azure/cloud-adoption-framework/govern/index",
       "redirect_document_id": false
->>>>>>> 775ae3e6
     },
     {
       "source_path": "docs/cloud-adoption/migrate/expanded-scope/skills-readiness.md",
@@ -499,11 +470,7 @@
     {
       "source_path": "docs/cloud-adoption-guide/index.md",
       "redirect_url": "/azure/architecture/cloud-adoption",
-<<<<<<< HEAD
-      "redirect_document_id": true
-=======
-      "redirect_document_id": false
->>>>>>> 775ae3e6
+      "redirect_document_id": false
     },
     {
       "source_path": "docs/cloud-adoption-guide/subscription-governance-examples.md",
@@ -1883,11 +1850,7 @@
     },
     {
       "source_path": "docs/example-scenario/index.md",
-<<<<<<< HEAD
-      "redirect_url": "https://docs.microsoft.com/azure/architecture/architectures/?filter=example-workload",
-=======
       "redirect_url": "https://docs.microsoft.com/azure/architecture/architectures/?filter=example-workload"
->>>>>>> 775ae3e6
     },
     {
       "source_path": "docs/cloud-adoption/operations/overview.md",
@@ -1895,20 +1858,6 @@
       "redirect_document_id": false
     },
     {
-<<<<<<< HEAD
-      "source_path": "docs/example-scenario/index.experimental.md",
-      "redirect_url": "https://docs.microsoft.com/azure/architecture/architectures/?filter=example-workload",
-      "redirect_document_id": false
-    },
-    {
-      "source_path": "docs/example-scenario/index.md",
-      "redirect_url": "https://docs.microsoft.com/azure/architecture/architectures/?filter=example-workload",
-    },
-    {
-      "source_path": "docs/cloud-adoption/operations/overview.md",
-      "redirect_url": "https://docs.microsoft.com/azure/cloud-adoption-framework/operating-model",
-      "redirect_document_id": false
-=======
       "source_path": "docs/guide/pillars.md",
       "redirect_url": "https://docs.microsoft.com/azure/architecture/framework/",
       "redirect_document_id": true
@@ -1924,7 +1873,6 @@
     {
       "source_path": "docs/best-practices/resource-naming.md",
       "redirect_url": "/azure/azure-resource-manager/management/resource-name-rules"
->>>>>>> 775ae3e6
     }
   ]
 }