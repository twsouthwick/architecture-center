--- conflicted
+++ resolved
@@ -2079,20 +2079,16 @@
       "source_path": "docs/framework/scalability/monitoring.md",
       "redirect_url": "/azure/architecture/framework/scalability/monitor",
       "redirect_document_id": false
-<<<<<<< HEAD
-     },
-         {
+     },
+     {
       "source_path": "docs/example-scenario/iot-aad/iot-aad.yml",
       "redirect_url": "/azure/architecture/reference-architectures/iot",
       "redirect_document_id": false
-     }
-=======
      }, 
      {
       "source_path": "docs/solution-ideas/articles/ai-for-earth.yml",
       "redirect_url": "https://aka.ms/AIArchitecture",
       "redirect_document_id": false
      } 
->>>>>>> e42f3064
    ]
 }