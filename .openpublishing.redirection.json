--- conflicted
+++ resolved
@@ -2616,13 +2616,8 @@
       "source_path": "docs/solution-ideas/articles/devsecops-in-azure.yml",
       "redirect_url": "/azure/architecture/guide/devsecops/devsecops-on-aks",
       "redirect_document_id": false
-<<<<<<< HEAD
-    },   
-    {
-=======
     },
     {    
->>>>>>> f9660c1a
       "source_path": "docs/multitenant-identity/adfs.yml",
       "redirect_url": "/azure/architecture/guide/multitenant/considerations/identity",
       "redirect_document_id": false
@@ -2833,12 +2828,11 @@
       "redirect_document_id": true
     },
     {
-<<<<<<< HEAD
       "source_path": "docs/reference-architectures/reliable-web-app/dotnet/pattern-overview.yml",
       "redirect_url": "docs/reference-architectures/reliable-web-app/dotnet/plan-implementation",
       "redirect_document_id": false
-    }
-=======
+    },
+    {
       "source_path": "docs/reference-architectures/microservices/spring-apps-multi-region.yml",
       "redirect_url": "/azure/architecture/web-apps/spring-apps/spring-apps-multi-region",
       "redirect_document_id": false
@@ -2858,6 +2852,5 @@
       "redirect_url": "/azure/architecture/web-apps/spring-apps/spring-cloud-reverse-proxy",
       "redirect_document_id": false
     }      
->>>>>>> f9660c1a
   ]
 }