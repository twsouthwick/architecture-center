{ 
    "redirections": [ 
      {
         "source_path": "docs/blueprints/hybrid-networking/index.md",
         "redirect_url": "/azure/architecture/reference-architectures/hybrid-networking/",
         "redirect_document_id": true
      }, 
      {
         "source_path": "docs/compliance/fedramp/index.md",
         "redirect_url": "/azure/security/blueprints/fedramp",
         "redirect_document_id": true
      }, 
      { 
          "source_path": "docs/compliance/pci-dss/index.md",
          "redirect_url": "/azure/security/blueprints/payment-processing-blueprint", 
          "redirect_document_id": false 
      }, 
      { 
          "source_path": "docs/reference-architectures/managed-web-app/index.md",
          "redirect_url": "/azure/architecture/reference-architectures/app-service-web-app", 
          "redirect_document_id": false 
      },
      { 
        "source_path": "docs/elasticsearch/automated-performance-tests.md",
        "redirect_url": "/azure/architecture" 
      },
      { 
        "source_path": "docs/elasticsearch/automated-resilience-tests.md",
        "redirect_url": "/azure/architecture" 
      },
      { 
        "source_path": "docs/elasticsearch/data-aggregation-and-query-performance.md",
        "redirect_url": "/azure/architecture" 
      },
      { 
        "source_path": "docs/elasticsearch/data-ingestion-performance.md",
        "redirect_url": "/azure/architecture" 
      },
      { 
        "source_path": "docs/elasticsearch/index.md",
        "redirect_url": "/azure/architecture" 
      },
      { 
        "source_path": "docs/elasticsearch/jmeter-junit-sampler.md",
        "redirect_url": "/azure/architecture" 
      },
      { 
        "source_path": "docs/elasticsearch/jmeter-test-plan.md",
        "redirect_url": "/azure/architecture" 
      },
      { 
        "source_path": "docs/elasticsearch/performance-testing-environment.md",
        "redirect_url": "/azure/architecture" 
      },
      { 
        "source_path": "docs/elasticsearch/resilience-and-recover.md",
        "redirect_url": "/azure/architecture" 
      },
      {
        "source_path": "docs/data-guide/scenarios/batch-processing.md",
        "redirect_url": "/azure/architecture/data-guide/big-data/batch-processing"
    },
    {
        "source_path": "docs/data-guide/concepts/big-data.md",
        "redirect_url": "/azure/architecture/data-guide/big-data"
    },
    {
        "source_path": "docs/data-guide/concepts/machine-learning-at-scale.md",
        "redirect_url": "/azure/architecture/data-guide/big-data/machine-learning-at-scale"
    },
    {
        "source_path": "docs/data-guide/concepts/non-relational-data.md",
        "redirect_url": "/azure/architecture/data-guide/big-data/non-relational-data"
    },
    {
        "source_path": "docs/data-guide/scenarios/real-time-processing.md",
        "redirect_url": "/azure/architecture/data-guide/big-data/real-time-processing"
    },
    {
        "source_path": "docs/data-guide/technology-choices/data-warehouses.md",
        "redirect_url": "/azure/architecture/data-guide/relational-data/data-warehousing"
    },
    {
        "source_path": "docs/data-guide/scenarios/etl.md",
        "redirect_url": "/azure/architecture/data-guide/relational-data/etl"
    },
    {
        "source_path": "docs/data-guide/concepts/relational-data.md",
        "redirect_url": "/azure/architecture/data-guide/relational-data"
    },
    {
        "source_path": "docs/data-guide/concepts/advanced-analytics.md",
        "redirect_url": "/azure/architecture/data-guide/scenarios/advanced-analytics"
    },
    {
        "source_path": "docs/data-guide/concepts/csv-and-json.md",
        "redirect_url": "/azure/architecture/data-guide/scenarios/csv-and-json"
    },
    {
        "source_path": "docs/data-guide/concepts/data-lake.md",
        "redirect_url": "/azure/architecture/data-guide/scenarios/data-lake"
    },
    {
        "source_path": "docs/data-guide/concepts/semantic-modeling.md",
        "redirect_url": "/azure/architecture/data-guide/relational-data/online-analytical-processing"
    },
    {
        "source_path": "docs/data-guide/concepts/transactional-data.md",
        "redirect_url": "/azure/architecture/data-guide/relational-data/online-transaction-processing"
    },
    {
        "source_path": "docs/data-guide/scenarios/data-warehousing.md",
        "redirect_url": "/azure/architecture/data-guide/relational-data/data-warehousing"
    },
    {
        "source_path": "docs/data-guide/scenarios/online-analytical-processing.md",
        "redirect_url": "/azure/architecture/data-guide/relational-data/online-analytical-processing"
    },
    {
        "source_path": "docs/data-guide/scenarios/online-transaction-processing.md",
        "redirect_url": "/azure/architecture/data-guide/relational-data/online-transaction-processing"
    },
    {
        "source_path": "docs/data-guide/technology-choices/olap-data-stores.md",
        "redirect_url": "/azure/architecture/data-guide//relational-data/online-analytical-processing"
    },
    {
        "source_path": "docs/data-guide/technology-choices/oltp-data-stores.md",
        "redirect_url": "/azure/architecture/data-guide/relational-data/online-transaction-processing"
    },
    {
        "source_path": "docs/cloud-adoption-guide/adoption-intro/azure-explainer.md",
        "redirect_url": "/azure/architecture/cloud-adoption/getting-started/what-is-azure",
        "redirect_document_id": true
     },      
     {
        "source_path": "docs/cloud-adoption-guide/adoption-intro/azure-resource-access.md",
        "redirect_url": "/azure/architecture/cloud-adoption/getting-started/azure-resource-access"
     }, 
     {
        "source_path": "docs/cloud-adoption/getting-started/azure-resource-access.md",
        "redirect_url": "/azure/architecture/cloud-adoption/governance/resource-consistency/azure-resource-access",
        "redirect_document_id": true  
     },
     {
        "source_path": "docs/cloud-adoption-guide/adoption-intro/governance-explainer.md",
        "redirect_url": "/azure/architecture/cloud-adoption/getting-started/what-is-governance",
        "redirect_document_id": true
     },
     {
        "source_path": "docs/cloud-adoption/getting-started/what-is-governance.md",
        "redirect_url": "/azure/architecture/cloud-adoption/governance/resource-consistency/what-is-governance",
        "redirect_document_id": true
     },
     {
        "source_path": "docs/cloud-adoption-guide/adoption-intro/governance-how-to.md",
        "redirect_url": "/azure/architecture/cloud-adoption/governance/governance-single-team",
        "redirect_document_id": true
     }, 
     {
        "source_path": "docs/cloud-adoption-guide/adoption-intro/overview.md",
        "redirect_url": "/azure/architecture/cloud-adoption/getting-started/migrate"
     }, 
     {
        "source_path": "docs/cloud-adoption/getting-started/overview.md",
        "redirect_url": "/azure/architecture/cloud-adoption/getting-started/migrate"
     },
     {
        "source_path": "docs/cloud-adoption/getting-started/index.md",
        "redirect_url": "/azure/architecture/cloud-adoption/getting-started/migrate"
     },
     {
        "source_path": "docs/cloud-adoption-guide/adoption-intro/resource-group-explainer.md",
        "redirect_url": "/azure/architecture/cloud-adoption/getting-started/azure-resource-access"
     }, 
     {
        "source_path": "docs/cloud-adoption-guide/adoption-intro/resource-group.md",
        "redirect_url": "/azure/architecture/cloud-adoption/getting-started/azure-resource-access"
     }, 
     {
        "source_path": "docs/cloud-adoption-guide/adoption-intro/resource-manager-explainer.md",
        "redirect_url": "/azure/architecture/cloud-adoption/getting-started/azure-resource-access"
     }, 
     {
        "source_path": "docs/cloud-adoption-guide/adoption-intro/subscription-explainer.md",
        "redirect_url": "/azure/architecture/cloud-adoption/getting-started/azure-resource-access"
     }, 
     {
        "source_path": "docs/cloud-adoption-guide/adoption-intro/subscription.md",
        "redirect_url": "/azure/architecture/cloud-adoption/getting-started/azure-resource-access"
     }, 
     {
        "source_path": "docs/cloud-adoption-guide/adoption-intro/tenant-explainer.md",
        "redirect_url": "/azure/architecture/cloud-adoption/getting-started/azure-resource-access"
     }, 
     {
        "source_path": "docs/cloud-adoption-guide/adoption-intro/tenant.md",
        "redirect_url": "/azure/architecture/cloud-adoption/getting-started/azure-resource-access"
     }, 
     {
        "source_path": "docs/cloud-adoption-guide/intermediate-stage/governance-design-guide.md",
        "redirect_url": "/azure/architecture/cloud-adoption/governance/governance-multiple-teams",
        "redirect_document_id": true
     }, 
     {
        "source_path": "docs/cloud-adoption-guide/intermediate-stage/overview.md",
        "redirect_url": "/azure/architecture/cloud-adoption/getting-started/migrate"
     }, 
     {
        "source_path": "docs/cloud-adoption-guide/index.md",
        "redirect_url": "/azure/architecture/cloud-adoption",
        "redirect_document_id": true
     }, 
     {
        "source_path": "docs/cloud-adoption-guide/subscription-governance-examples.md",
        "redirect_url": "/azure/architecture/cloud-adoption/appendix/azure-scaffold-examples",
        "redirect_document_id": true
     }, 
     {
        "source_path": "docs/cloud-adoption-guide/subscription-governance.md",
        "redirect_url": "/azure/architecture/cloud-adoption/appendix/azure-scaffold",
        "redirect_document_id": true
     },
     {
        "source_path": "docs/guide/technology-choices.md",
        "redirect_url": "/azure/architecture/guide/technology-choices/compute-overview"
     },
     {
        "source_path": "docs/example-scenario/infrastructure/ServiceFabricMicroservices.md",
        "redirect_url": "/azure/architecture/example-scenario/infrastructure/service-fabric-microservices",
        "redirect_document_id": true
     },
     {
        "source_path": "docs/example-scenario/apps/commerce-chatbot.md",
        "redirect_url": "/azure/architecture/example-scenario/ai/commerce-chatbot",
        "redirect_document_id": true
     },
     {
      "source_path": "docs/reference-architectures/enterprise-integration/simple-enterprise-integration.md",
      "redirect_url": "/azure/architecture/reference-architectures/enterprise-integration/basic-enterprise-integration",
      "redirect_document_id": true
      },
      {
         "source_path": "docs/example-scenario/apps/app-monitoring.md",
         "redirect_url": "/azure/architecture/reference-architectures/app-service-web-app/app-monitoring",
         "redirect_document_id": true
      },
      {
         "source_path": "docs/cloud-adoption/governance/governance-single-team.md",
         "redirect_url": "/azure/architecture/cloud-adoption/governance/",
         "redirect_document_id": true
      },
      {
         "source_path": "docs/cloud-adoption/governance/governance-multiple-teams.md",
         "redirect_url": "/azure/architecture/cloud-adoption/governance",
         "redirect_document_id": true
      },
      {
         "source_path": "docs/microservices/domain-analysis.md",
         "redirect_url": "/azure/architecture/microservices/model/domain-analysis",
         "redirect_document_id": true
      },
      {
         "source_path": "docs/microservices/microservice-boundaries.md",
         "redirect_url": "/azure/architecture/microservices/model/microservice-boundaries",
         "redirect_document_id": true
      },
      {
         "source_path": "docs/microservices/data-considerations.md",
         "redirect_url": "/azure/architecture/microservices/design/data-considerations",
         "redirect_document_id": true
      },
      {
         "source_path": "docs/microservices/interservice-communication.md",
         "redirect_url": "/azure/architecture/microservices/design/interservice-communication",
         "redirect_document_id": true
      },
      {
         "source_path": "docs/microservices/api-design.md",
         "redirect_url": "/azure/architecture/microservices/design/api-design",
         "redirect_document_id": true
      },
      {
         "source_path": "docs/microservices/gateway.md",
         "redirect_url": "/azure/architecture/microservices/design/gateway",
         "redirect_document_id": true
      },
      {
         "source_path": "docs/reference-architectures/jenkins/index.md",
         "redirect_url": "/azure/architecture/example-scenario/apps/jenkins",
         "redirect_document_id": true
      },
      {
         "source_path": "docs/checklist/resiliency.md",
         "redirect_url": "/azure/architecture/reliability"
      },
      {
         "source_path": "docs/checklist/availability.md",
         "redirect_url": "/azure/architecture/reliability"
      },
      {
         "source_path": "docs/resiliency/index.md",
         "redirect_url": "/azure/architecture/reliability",
         "redirect_document_id": true
      },
      {
         "source_path": "docs/resiliency/disaster-recovery-azure-applications.md",
         "redirect_url": "/azure/architecture/reliability/disaster-recovery",
         "redirect_document_id": true
      },
      {
         "source_path": "docs/resiliency/recovery-local-failures.md",
         "redirect_url": "/azure/architecture/reliability/disaster-recovery"
      },
      {
         "source_path": "docs/resiliency/recovery-on-premises-azure.md",
         "redirect_url": "/azure/architecture/reliability/disaster-recovery"
      },
      {
         "source_path": "docs/resiliency/high-availability-azure-applications.md",
         "redirect_url": "/azure/architecture/reliability"
      },
      {
         "source_path": "docs/resiliency/high-availability-checklist.md",
         "redirect_url": "/azure/architecture/reliability"
      },
      {
         "source_path": "docs/resiliency/disaster-recovery-high-availability-azure-applications.md",
         "redirect_url": "/azure/architecture/reliability/disaster-recovery"
      },
      {
         "source_path": "docs/guide/architectural-styles/cqrs.md",
         "redirect_url": "/azure/architecture/patterns/cqrs",
         "redirect_document_id": true
      },
      {
         "source_path": "docs/data-guide/relational-data/index.md",
         "redirect_url": "/azure/architecture/data-guide",
         "redirect_document_id": true
      },
      {
         "source_path": "docs/cloud-adoption/ready/considerations/naming-and-tagging.md",
         "redirect_url": "/azure/architecture/cloud-adoption/ready/considerations/name-and-tag",
         "redirect_document_id": true
      },
      {
         "source_path": "docs/microservices/ingestion-workflow.md",
         "redirect_url": "/azure/architecture/microservices/design/api-design"
      },
      {
         "source_path": "docs/service-fabric/refactor-migrated-app.md",
         "redirect_url": "/azure/architecture/service-fabric/migrate-from-cloud-services",
         "redirect_document_id": true
      },
      {
         "source_path": "docs/cloud-adoption/migrate/expanded-scope/skills-readiness.md",
         "redirect_url": "/azure/architecture/cloud-adoption/migrate/",
         "redirect_document_id": true
      },
      {
         "source_path": "docs/databricks-monitoring/configure-cluster.md",
         "redirect_url": "/azure/architecture/databricks-monitoring",
         "redirect_document_id": true
      },
      {
<<<<<<< HEAD
         "source_path": "docs/cloud-adoption/operations/monitor/cloud-app-howto.md",
         "redirect_url": "/azure/architecture/cloud-adoption/operations/monitor/cloud-models-monitor-overview"
     }
=======
         "source_path": "docs/topics/high-performance-computing/index.md",
         "redirect_url": "/azure/architecture/topics/high-performance-computing",
         "redirect_document_id": true
      }
>>>>>>> 7f496bd6
  ] 
  } <|MERGE_RESOLUTION|>--- conflicted
+++ resolved
@@ -363,15 +363,13 @@
          "redirect_document_id": true
       },
       {
-<<<<<<< HEAD
-         "source_path": "docs/cloud-adoption/operations/monitor/cloud-app-howto.md",
-         "redirect_url": "/azure/architecture/cloud-adoption/operations/monitor/cloud-models-monitor-overview"
-     }
-=======
          "source_path": "docs/topics/high-performance-computing/index.md",
          "redirect_url": "/azure/architecture/topics/high-performance-computing",
          "redirect_document_id": true
+      }, 
+      {
+      "source_path": "docs/cloud-adoption/operations/monitor/cloud-app-howto.md",
+      "redirect_url": "/azure/architecture/cloud-adoption/operations/monitor/cloud-models-monitor-overview"
       }
->>>>>>> 7f496bd6
   ] 
   } 