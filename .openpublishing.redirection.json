{
  "redirections": [
    {
      "source_path": "docs/networking/guide/waf-application-gateway.md",
      "redirect_url": "/azure/architecture/framework/services/networking/azure-application-gateway#security",
      "redirect_document_id": false
    }, 
    {
      "source_path": "docs/framework/scalability/data-management.md",
      "redirect_url": "/azure/architecture/framework/Scalability/overview",
      "redirect_document_id": false
    },
    {
      "source_path": "docs/blueprints/hybrid-networking/index.md",
      "redirect_url": "/azure/architecture/reference-architectures/hybrid-networking/",
      "redirect_document_id": true
    },
    {
      "source_path": "docs/compliance/fedramp/index.md",
      "redirect_url": "/previous-versions/azure/security/blueprints/fedramp-iaaswa-overview"
    },
    {
      "source_path": "docs/compliance/pci-dss/index.md",
      "redirect_url": "/azure/security/blueprints/payment-processing-blueprint",
      "redirect_document_id": false
    },
    {
      "source_path": "docs/reference-architectures/managed-web-app/index.md",
      "redirect_url": "/azure/architecture/reference-architectures/app-service-web-app/basic-web-app",
      "redirect_document_id": false
    },
    {
      "source_path": "docs/elasticsearch/automated-performance-tests.md",
      "redirect_url": "/azure/architecture"
    },
    {
      "source_path": "docs/elasticsearch/automated-resilience-tests.md",
      "redirect_url": "/azure/architecture"
    },
    {
      "source_path": "docs/elasticsearch/data-aggregation-and-query-performance.md",
      "redirect_url": "/azure/architecture"
    },
    {
      "source_path": "docs/elasticsearch/data-ingestion-performance.md",
      "redirect_url": "/azure/architecture"
    },
    {
      "source_path": "docs/elasticsearch/index.md",
      "redirect_url": "/azure/architecture"
    },
    {
      "source_path": "docs/elasticsearch/jmeter-junit-sampler.md",
      "redirect_url": "/azure/architecture"
    },
    {
      "source_path": "docs/elasticsearch/jmeter-test-plan.md",
      "redirect_url": "/azure/architecture"
    },
    {
      "source_path": "docs/elasticsearch/performance-testing-environment.md",
      "redirect_url": "/azure/architecture"
    },
    {
      "source_path": "docs/elasticsearch/resilience-and-recover.md",
      "redirect_url": "/azure/architecture"
    },
    {
      "source_path": "docs/data-guide/scenarios/batch-processing.md",
      "redirect_url": "/azure/architecture/data-guide/big-data/batch-processing"
    },
    {
      "source_path": "docs/data-guide/concepts/big-data.md",
      "redirect_url": "/azure/architecture/data-guide/big-data"
    },
    {
      "source_path": "docs/data-guide/concepts/machine-learning-at-scale.md",
      "redirect_url": "/azure/architecture/data-guide/big-data/machine-learning-at-scale"
    },
    {
      "source_path": "docs/data-guide/concepts/non-relational-data.md",
      "redirect_url": "/azure/architecture/data-guide/big-data/non-relational-data"
    },
    {
      "source_path": "docs/data-guide/scenarios/real-time-processing.md",
      "redirect_url": "/azure/architecture/data-guide/big-data/real-time-processing"
    },
    {
      "source_path": "docs/data-guide/technology-choices/data-warehouses.md",
      "redirect_url": "/azure/architecture/data-guide/relational-data/data-warehousing"
    },
    {
      "source_path": "docs/data-guide/scenarios/etl.md",
      "redirect_url": "/azure/architecture/data-guide/relational-data/etl"
    },
    {
      "source_path": "docs/data-guide/concepts/relational-data.md",
      "redirect_url": "/azure/architecture/data-guide/relational-data"
    },
    {
      "source_path": "docs/data-guide/concepts/advanced-analytics.md",
      "redirect_url": "/azure/architecture/data-guide/scenarios/advanced-analytics"
    },
    {
      "source_path": "docs/data-guide/concepts/csv-and-json.md",
      "redirect_url": "/azure/architecture/data-guide/scenarios/csv-and-json"
    },
    {
      "source_path": "docs/data-guide/concepts/data-lake.md",
      "redirect_url": "/azure/architecture/data-guide/scenarios/data-lake"
    },
    {
      "source_path": "docs/data-guide/concepts/semantic-modeling.md",
      "redirect_url": "/azure/architecture/data-guide/relational-data/online-analytical-processing"
    },
    {
      "source_path": "docs/data-guide/concepts/transactional-data.md",
      "redirect_url": "/azure/architecture/data-guide/relational-data/online-transaction-processing"
    },
    {
      "source_path": "docs/data-guide/scenarios/data-warehousing.md",
      "redirect_url": "/azure/architecture/data-guide/relational-data/data-warehousing"
    },
    {
      "source_path": "docs/data-guide/scenarios/online-analytical-processing.yml",
      "redirect_url": "/azure/architecture/data-guide/relational-data/online-analytical-processing"
    },
    {
      "source_path": "docs/data-guide/scenarios/online-transaction-processing.md",
      "redirect_url": "/azure/architecture/data-guide/relational-data/online-transaction-processing"
    },
    {
      "source_path": "docs/data-guide/technology-choices/olap-data-stores.md",
      "redirect_url": "/azure/architecture/data-guide//relational-data/online-analytical-processing"
    },
    {
      "source_path": "docs/data-guide/technology-choices/oltp-data-stores.md",
      "redirect_url": "/azure/architecture/data-guide/relational-data/online-transaction-processing"
    },
    {
      "source_path": "docs/guide/technology-choices.md",
      "redirect_url": "/azure/architecture/guide/technology-choices/compute-overview"
    },
    {
      "source_path": "docs/example-scenario/infrastructure/ServiceFabricMicroservices.md",
      "redirect_url": "/azure/architecture/example-scenario/infrastructure/service-fabric-microservices",
      "redirect_document_id": true
    },
    {
      "source_path": "docs/example-scenario/apps/commerce-chatbot.md",
      "redirect_url": "/azure/architecture/example-scenario/ai/commerce-chatbot",
      "redirect_document_id": true
    },
    {
      "source_path": "docs/reference-architectures/enterprise-integration/simple-enterprise-integration.md",
      "redirect_url": "/azure/architecture/reference-architectures/enterprise-integration/basic-enterprise-integration",
      "redirect_document_id": true
    },
    {
      "source_path": "docs/example-scenario/apps/app-monitoring.md",
      "redirect_url": "/azure/architecture/reference-architectures/app-service-web-app/app-monitoring",
      "redirect_document_id": true
    },
    {
      "source_path": "docs/framework/devops/iac.md",
      "redirect_url": "/azure/architecture/framework/devops/automation-infrastructure",
      "redirect_document_id": false
    },
    {
      "source_path": "docs/microservices/domain-analysis.md",
      "redirect_url": "/azure/architecture/microservices/model/domain-analysis",
      "redirect_document_id": true
    },
    {
      "source_path": "docs/microservices/microservice-boundaries.md",
      "redirect_url": "/azure/architecture/microservices/model/microservice-boundaries",
      "redirect_document_id": true
    },
    {
      "source_path": "docs/microservices/data-considerations.md",
      "redirect_url": "/azure/architecture/microservices/design/data-considerations",
      "redirect_document_id": true
    },
    {
      "source_path": "docs/microservices/interservice-communication.md",
      "redirect_url": "/azure/architecture/microservices/design/interservice-communication",
      "redirect_document_id": true
    },
    {
      "source_path": "docs/microservices/api-design.md",
      "redirect_url": "/azure/architecture/microservices/design/api-design",
      "redirect_document_id": true
    },
    {
      "source_path": "docs/microservices/gateway.md",
      "redirect_url": "/azure/architecture/microservices/design/gateway",
      "redirect_document_id": true
    },
    {
      "source_path": "docs/reference-architectures/jenkins/index.md",
      "redirect_url": "/azure/architecture/example-scenario/apps/jenkins",
      "redirect_document_id": true
    },
    {
      "source_path": "docs/example-scenario/infrastructure/regulated-multitier-app.md",
      "redirect_url": "/azure/architecture/reference-architectures/n-tier/n-tier-sql-server",
      "redirect_document_id": true
    },
    {
      "source_path": "docs/checklist/resiliency.md",
      "redirect_url": "/azure/architecture/reliability"
    },
    {
      "source_path": "docs/checklist/availability.md",
      "redirect_url": "/azure/architecture/reliability"
    },
    {
      "source_path": "docs/checklist/scalability.md",
      "redirect_url": "/azure/architecture/framework/scalability/overview",
      "redirect_document_id": false
    },
    {
      "source_path": "docs/resiliency/index.md",
      "redirect_url": "/azure/architecture/framework/resiliency/overview",
      "redirect_document_id": false
    },
    {
      "source_path": "docs/resiliency/disaster-recovery-azure-applications.md",
      "redirect_url": "/azure/architecture/reliability/disaster-recovery",
      "redirect_document_id": true
    },
    {
      "source_path": "docs/resiliency/recovery-local-failures.md",
      "redirect_url": "/azure/architecture/reliability/disaster-recovery"
    },
    {
      "source_path": "docs/resiliency/recovery-on-premises-azure.md",
      "redirect_url": "/azure/architecture/reliability/disaster-recovery"
    },
    {
      "source_path": "docs/resiliency/high-availability-azure-applications.md",
      "redirect_url": "/azure/architecture/reliability"
    },
    {
      "source_path": "docs/resiliency/high-availability-checklist.md",
      "redirect_url": "/azure/architecture/reliability"
    },
    {
      "source_path": "docs/resiliency/disaster-recovery-high-availability-azure-applications.md",
      "redirect_url": "/azure/architecture/reliability/disaster-recovery"
    },
    {
      "source_path": "docs/guide/architectural-styles/cqrs.md",
      "redirect_url": "/azure/architecture/patterns/cqrs",
      "redirect_document_id": true
    },
    {
      "source_path": "docs/guide/architecture-styles/cqrs.md",
      "redirect_url": "/azure/architecture/patterns/cqrs",
      "redirect_document_id": false
    },
    {
      "source_path": "docs/data-guide/relational-data/index.md",
      "redirect_url": "/azure/architecture/data-guide"
    },
    {
      "source_path": "docs/microservices/ingestion-workflow.md",
      "redirect_url": "/azure/architecture/microservices/design/api-design"
    },
    {
      "source_path": "docs/service-fabric/refactor-migrated-app.md",
      "redirect_url": "/azure/architecture/service-fabric/migrate-from-cloud-services",
      "redirect_document_id": true
    },
    {
      "source_path": "docs/databricks-monitoring/configure-cluster.md",
      "redirect_url": "/azure/architecture/databricks-monitoring"
    },
    {
      "source_path": "docs/topics/high-performance-computing/index.md",
      "redirect_url": "/azure/architecture/topics/high-performance-computing",
      "redirect_document_id": true
    },
    {
      "source_path": "docs/multitenant-identity/run-the-app.md",
      "redirect_url": "/azure/architecture/multitenant-identity/tailspin",
      "redirect_document_id": true
    },
    {
      "source_path": "docs/multitenant-identity/key-vault.md",
      "redirect_url": "/azure/architecture/multitenant-identity/web-api",
      "redirect_document_id": true
    },
    {
      "source_path": "docs/cloud-adoption/getting-started/azure-resource-access.md",
      "redirect_url": "/azure/cloud-adoption-framework/govern/resource-consistency/resource-access-management"
    },
    {
      "source_path": "docs/cloud-adoption/getting-started/what-is-governance.md",
      "redirect_url": "/azure/architecture/cloud-adoption/governance/resource-consistency/what-is-governance",
      "redirect_document_id": true
    },
    {
      "source_path": "docs/cloud-adoption/getting-started/overview.md",
      "redirect_url": "/azure/architecture/cloud-adoption/getting-started/migrate"
    },
    {
      "source_path": "docs/cloud-adoption/getting-started/index.md",
      "redirect_url": "/azure/architecture/cloud-adoption/getting-started/migrate"
    },
    {
      "source_path": "docs/cloud-adoption/governance/governance-single-team.md",
      "redirect_url": "/azure/architecture/cloud-adoption/governance/",
      "redirect_document_id": true
    },
    {
      "source_path": "docs/cloud-adoption/governance/governance-multiple-teams.md",
      "redirect_url": "/azure/cloud-adoption-framework/govern/index",
      "redirect_document_id": false
    },
    {
      "source_path": "docs/cloud-adoption/migrate/expanded-scope/skills-readiness.md",
      "redirect_url": "/azure/architecture/cloud-adoption/migrate/",
      "redirect_document_id": true
    },
    {
      "source_path": "docs/framework/devops/gitflow-branch-workflow.md",
      "redirect_url": "/azure/architecture/framework/devops/overview",
      "redirect_document_id": false
    },
    {
      "source_path": "docs/cloud-adoption/operations/monitor/cloud-app-howto.md",
      "redirect_url": "/azure/architecture/cloud-adoption/operations/monitor/cloud-models-monitor-overview"
    },
    {
      "source_path": "docs/cloud-adoption/ready/considerations/naming-and-tagging.md",
      "redirect_url": "/azure/architecture/cloud-adoption/ready/considerations/name-and-tag",
      "redirect_document_id": true
    },
    {
      "source_path": "docs/cloud-adoption-guide/adoption-intro/governance-how-to.md",
      "redirect_url": "/azure/architecture/cloud-adoption/governance/governance-single-team",
      "redirect_document_id": true
    },
    {
      "source_path": "docs/cloud-adoption-guide/adoption-intro/overview.md",
      "redirect_url": "/azure/architecture/cloud-adoption/getting-started/migrate"
    },
    {
      "source_path": "docs/cloud-adoption-guide/adoption-intro/governance-explainer.md",
      "redirect_url": "/azure/architecture/cloud-adoption/getting-started/what-is-governance",
      "redirect_document_id": true
    },
    {
      "source_path": "docs/cloud-adoption-guide/adoption-intro/azure-explainer.md",
      "redirect_url": "/azure/architecture/cloud-adoption/getting-started/what-is-azure",
      "redirect_document_id": true
    },
    {
      "source_path": "docs/security/overview.md",
      "redirect_url": "/azure/architecture/framework/security/overview",
      "redirect_document_id": false
    },
    {
      "source_path": "docs/security/applications-services.md",
      "redirect_url": "/azure/architecture/framework/security/applications-services",
      "redirect_document_id": true
    },
    {
      "source_path": "docs/security/architecture-type.md",
      "redirect_url": "/azure/architecture/framework/security/architecture-type",
      "redirect_document_id": false
    },
    {
      "source_path": "docs/security/critical-impact-accounts.md",
      "redirect_url": "/azure/architecture/framework/security/critical-impact-accounts",
      "redirect_document_id": true
    },
    {
      "source_path": "docs/reliability/index.md",
      "redirect_url": "/azure/architecture/framework/resiliency/overview",
      "redirect_document_id": false
    },
    {
      "source_path": "docs/reliability/requirements.md",
      "redirect_url": "/azure/architecture/framework/resiliency/business-metrics",
      "redirect_document_id": false
    },
    {
      "source_path": "docs/reliability/testing.md",
      "redirect_url": "/azure/architecture/framework/resiliency/testing",
      "redirect_document_id": false
    },
    {
      "source_path": "docs/reliability/deploy.md",
      "redirect_url": "/azure/architecture/framework/devops/deployment",
      "redirect_document_id": true
    },
    {
      "source_path": "docs/reliability/monitoring.md",
      "redirect_url": "/azure/architecture/framework/resiliency/monitoring",
      "redirect_document_id": false
    },
    {
      "source_path": "docs/reliability/disaster-recovery.md",
      "redirect_url": "/azure/architecture/framework/resiliency/backup-and-recovery",
      "redirect_document_id": false
    },
    {
      "source_path": "docs/resiliency/recovery-data-corruption.md",
      "redirect_url": "/azure/architecture/framework/resiliency/data-management",
      "redirect_document_id": false
    },
    {
      "source_path": "docs/security/governance.md",
      "redirect_url": "/azure/architecture/framework/security/governance",
      "redirect_document_id": true
    },
    {
      "source_path": "docs/security/law-authority.md",
      "redirect_url": "/azure/architecture/framework/security/design-regulatory-compliance",
      "redirect_document_id": false
    },
    {
      "source_path": "docs/security/network-security-containment.md",
      "redirect_url": "/azure/architecture/framework/security/network-security-containment",
      "redirect_document_id": true
    },
    {
      "source_path": "docs/security/resilience.md",
      "redirect_url": "/azure/architecture/framework/security/resilience",
      "redirect_document_id": false
    },
    {
      "source_path": "docs/security/security-operations.md",
      "redirect_url": "/azure/architecture/framework/security/security-operations",
      "redirect_document_id": false
    },
    {
      "source_path": "docs/security/security-principles.md",
      "redirect_url": "/azure/architecture/framework/security/security-principles",
      "redirect_document_id": false
    },
    {
      "source_path": "docs/security/storage-data-encryption.md",
      "redirect_url": "/azure/architecture/framework/security/storage-data-encryption",
      "redirect_document_id": false
    },
    {
      "source_path": "docs/cloud-adoption-guide/adoption-intro/azure-resource-access.md",
      "redirect_url": "/cloud-adoption-framework/ready/azure-setup-guide/manage-access"
    },
    {
      "source_path": "docs/cloud-adoption-guide/adoption-intro/resource-group-explainer.md",
      "redirect_url": "/azure/cloud-adoption-framework/ready/azure-setup-guide/organize-resources"
    },
    {
      "source_path": "docs/cloud-adoption-guide/adoption-intro/resource-group.md",
      "redirect_url": "/azure/cloud-adoption-framework/ready/azure-setup-guide/organize-resources"
    },
    {
      "source_path": "docs/cloud-adoption-guide/adoption-intro/resource-manager-explainer.md",
      "redirect_url": "/azure/cloud-adoption-framework/ready/azure-setup-guide/organize-resources"
    },
    {
      "source_path": "docs/cloud-adoption-guide/adoption-intro/subscription-explainer.md",
      "redirect_url": "/azure/cloud-adoption-framework/ready/azure-setup-guide/organize-resources"
    },
    {
      "source_path": "docs/cloud-adoption-guide/adoption-intro/subscription.md",
      "redirect_url": "/azure/cloud-adoption-framework/ready/azure-setup-guide/organize-resources"
    },
    {
      "source_path": "docs/cloud-adoption-guide/adoption-intro/tenant-explainer.md",
      "redirect_url": "/azure/cloud-adoption-framework/ready/azure-setup-guide/organize-resources"
    },
    {
      "source_path": "docs/cloud-adoption-guide/adoption-intro/tenant.md",
      "redirect_url": "/azure/cloud-adoption-framework/ready/azure-setup-guide/organize-resources"
    },
    {
      "source_path": "docs/cloud-adoption-guide/intermediate-stage/governance-design-guide.md",
      "redirect_url": "/azure/architecture/cloud-adoption/governance/governance-multiple-teams",
      "redirect_document_id": true
    },
    {
      "source_path": "docs/cloud-adoption-guide/intermediate-stage/overview.md",
      "redirect_url": "/azure/architecture/cloud-adoption/getting-started/migrate"
    },
    {
      "source_path": "docs/cloud-adoption-guide/index.md",
      "redirect_url": "/azure/architecture/cloud-adoption",
      "redirect_document_id": false
    },
    {
      "source_path": "docs/cloud-adoption-guide/subscription-governance-examples.md",
      "redirect_url": "/azure/architecture/cloud-adoption/appendix/azure-scaffold-examples",
      "redirect_document_id": true
    },
    {
      "source_path": "docs/cloud-adoption-guide/subscription-governance.md",
      "redirect_url": "/azure/architecture/cloud-adoption/appendix/azure-scaffold",
      "redirect_document_id": true
    },
    {
      "source_path": "docs/cloud-adoption/appendix/index.md",
      "redirect_url": "/azure/cloud-adoption-framework/reference/roadmap"
    },
    {
      "source_path": "docs/cloud-adoption/appendix/azure-scaffold.md",
      "redirect_url": "/azure/cloud-adoption-framework/reference/azure-scaffold"
    },
    {
      "source_path": "docs/cloud-adoption/appendix/azure-scaffold-examples.md",
      "redirect_url": "/azure/cloud-adoption-framework/reference/azure-scaffold-examples"
    },
    {
      "source_path": "docs/cloud-adoption/appendix/cloud-operating-model.md",
      "redirect_url": "/azure/cloud-adoption-framework/reference/cloud-operating-model"
    },
    {
      "source_path": "docs/cloud-adoption/appendix/roadmap.md",
      "redirect_url": "/azure/cloud-adoption-framework/reference/roadmap"
    },
    {
      "source_path": "docs/cloud-adoption/business-strategy/business-outcomes/agility-outcomes.md",
      "redirect_url": "/azure/cloud-adoption-framework/strategy/business-outcomes/agility-outcomes"
    },
    {
      "source_path": "docs/cloud-adoption/business-strategy/business-outcomes/engagement-outcomes.md",
      "redirect_url": "/azure/cloud-adoption-framework/strategy/business-outcomes/engagement-outcomes"
    },
    {
      "source_path": "docs/cloud-adoption/business-strategy/business-outcomes/fiscal-outcomes.md",
      "redirect_url": "/azure/cloud-adoption-framework/strategy/business-outcomes/fiscal-outcomes"
    },
    {
      "source_path": "docs/cloud-adoption/business-strategy/business-outcomes/how-to-use-the-business-outcome-template.md",
      "redirect_url": "/azure/cloud-adoption-framework/strategy/business-outcomes/business-outcome-template"
    },
    {
      "source_path": "docs/cloud-adoption/business-strategy/business-outcomes/index.md",
      "redirect_url": "/azure/cloud-adoption-framework/strategy/business-outcomes/index"
    },
    {
      "source_path": "docs/cloud-adoption/business-strategy/business-outcomes/performance-outcomes.md",
      "redirect_url": "/azure/cloud-adoption-framework/strategy/business-outcomes/performance-outcomes"
    },
    {
      "source_path": "docs/cloud-adoption/business-strategy/business-outcomes/reach-outcomes.md",
      "redirect_url": "/azure/cloud-adoption-framework/strategy/business-outcomes/reach-outcomes"
    },
    {
      "source_path": "docs/cloud-adoption/business-strategy/cloud-accounting.md",
      "redirect_url": "/azure/cloud-adoption-framework/strategy/cloud-accounting"
    },
    {
      "source_path": "docs/cloud-adoption/business-strategy/cloud-migration-business-case.md",
      "redirect_url": "/azure/cloud-adoption-framework/strategy/cloud-migration-business-case"
    },
    {
      "source_path": "docs/cloud-adoption/business-strategy/financial-models.md",
      "redirect_url": "/azure/cloud-adoption-framework/strategy/financial-models"
    },
    {
      "source_path": "docs/cloud-adoption/business-strategy/first-adoption-project.md",
      "redirect_url": "/azure/cloud-adoption-framework/strategy/first-adoption-project"
    },
    {
      "source_path": "docs/cloud-adoption/business-strategy/global-markets.md",
      "redirect_url": "/azure/cloud-adoption-framework/strategy/global-markets"
    },
    {
      "source_path": "docs/cloud-adoption/business-strategy/index.md",
      "redirect_url": "/azure/cloud-adoption-framework/strategy/index"
    },
    {
      "source_path": "docs/cloud-adoption/business-strategy/learning-metrics.md",
      "redirect_url": "/azure/cloud-adoption-framework/strategy/learning-metrics"
    },
    {
      "source_path": "docs/cloud-adoption/business-strategy/motivations-why-are-we-moving-to-the-cloud.md",
      "redirect_url": "/azure/cloud-adoption-framework/strategy/motivations"
    },
    {
      "source_path": "docs/cloud-adoption/business-strategy/suggested-skills.md",
      "redirect_url": "/azure/cloud-adoption-framework/strategy/suggested-skills"
    },
    {
      "source_path": "docs/cloud-adoption/decision-guides/encryption/index.md",
      "redirect_url": "/azure/cloud-adoption-framework/decision-guides/encryption/index"
    },
    {
      "source_path": "docs/cloud-adoption/decision-guides/encryption/overview.md",
      "redirect_url": "/azure/cloud-adoption-framework/decision-guides/encryption/index"
    },
    {
      "source_path": "docs/cloud-adoption/decision-guides/identity/index.md",
      "redirect_url": "/azure/cloud-adoption-framework/decision-guides/identity/index"
    },
    {
      "source_path": "docs/cloud-adoption/decision-guides/identity/overview.md",
      "redirect_url": "/azure/cloud-adoption-framework/decision-guides/identity/index"
    },
    {
      "source_path": "docs/cloud-adoption/decision-guides/log-and-report/index.md",
      "redirect_url": "/azure/cloud-adoption-framework/decision-guides/logging-and-reporting/index"
    },
    {
      "source_path": "docs/cloud-adoption/decision-guides/log-and-report/overview.md",
      "redirect_url": "/azure/cloud-adoption-framework/decision-guides/logging-and-reporting/index"
    },
    {
      "source_path": "docs/cloud-adoption/decision-guides/migrate-decision-guide/index.md",
      "redirect_url": "/azure/cloud-adoption-framework/decision-guides/migrate-decision-guide/index"
    },
    {
      "source_path": "docs/cloud-adoption/decision-guides/migrate-decision-guide/overview.md",
      "redirect_url": "/azure/cloud-adoption-framework/decision-guides/migrate-decision-guide/index"
    },
    {
      "source_path": "docs/cloud-adoption/decision-guides/policy-enforcement/index.md",
      "redirect_url": "/azure/cloud-adoption-framework/decision-guides/policy-enforcement/index"
    },
    {
      "source_path": "docs/cloud-adoption/decision-guides/policy-enforcement/overview.md",
      "redirect_url": "/azure/cloud-adoption-framework/decision-guides/policy-enforcement/index"
    },
    {
      "source_path": "docs/cloud-adoption/decision-guides/resource-consistency/index.md",
      "redirect_url": "/azure/cloud-adoption-framework/decision-guides/resource-consistency/index"
    },
    {
      "source_path": "docs/cloud-adoption/decision-guides/resource-consistency/overview.md",
      "redirect_url": "/azure/cloud-adoption-framework/decision-guides/resource-consistency/index"
    },
    {
      "source_path": "docs/cloud-adoption/decision-guides/resource-tagging/index.md",
      "redirect_url": "/azure/cloud-adoption-framework/decision-guides/resource-tagging/index"
    },
    {
      "source_path": "docs/cloud-adoption/decision-guides/resource-tagging/overview.md",
      "redirect_url": "/azure/cloud-adoption-framework/decision-guides/resource-tagging/index"
    },
    {
      "source_path": "docs/cloud-adoption/decision-guides/software-defined-network/cloud-dmz.md",
      "redirect_url": "/azure/cloud-adoption-framework/decision-guides/software-defined-network/cloud-dmz"
    },
    {
      "source_path": "docs/cloud-adoption/decision-guides/software-defined-network/cloud-native.md",
      "redirect_url": "/azure/cloud-adoption-framework/decision-guides/software-defined-network/cloud-native"
    },
    {
      "source_path": "docs/cloud-adoption/decision-guides/software-defined-network/hub-spoke.md",
      "redirect_url": "/azure/cloud-adoption-framework/decision-guides/software-defined-network/hub-spoke"
    },
    {
      "source_path": "docs/cloud-adoption/decision-guides/software-defined-network/hybrid.md",
      "redirect_url": "/azure/cloud-adoption-framework/decision-guides/software-defined-network/hybrid"
    },
    {
      "source_path": "docs/cloud-adoption/decision-guides/software-defined-network/index.md",
      "redirect_url": "/azure/cloud-adoption-framework/decision-guides/software-defined-network/index"
    },
    {
      "source_path": "docs/cloud-adoption/decision-guides/software-defined-network/overview.md",
      "redirect_url": "/azure/cloud-adoption-framework/decision-guides/software-defined-network/index"
    },
    {
      "source_path": "docs/cloud-adoption/decision-guides/software-defined-network/paas-only.md",
      "redirect_url": "/azure/cloud-adoption-framework/decision-guides/software-defined-network/paas-only"
    },
    {
      "source_path": "docs/cloud-adoption/decision-guides/subscriptions/index.md",
      "redirect_url": "/azure/cloud-adoption-framework/decision-guides/subscriptions/index"
    },
    {
      "source_path": "docs/cloud-adoption/decision-guides/subscriptions/overview.md",
      "redirect_url": "/azure/cloud-adoption-framework/decision-guides/subscriptions/index"
    },
    {
      "source_path": "docs/cloud-adoption/decision-guides/index.md",
      "redirect_url": "/azure/cloud-adoption-framework/decision-guides/index"
    },
    {
      "source_path": "docs/cloud-adoption/decision-guides/overview.md",
      "redirect_url": "/azure/cloud-adoption-framework/decision-guides/index"
    },
    {
      "source_path": "docs/cloud-adoption/digital-estate/5-rs-of-rationalization.md",
      "redirect_url": "/azure/cloud-adoption-framework/digital-estate/5-rs-of-rationalization"
    },
    {
      "source_path": "docs/cloud-adoption/digital-estate/approach.md",
      "redirect_url": "/azure/cloud-adoption-framework/digital-estate/approach"
    },
    {
      "source_path": "docs/cloud-adoption/digital-estate/calculate.md",
      "redirect_url": "/azure/cloud-adoption-framework/digital-estate/calculate"
    },
    {
      "source_path": "docs/cloud-adoption/digital-estate/index.md",
      "redirect_url": "/azure/cloud-adoption-framework/digital-estate/index"
    },
    {
      "source_path": "docs/cloud-adoption/digital-estate/inventory.md",
      "redirect_url": "/azure/cloud-adoption-framework/digital-estate/inventory"
    },
    {
      "source_path": "docs/cloud-adoption/digital-estate/overview.md",
      "redirect_url": "/azure/cloud-adoption-framework/digital-estate/index"
    },
    {
      "source_path": "docs/cloud-adoption/digital-estate/rationalize.md",
      "redirect_url": "/azure/cloud-adoption-framework/digital-estate/rationalize"
    },
    {
      "source_path": "docs/cloud-adoption/getting-started/enable.md",
      "redirect_url": "/azure/cloud-adoption-framework/getting-started/enable"
    },
    {
      "source_path": "docs/cloud-adoption/getting-started/innovate.md",
      "redirect_url": "/azure/cloud-adoption-framework/getting-started/innovate"
    },
    {
      "source_path": "docs/cloud-adoption/getting-started/migrate.md",
      "redirect_url": "/azure/cloud-adoption-framework/getting-started/migrate"
    },
    {
      "source_path": "docs/cloud-adoption/getting-started/what-is-azure.md",
      "redirect_url": "/azure/cloud-adoption-framework/getting-started/what-is-azure"
    },
    {
      "source_path": "docs/cloud-adoption/governance/cost-management/business-risks.md",
      "redirect_url": "/azure/cloud-adoption-framework/govern/cost-management/business-risks"
    },
    {
      "source_path": "docs/cloud-adoption/governance/cost-management/compliance-processes.md",
      "redirect_url": "/azure/cloud-adoption-framework/govern/cost-management/compliance-processes"
    },
    {
      "source_path": "docs/cloud-adoption/governance/cost-management/discipline-improvement.md",
      "redirect_url": "/azure/cloud-adoption-framework/govern/cost-management/discipline-improvement"
    },
    {
      "source_path": "docs/cloud-adoption/governance/cost-management/index.md",
      "redirect_url": "/azure/cloud-adoption-framework/govern/cost-management/index"
    },
    {
      "source_path": "docs/cloud-adoption/governance/cost-management/metrics-tolerance.md",
      "redirect_url": "/azure/cloud-adoption-framework/govern/cost-management/metrics-tolerance"
    },
    {
      "source_path": "docs/cloud-adoption/governance/cost-management/overview.md",
      "redirect_url": "/azure/cloud-adoption-framework/govern/cost-management/index"
    },
    {
      "source_path": "docs/cloud-adoption/governance/cost-management/policy-statements.md",
      "redirect_url": "/azure/cloud-adoption-framework/govern/cost-management/policy-statements"
    },
    {
      "source_path": "docs/cloud-adoption/governance/cost-management/template.md",
      "redirect_url": "/azure/cloud-adoption-framework/govern/cost-management/template"
    },
    {
      "source_path": "docs/cloud-adoption/governance/cost-management/toolchain.md",
      "redirect_url": "/azure/cloud-adoption-framework/govern/cost-management/toolchain"
    },
    {
      "source_path": "docs/cloud-adoption/governance/deployment-acceleration/business-risks.md",
      "redirect_url": "/azure/cloud-adoption-framework/govern/deployment-acceleration/business-risks"
    },
    {
      "source_path": "docs/cloud-adoption/governance/deployment-acceleration/compliance-processes.md",
      "redirect_url": "/azure/cloud-adoption-framework/govern/deployment-acceleration/compliance-processes"
    },
    {
      "source_path": "docs/cloud-adoption/governance/deployment-acceleration/discipline-improvement.md",
      "redirect_url": "/azure/cloud-adoption-framework/govern/deployment-acceleration/discipline-improvement"
    },
    {
      "source_path": "docs/cloud-adoption/governance/deployment-acceleration/index.md",
      "redirect_url": "/azure/cloud-adoption-framework/govern/deployment-acceleration/index"
    },
    {
      "source_path": "docs/cloud-adoption/governance/deployment-acceleration/metrics-tolerance.md",
      "redirect_url": "/azure/cloud-adoption-framework/govern/deployment-acceleration/metrics-tolerance"
    },
    {
      "source_path": "docs/cloud-adoption/governance/deployment-acceleration/overview.md",
      "redirect_url": "/azure/cloud-adoption-framework/govern/deployment-acceleration/index"
    },
    {
      "source_path": "docs/cloud-adoption/governance/deployment-acceleration/policy-statements.md",
      "redirect_url": "/azure/cloud-adoption-framework/govern/deployment-acceleration/policy-statements"
    },
    {
      "source_path": "docs/cloud-adoption/governance/deployment-acceleration/template.md",
      "redirect_url": "/azure/cloud-adoption-framework/govern/deployment-acceleration/template"
    },
    {
      "source_path": "docs/cloud-adoption/governance/deployment-acceleration/toolchain.md",
      "redirect_url": "/azure/cloud-adoption-framework/govern/deployment-acceleration/toolchain"
    },
    {
      "source_path": "docs/cloud-adoption/governance/identity-baseline/business-risks.md",
      "redirect_url": "/azure/cloud-adoption-framework/govern/identity-baseline/business-risks"
    },
    {
      "source_path": "docs/cloud-adoption/governance/identity-baseline/compliance-processes.md",
      "redirect_url": "/azure/cloud-adoption-framework/govern/identity-baseline/compliance-processes"
    },
    {
      "source_path": "docs/cloud-adoption/governance/identity-baseline/discipline-improvement.md",
      "redirect_url": "/azure/cloud-adoption-framework/govern/identity-baseline/discipline-improvement"
    },
    {
      "source_path": "docs/cloud-adoption/governance/identity-baseline/index.md",
      "redirect_url": "/azure/cloud-adoption-framework/govern/identity-baseline/index"
    },
    {
      "source_path": "docs/cloud-adoption/governance/identity-baseline/metrics-tolerance.md",
      "redirect_url": "/azure/cloud-adoption-framework/govern/identity-baseline/metrics-tolerance"
    },
    {
      "source_path": "docs/cloud-adoption/governance/identity-baseline/overview.md",
      "redirect_url": "/azure/cloud-adoption-framework/govern/identity-baseline/index"
    },
    {
      "source_path": "docs/cloud-adoption/governance/identity-baseline/policy-statements.md",
      "redirect_url": "/azure/cloud-adoption-framework/govern/identity-baseline/policy-statements"
    },
    {
      "source_path": "docs/cloud-adoption/governance/identity-baseline/template.md",
      "redirect_url": "/azure/cloud-adoption-framework/govern/identity-baseline/template"
    },
    {
      "source_path": "docs/cloud-adoption/governance/identity-baseline/toolchain.md",
      "redirect_url": "/azure/cloud-adoption-framework/govern/identity-baseline/toolchain"
    },
    {
      "source_path": "docs/cloud-adoption/governance/journeys/large-enterprise/best-practice-explained.md",
      "redirect_url": "/azure/cloud-adoption-framework/govern/guides/complex/prescriptive-guidance"
    },
    {
      "source_path": "docs/cloud-adoption/governance/journeys/large-enterprise/cost-management-evolution.md",
      "redirect_url": "/azure/cloud-adoption-framework/govern/guides/complex/cost-management-improvement"
    },
    {
      "source_path": "docs/cloud-adoption/governance/journeys/large-enterprise/identity-baseline-evolution.md",
      "redirect_url": "/azure/cloud-adoption-framework/govern/guides/complex/identity-baseline-improvement"
    },
    {
      "source_path": "docs/cloud-adoption/governance/journeys/large-enterprise/index.md",
      "redirect_url": "/azure/cloud-adoption-framework/govern/guides/complex/index"
    },
    {
      "source_path": "docs/cloud-adoption/governance/journeys/large-enterprise/initial-corporate-policy.md",
      "redirect_url": "/azure/cloud-adoption-framework/govern/guides/complex/initial-corporate-policy"
    },
    {
      "source_path": "docs/cloud-adoption/governance/journeys/large-enterprise/multi-cloud-evolution.md",
      "redirect_url": "/azure/cloud-adoption-framework/govern/guides/complex/multicloud-improvement"
    },
    {
      "source_path": "docs/cloud-adoption/governance/journeys/large-enterprise/multicloud-evolution.md",
      "redirect_url": "/azure/cloud-adoption-framework/govern/guides/complex/multicloud-improvement"
    },
    {
      "source_path": "docs/cloud-adoption/governance/journeys/large-enterprise/multiple-layers-of-governance.md",
      "redirect_url": "/azure/cloud-adoption-framework/govern/guides/complex/multiple-layers-of-governance"
    },
    {
      "source_path": "docs/cloud-adoption/governance/journeys/large-enterprise/narrative.md",
      "redirect_url": "/azure/cloud-adoption-framework/govern/guides/complex/narrative"
    },
    {
      "source_path": "docs/cloud-adoption/governance/journeys/large-enterprise/overview.md",
      "redirect_url": "/azure/cloud-adoption-framework/govern/guides/complex/index"
    },
    {
      "source_path": "docs/cloud-adoption/governance/journeys/large-enterprise/resource-consistency-evolution.md",
      "redirect_url": "/azure/cloud-adoption-framework/govern/guides/complex/resource-consistency-improvement"
    },
    {
      "source_path": "docs/cloud-adoption/governance/journeys/large-enterprise/security-baseline-evolution.md",
      "redirect_url": "/azure/cloud-adoption-framework/govern/guides/complex/security-baseline-improvement"
    },
    {
      "source_path": "docs/cloud-adoption/governance/journeys/small-to-medium-enterprise/best-practice-explained.md",
      "redirect_url": "/azure/cloud-adoption-framework/govern/guides/standard/prescriptive-guidance"
    },
    {
      "source_path": "docs/cloud-adoption/governance/journeys/small-to-medium-enterprise/cost-management-evolution.md",
      "redirect_url": "/azure/cloud-adoption-framework/govern/guides/standard/cost-management-improvement"
    },
    {
      "source_path": "docs/cloud-adoption/governance/journeys/small-to-medium-enterprise/index.md",
      "redirect_url": "/azure/cloud-adoption-framework/govern/guides/standard/index"
    },
    {
      "source_path": "docs/cloud-adoption/governance/journeys/small-to-medium-enterprise/initial-corporate-policy.md",
      "redirect_url": "/azure/cloud-adoption-framework/govern/guides/standard/initial-corporate-policy"
    },
    {
      "source_path": "docs/cloud-adoption/governance/journeys/small-to-medium-enterprise/multi-cloud-evolution.md",
      "redirect_url": "/azure/cloud-adoption-framework/govern/guides/standard/multicloud-improvement"
    },
    {
      "source_path": "docs/cloud-adoption/governance/journeys/small-to-medium-enterprise/multicloud-evolution.md",
      "redirect_url": "/azure/cloud-adoption-framework/govern/guides/standard/multicloud-improvement"
    },
    {
      "source_path": "docs/cloud-adoption/governance/journeys/small-to-medium-enterprise/narrative.md",
      "redirect_url": "/azure/cloud-adoption-framework/govern/guides/standard/narrative"
    },
    {
      "source_path": "docs/cloud-adoption/governance/journeys/small-to-medium-enterprise/overview.md",
      "redirect_url": "/azure/cloud-adoption-framework/govern/guides/standard/index"
    },
    {
      "source_path": "docs/cloud-adoption/governance/journeys/small-to-medium-enterprise/resource-consistency-evolution.md",
      "redirect_url": "/azure/cloud-adoption-framework/govern/guides/standard/resource-consistency-improvement"
    },
    {
      "source_path": "docs/cloud-adoption/governance/journeys/small-to-medium-enterprise/security-baseline-evolution.md",
      "redirect_url": "/azure/cloud-adoption-framework/govern/guides/standard/security-baseline-improvement"
    },
    {
      "source_path": "docs/cloud-adoption/governance/journeys/index.md",
      "redirect_url": "/azure/cloud-adoption-framework/govern/guides/index"
    },
    {
      "source_path": "docs/cloud-adoption/governance/journeys/overview.md",
      "redirect_url": "/azure/cloud-adoption-framework/govern/guides/index"
    },
    {
      "source_path": "docs/cloud-adoption/governance/policy-compliance/align-governance-journeys.md",
      "redirect_url": "/azure/cloud-adoption-framework/govern/policy-compliance/governance-alignment"
    },
    {
      "source_path": "docs/cloud-adoption/governance/policy-compliance/define-policy.md",
      "redirect_url": "/azure/cloud-adoption-framework/govern/policy-compliance/policy-definition"
    },
    {
      "source_path": "docs/cloud-adoption/governance/policy-compliance/how-can-a-ciso-prepare-for-the-cloud.md",
      "redirect_url": "/azure/cloud-adoption-framework/govern/policy-compliance/cloud-security-readiness"
    },
    {
      "source_path": "docs/cloud-adoption/governance/policy-compliance/index.md",
      "redirect_url": "/azure/cloud-adoption-framework/govern/policy-compliance/index"
    },
    {
      "source_path": "docs/cloud-adoption/governance/policy-compliance/overview.md",
      "redirect_url": "/azure/cloud-adoption-framework/govern/policy-compliance/index"
    },
    {
      "source_path": "docs/cloud-adoption/governance/policy-compliance/processes.md",
      "redirect_url": "/azure/cloud-adoption-framework/govern/policy-compliance/processes"
    },
    {
      "source_path": "docs/cloud-adoption/governance/policy-compliance/risk-tolerance.md",
      "redirect_url": "/azure/cloud-adoption-framework/govern/policy-compliance/risk-tolerance"
    },
    {
      "source_path": "docs/cloud-adoption/governance/policy-compliance/understanding-business-risk.md",
      "redirect_url": "/azure/cloud-adoption-framework/govern/policy-compliance/business-risk"
    },
    {
      "source_path": "docs/cloud-adoption/governance/policy-compliance/what-is-a-cloud-policy-review.md",
      "redirect_url": "/azure/cloud-adoption-framework/govern/policy-compliance/cloud-policy-review"
    },
    {
      "source_path": "docs/cloud-adoption/governance/policy-compliance/what-is-data-classification.md",
      "redirect_url": "/azure/cloud-adoption-framework/govern/policy-compliance/data-classification"
    },
    {
      "source_path": "docs/cloud-adoption/governance/policy-compliance/what-is-regulatory-compliance.md",
      "redirect_url": "/azure/cloud-adoption-framework/govern/policy-compliance/regulatory-compliance"
    },
    {
      "source_path": "docs/cloud-adoption/governance/resource-consistency/resource-access-management.md",
      "redirect_url": "/azure/cloud-adoption-framework/govern/resource-consistency/resource-access-management"
    },
    {
      "source_path": "docs/cloud-adoption/governance/resource-consistency/business-risks.md",
      "redirect_url": "/azure/cloud-adoption-framework/govern/resource-consistency/business-risks"
    },
    {
      "source_path": "docs/cloud-adoption/governance/resource-consistency/compliance-processes.md",
      "redirect_url": "/azure/cloud-adoption-framework/govern/resource-consistency/compliance-processes"
    },
    {
      "source_path": "docs/cloud-adoption/governance/resource-consistency/discipline-improvement.md",
      "redirect_url": "/azure/cloud-adoption-framework/govern/resource-consistency/discipline-improvement"
    },
    {
      "source_path": "docs/cloud-adoption/governance/resource-consistency/governance-multiple-teams.md",
      "redirect_url": "/azure/cloud-adoption-framework/govern/resource-consistency/governance-multiple-teams"
    },
    {
      "source_path": "docs/cloud-adoption/governance/resource-consistency/governance-simple-workload.md",
      "redirect_url": "/azure/cloud-adoption-framework/govern/resource-consistency/governance-simple-workload"
    },
    {
      "source_path": "docs/cloud-adoption/governance/resource-consistency/index.md",
      "redirect_url": "/azure/cloud-adoption-framework/govern/resource-consistency/index"
    },
    {
      "source_path": "docs/cloud-adoption/governance/resource-consistency/metrics-tolerance.md",
      "redirect_url": "/azure/cloud-adoption-framework/govern/resource-consistency/metrics-tolerance"
    },
    {
      "source_path": "docs/cloud-adoption/governance/resource-consistency/overview.md",
      "redirect_url": "/azure/cloud-adoption-framework/govern/resource-consistency/index"
    },
    {
      "source_path": "docs/cloud-adoption/governance/resource-consistency/policy-statements.md",
      "redirect_url": "/azure/cloud-adoption-framework/govern/resource-consistency/policy-statements"
    },
    {
      "source_path": "docs/cloud-adoption/governance/resource-consistency/template.md",
      "redirect_url": "/azure/cloud-adoption-framework/govern/resource-consistency/template"
    },
    {
      "source_path": "docs/cloud-adoption/governance/resource-consistency/toolchain.md",
      "redirect_url": "/azure/cloud-adoption-framework/govern/resource-consistency/toolchain"
    },
    {
      "source_path": "docs/cloud-adoption/governance/resource-consistency/what-is-governance.md",
      "redirect_url": "/azure/cloud-adoption-framework/govern/resource-consistency/what-is-governance"
    },
    {
      "source_path": "docs/cloud-adoption/governance/security-baseline/azure-security-guidance.md",
      "redirect_url": "/azure/cloud-adoption-framework/govern/security-baseline/azure-security-guidance"
    },
    {
      "source_path": "docs/cloud-adoption/governance/security-baseline/business-risks.md",
      "redirect_url": "/azure/cloud-adoption-framework/govern/security-baseline/business-risks"
    },
    {
      "source_path": "docs/cloud-adoption/governance/security-baseline/cloud-native-policy.md",
      "redirect_url": "/azure/cloud-adoption-framework/govern/security-baseline/cloud-native-policy"
    },
    {
      "source_path": "docs/cloud-adoption/governance/security-baseline/compliance-processes.md",
      "redirect_url": "/azure/cloud-adoption-framework/govern/security-baseline/compliance-processes"
    },
    {
      "source_path": "docs/cloud-adoption/governance/security-baseline/discipline-improvement.md",
      "redirect_url": "/azure/cloud-adoption-framework/govern/security-baseline/discipline-improvement"
    },
    {
      "source_path": "docs/cloud-adoption/governance/security-baseline/index.md",
      "redirect_url": "/azure/cloud-adoption-framework/govern/security-baseline/index"
    },
    {
      "source_path": "docs/cloud-adoption/governance/security-baseline/metrics-tolerance.md",
      "redirect_url": "/azure/cloud-adoption-framework/govern/security-baseline/metrics-tolerance"
    },
    {
      "source_path": "docs/cloud-adoption/governance/security-baseline/overview.md",
      "redirect_url": "/azure/cloud-adoption-framework/govern/security-baseline/index"
    },
    {
      "source_path": "docs/cloud-adoption/governance/security-baseline/policy-statements.md",
      "redirect_url": "/azure/cloud-adoption-framework/govern/security-baseline/policy-statements"
    },
    {
      "source_path": "docs/cloud-adoption/governance/security-baseline/template.md",
      "redirect_url": "/azure/cloud-adoption-framework/govern/security-baseline/template"
    },
    {
      "source_path": "docs/cloud-adoption/governance/security-baseline/toolchain.md",
      "redirect_url": "/azure/cloud-adoption-framework/govern/security-baseline/toolchain"
    },
    {
      "source_path": "docs/cloud-adoption/governance/security-baseline/what-is-cloud-security-management.md",
      "redirect_url": "/azure/cloud-adoption-framework/govern/security-baseline/cloud-security-baseline"
    },
    {
      "source_path": "docs/cloud-adoption/governance/benchmark.md",
      "redirect_url": "/azure/cloud-adoption-framework/govern/benchmark"
    },
    {
      "source_path": "docs/cloud-adoption/governance/best-practices.md",
      "redirect_url": "/azure/cloud-adoption-framework/govern/foundation-improvements"
    },
    {
      "source_path": "docs/cloud-adoption/governance/corporate-policy.md",
      "redirect_url": "/azure/cloud-adoption-framework/govern/corporate-policy"
    },
    {
      "source_path": "docs/cloud-adoption/governance/getting-started.md",
      "redirect_url": "/azure/cloud-adoption-framework/govern/initial-foundation"
    },
    {
      "source_path": "docs/cloud-adoption/governance/governance-disciplines.md",
      "redirect_url": "/azure/cloud-adoption-framework/govern/governance-disciplines"
    },
    {
      "source_path": "docs/cloud-adoption/governance/index.md",
      "redirect_url": "/azure/cloud-adoption-framework/govern/index"
    },
    {
      "source_path": "docs/cloud-adoption/governance/methodology.md",
      "redirect_url": "/azure/cloud-adoption-framework/govern/methodology"
    },
    {
      "source_path": "docs/cloud-adoption/governance/overview.md",
      "redirect_url": "/azure/cloud-adoption-framework/govern/index"
    },
    {
      "source_path": "docs/cloud-adoption/infrastructure/mainframe-migration/application-strategies.md",
      "redirect_url": "/azure/cloud-adoption-framework/infrastructure/mainframe-migration/application-strategies"
    },
    {
      "source_path": "docs/cloud-adoption/infrastructure/mainframe-migration/index.md",
      "redirect_url": "/azure/cloud-adoption-framework/infrastructure/mainframe-migration/index"
    },
    {
      "source_path": "docs/cloud-adoption/infrastructure/mainframe-migration/migration-strategies.md",
      "redirect_url": "/azure/cloud-adoption-framework/infrastructure/mainframe-migration/migration-strategies"
    },
    {
      "source_path": "docs/cloud-adoption/infrastructure/mainframe-migration/myths-and-facts.md",
      "redirect_url": "/azure/cloud-adoption-framework/infrastructure/mainframe-migration/myths-and-facts"
    },
    {
      "source_path": "docs/cloud-adoption/infrastructure/mainframe-migration/overview.md",
      "redirect_url": "/azure/cloud-adoption-framework/infrastructure/mainframe-migration/index"
    },
    {
      "source_path": "docs/cloud-adoption/infrastructure/misc/hybrid-consistency.md",
      "redirect_url": "/azure/cloud-adoption-framework/infrastructure/misc/hybrid-consistency"
    },
    {
      "source_path": "docs/cloud-adoption/infrastructure/virtual-machines/basic-workload.md",
      "redirect_url": "/azure/cloud-adoption-framework/infrastructure/virtual-machines/basic-workload"
    },
    {
      "source_path": "docs/cloud-adoption/infrastructure/basic-workload.md",
      "redirect_url": "/azure/cloud-adoption-framework/infrastructure/virtual-machines/basic-workload"
    },
    {
      "source_path": "docs/cloud-adoption/innovate/index.md",
      "redirect_url": "/azure/cloud-adoption-framework/innovate/index"
    },
    {
      "source_path": "docs/cloud-adoption/migrate/azure-best-practices/contoso-migration-assessment.md",
      "redirect_url": "/azure/cloud-adoption-framework/migrate/azure-best-practices/contoso-migration-assessment"
    },
    {
      "source_path": "docs/cloud-adoption/migrate/azure-best-practices/contoso-migration-infrastructure.md",
      "redirect_url": "/azure/cloud-adoption-framework/migrate/azure-best-practices/contoso-migration-infrastructure"
    },
    {
      "source_path": "docs/cloud-adoption/migrate/azure-best-practices/contoso-migration-overview.md",
      "redirect_url": "/azure/cloud-adoption-framework/migrate/azure-best-practices/contoso-migration-overview"
    },
    {
      "source_path": "docs/cloud-adoption/migrate/azure-best-practices/contoso-migration-rearchitect-container-sql.md",
      "redirect_url": "/azure/cloud-adoption-framework/migrate/azure-best-practices/contoso-migration-rearchitect-container-sql"
    },
    {
      "source_path": "docs/cloud-adoption/migrate/azure-best-practices/contoso-migration-rebuild.md",
      "redirect_url": "/azure/cloud-adoption-framework/migrate/azure-best-practices/contoso-migration-rebuild"
    },
    {
      "source_path": "docs/cloud-adoption/migrate/azure-best-practices/contoso-migration-refactor-linux-app-service-mysql.md",
      "redirect_url": "/azure/cloud-adoption-framework/migrate/azure-best-practices/contoso-migration-refactor-linux-app-service-mysql"
    },
    {
      "source_path": "docs/cloud-adoption/migrate/azure-best-practices/contoso-migration-refactor-web-app-sql.md",
      "redirect_url": "/azure/cloud-adoption-framework/migrate/azure-best-practices/contoso-migration-refactor-web-app-sql"
    },
    {
      "source_path": "docs/cloud-adoption/migrate/azure-best-practices/contoso-migration-rehost-linux-vm-mysql.md",
      "redirect_url": "/azure/cloud-adoption-framework/migrate/azure-best-practices/contoso-migration-rehost-linux-vm-mysql"
    },
    {
      "source_path": "docs/cloud-adoption/migrate/azure-best-practices/contoso-migration-rehost-linux-vm.md",
      "redirect_url": "/azure/cloud-adoption-framework/migrate/azure-best-practices/contoso-migration-rehost-linux-vm"
    },
    {
      "source_path": "docs/cloud-adoption/migrate/azure-best-practices/contoso-migration-rehost-vm-sql-ag.md",
      "redirect_url": "/azure/cloud-adoption-framework/migrate/azure-best-practices/contoso-migration-rehost-vm-sql-ag"
    },
    {
      "source_path": "docs/cloud-adoption/migrate/azure-best-practices/contoso-migration-rehost-vm-sql-managed-instance.md",
      "redirect_url": "/azure/cloud-adoption-framework/migrate/azure-best-practices/contoso-migration-rehost-vm-sql-managed-instance"
    },
    {
      "source_path": "docs/cloud-adoption/migrate/azure-best-practices/contoso-migration-rehost-vm.md",
      "redirect_url": "/azure/cloud-adoption-framework/migrate/azure-best-practices/contoso-migration-rehost-vm"
    },
    {
      "source_path": "docs/cloud-adoption/migrate/azure-best-practices/contoso-migration-scale.md",
      "redirect_url": "/azure/cloud-adoption-framework/migrate/azure-best-practices/contoso-migration-scale"
    },
    {
      "source_path": "docs/cloud-adoption/migrate/azure-best-practices/contoso-migration-tfs-vsts.md",
      "redirect_url": "/azure/cloud-adoption-framework/migrate/azure-best-practices/contoso-migration-tfs-vsts"
    },
    {
      "source_path": "docs/cloud-adoption/migrate/azure-best-practices/index.md",
      "redirect_url": "/azure/cloud-adoption-framework/migrate/azure-best-practices/index"
    },
    {
      "source_path": "docs/cloud-adoption/migrate/azure-best-practices/migrate-best-practices-costs.md",
      "redirect_url": "/azure/cloud-adoption-framework/migrate/azure-best-practices/migrate-best-practices-costs"
    },
    {
      "source_path": "docs/cloud-adoption/migrate/azure-best-practices/migrate-best-practices-networking.md",
      "redirect_url": "/azure/cloud-adoption-framework/migrate/azure-best-practices/migrate-best-practices-networking"
    },
    {
      "source_path": "docs/cloud-adoption/migrate/azure-best-practices/migrate-best-practices-security-management.md",
      "redirect_url": "/azure/cloud-adoption-framework/migrate/azure-best-practices/migrate-best-practices-security-management"
    },
    {
      "source_path": "docs/cloud-adoption/migrate/azure-migration-guide/assess.md",
      "redirect_url": "/azure/cloud-adoption-framework/migrate/azure-migration-guide/assess"
    },
    {
      "source_path": "docs/cloud-adoption/migrate/azure-migration-guide/assistance.md",
      "redirect_url": "/azure/cloud-adoption-framework/migrate/azure-migration-guide/assistance"
    },
    {
      "source_path": "docs/cloud-adoption/migrate/azure-migration-guide/index.md",
      "redirect_url": "/azure/cloud-adoption-framework/migrate/azure-migration-guide/index"
    },
    {
      "source_path": "docs/cloud-adoption/migrate/azure-migration-guide/manage-costs.md",
      "redirect_url": "/azure/cloud-adoption-framework/migrate/azure-migration-guide/manage-costs"
    },
    {
      "source_path": "docs/cloud-adoption/migrate/azure-migration-guide/migrate.md",
      "redirect_url": "/azure/cloud-adoption-framework/migrate/azure-migration-guide/migrate"
    },
    {
      "source_path": "docs/cloud-adoption/migrate/azure-migration-guide/optimize-and-transform.md",
      "redirect_url": "/azure/cloud-adoption-framework/migrate/azure-migration-guide/optimize-and-transform"
    },
    {
      "source_path": "docs/cloud-adoption/migrate/azure-migration-guide/organize-resources.md",
      "redirect_url": "/azure/cloud-adoption-framework/migrate/azure-migration-guide/organize-resources"
    },
    {
      "source_path": "docs/cloud-adoption/migrate/azure-migration-guide/prerequisites.md",
      "redirect_url": "/azure/cloud-adoption-framework/migrate/azure-migration-guide/prerequisites"
    },
    {
      "source_path": "docs/cloud-adoption/migrate/azure-migration-guide/secure-and-manage.md",
      "redirect_url": "/azure/cloud-adoption-framework/migrate/azure-migration-guide/secure-and-manage"
    },
    {
      "source_path": "docs/cloud-adoption/migrate/expanded-scope/balance-the-portfolio.md",
      "redirect_url": "/azure/cloud-adoption-framework/migrate/expanded-scope/balance-the-portfolio"
    },
    {
      "source_path": "docs/cloud-adoption/migrate/expanded-scope/governance-or-compliance.md",
      "redirect_url": "/azure/cloud-adoption-framework/migrate/expanded-scope/governance-or-compliance"
    },
    {
      "source_path": "docs/cloud-adoption/migrate/expanded-scope/index.md",
      "redirect_url": "/azure/cloud-adoption-framework/migrate/expanded-scope/index"
    },
    {
      "source_path": "docs/cloud-adoption/migrate/expanded-scope/multiple-datacenters.md",
      "redirect_url": "/azure/cloud-adoption-framework/migrate/expanded-scope/multiple-datacenters"
    },
    {
      "source_path": "docs/cloud-adoption/migrate/expanded-scope/multiple-regions.md",
      "redirect_url": "/azure/cloud-adoption-framework/decision-guides/regions/index"
    },
    {
      "source_path": "docs/cloud-adoption/migrate/expanded-scope/network-capacity-exceeded.md",
      "redirect_url": "/azure/cloud-adoption-framework/migrate/expanded-scope/network-capacity-exceeded"
    },
    {
      "source_path": "docs/cloud-adoption/migrate/expanded-scope/suggested-skills.md",
      "redirect_url": "/azure/cloud-adoption-framework/migrate/expanded-scope/suggested-skills"
    },
    {
      "source_path": "docs/cloud-adoption/migrate/migration-considerations/assess/approve.md",
      "redirect_url": "/azure/cloud-adoption-framework/migrate/migration-considerations/assess/approve"
    },
    {
      "source_path": "docs/cloud-adoption/migrate/migration-considerations/assess/architect.md",
      "redirect_url": "/azure/cloud-adoption-framework/migrate/migration-considerations/assess/architect"
    },
    {
      "source_path": "docs/cloud-adoption/migrate/migration-considerations/assess/business-priorities.md",
      "redirect_url": "/azure/cloud-adoption-framework/migrate/migration-considerations/assess/business-priorities"
    },
    {
      "source_path": "docs/cloud-adoption/migrate/migration-considerations/assess/estimate.md",
      "redirect_url": "/azure/cloud-adoption-framework/migrate/migration-considerations/assess/estimate"
    },
    {
      "source_path": "docs/cloud-adoption/migrate/migration-considerations/assess/evaluate.md",
      "redirect_url": "/azure/cloud-adoption-framework/migrate/migration-considerations/assess/evaluate"
    },
    {
      "source_path": "docs/cloud-adoption/migrate/migration-considerations/assess/index.md",
      "redirect_url": "/azure/cloud-adoption-framework/migrate/migration-considerations/assess/index"
    },
    {
      "source_path": "docs/cloud-adoption/migrate/migration-considerations/assess/partnership-options.md",
      "redirect_url": "/azure/cloud-adoption-framework/migrate/migration-considerations/assess/partnership-options"
    },
    {
      "source_path": "docs/cloud-adoption/migrate/migration-considerations/assess/release-iteration-backlog.md",
      "redirect_url": "/azure/cloud-adoption-framework/migrate/migration-considerations/assess/release-iteration-backlog"
    },
    {
      "source_path": "docs/cloud-adoption/migrate/migration-considerations/migrate/index.md",
      "redirect_url": "/azure/cloud-adoption-framework/migrate/migration-considerations/migrate/index"
    },
    {
      "source_path": "docs/cloud-adoption/migrate/migration-considerations/migrate/promotion-models.md",
      "redirect_url": "/azure/cloud-adoption-framework/migrate/migration-considerations/migrate/promotion-models"
    },
    {
      "source_path": "docs/cloud-adoption/migrate/migration-considerations/migrate/remediate.md",
      "redirect_url": "/azure/cloud-adoption-framework/migrate/migration-considerations/migrate/remediate"
    },
    {
      "source_path": "docs/cloud-adoption/migrate/migration-considerations/migrate/replicate-options.md",
      "redirect_url": "/azure/cloud-adoption-framework/migrate/migration-considerations/migrate/replicate-options"
    },
    {
      "source_path": "docs/cloud-adoption/migrate/migration-considerations/migrate/replicate.md",
      "redirect_url": "/azure/cloud-adoption-framework/migrate/migration-considerations/migrate/replicate"
    },
    {
      "source_path": "docs/cloud-adoption/migrate/migration-considerations/migrate/stage.md",
      "redirect_url": "/azure/cloud-adoption-framework/migrate/migration-considerations/migrate/stage"
    },
    {
      "source_path": "docs/cloud-adoption/migrate/migration-considerations/optimize/business-change-plan.md",
      "redirect_url": "/azure/cloud-adoption-framework/migrate/migration-considerations/optimize/business-change-plan"
    },
    {
      "source_path": "docs/cloud-adoption/migrate/migration-considerations/optimize/business-test.md",
      "redirect_url": "/azure/cloud-adoption-framework/migrate/migration-considerations/optimize/business-test"
    },
    {
      "source_path": "docs/cloud-adoption/migrate/migration-considerations/optimize/decommission.md",
      "redirect_url": "/azure/cloud-adoption-framework/migrate/migration-considerations/optimize/decommission"
    },
    {
      "source_path": "docs/cloud-adoption/migrate/migration-considerations/optimize/index.md",
      "redirect_url": "/azure/cloud-adoption-framework/migrate/migration-considerations/optimize/index"
    },
    {
      "source_path": "docs/cloud-adoption/migrate/migration-considerations/optimize/optimize.md",
      "redirect_url": "/azure/cloud-adoption-framework/migrate/migration-considerations/optimize/optimize"
    },
    {
      "source_path": "docs/cloud-adoption/migrate/migration-considerations/optimize/promote.md",
      "redirect_url": "/azure/cloud-adoption-framework/migrate/migration-considerations/optimize/promote"
    },
    {
      "source_path": "docs/cloud-adoption/migrate/migration-considerations/optimize/ready.md",
      "redirect_url": "/azure/cloud-adoption-framework/migrate/migration-considerations/optimize/ready"
    },
    {
      "source_path": "docs/cloud-adoption/migrate/migration-considerations/optimize/retrospective.md",
      "redirect_url": "/azure/cloud-adoption-framework/migrate/migration-considerations/optimize/retrospective"
    },
    {
      "source_path": "docs/cloud-adoption/migrate/migration-considerations/prerequisites/culture-complexity.md",
      "redirect_url": "/azure/cloud-adoption-framework/migrate/migration-considerations/prerequisites/cultural-complexity"
    },
    {
      "source_path": "docs/cloud-adoption/migrate/migration-considerations/prerequisites/decisions.md",
      "redirect_url": "/azure/cloud-adoption-framework/migrate/migration-considerations/prerequisites/decisions"
    },
    {
      "source_path": "docs/cloud-adoption/migrate/migration-considerations/prerequisites/index.md",
      "redirect_url": "/azure/cloud-adoption-framework/migrate/migration-considerations/prerequisites/index"
    },
    {
      "source_path": "docs/cloud-adoption/migrate/migration-considerations/prerequisites/migration-backlog-review.md",
      "redirect_url": "/azure/cloud-adoption-framework/migrate/migration-considerations/prerequisites/migration-backlog-review"
    },
    {
      "source_path": "docs/cloud-adoption/migrate/migration-considerations/prerequisites/planning-checklist.md",
      "redirect_url": "/azure/cloud-adoption-framework/migrate/migration-considerations/prerequisites/planning-checklist"
    },
    {
      "source_path": "docs/cloud-adoption/migrate/migration-considerations/prerequisites/technical-complexity.md",
      "redirect_url": "/azure/cloud-adoption-framework/migrate/migration-considerations/prerequisites/technical-complexity"
    },
    {
      "source_path": "docs/cloud-adoption/migrate/migration-considerations/secure-and-manage/index.md",
      "redirect_url": "/azure/cloud-adoption-framework/migrate/migration-considerations/secure-and-manage/index"
    },
    {
      "source_path": "docs/cloud-adoption/migrate/migration-considerations/index.md",
      "redirect_url": "/azure/cloud-adoption-framework/migrate/migration-considerations/index"
    },
    {
      "source_path": "docs/cloud-adoption/migrate/about.md",
      "redirect_url": "/azure/cloud-adoption-framework/migrate/about"
    },
    {
      "source_path": "docs/cloud-adoption/migrate/index.md",
      "redirect_url": "/azure/cloud-adoption-framework/migrate/index"
    },
    {
      "source_path": "docs/cloud-adoption/operating-model/index.md",
      "redirect_url": "/azure/cloud-adoption-framework/operate/index"
    },
    {
      "source_path": "docs/cloud-adoption/operating-model/terms.md",
      "redirect_url": "/azure/cloud-adoption-framework/operate/terms"
    },
    {
      "source_path": "docs/cloud-adoption/operations/azure-server-management/common-policies.md",
      "redirect_url": "/azure/cloud-adoption-framework/manage/azure-server-management/common-policies"
    },
    {
      "source_path": "docs/cloud-adoption/operations/azure-server-management/enable-tracking-alerting.md",
      "redirect_url": "/azure/cloud-adoption-framework/manage/azure-server-management/enable-tracking-alerting"
    },
    {
      "source_path": "docs/cloud-adoption/operations/azure-server-management/guest-configuration-policy.md",
      "redirect_url": "/azure/cloud-adoption-framework/manage/azure-server-management/guest-configuration-policy"
    },
    {
      "source_path": "docs/cloud-adoption/operations/azure-server-management/index.md",
      "redirect_url": "/azure/cloud-adoption-framework/manage/azure-server-management/index"
    },
    {
      "source_path": "docs/cloud-adoption/operations/azure-server-management/onboard-at-scale.md",
      "redirect_url": "/azure/cloud-adoption-framework/manage/azure-server-management/onboard-at-scale"
    },
    {
      "source_path": "docs/cloud-adoption/operations/azure-server-management/onboard-single-vm.md",
      "redirect_url": "/azure/cloud-adoption-framework/manage/azure-server-management/onboard-single-vm"
    },
    {
      "source_path": "docs/cloud-adoption/operations/azure-server-management/onboarding-automation.md",
      "redirect_url": "/azure/cloud-adoption-framework/manage/azure-server-management/onboarding-automation"
    },
    {
      "source_path": "docs/cloud-adoption/operations/azure-server-management/onboarding-overview.md",
      "redirect_url": "/azure/cloud-adoption-framework/manage/azure-server-management/onboarding-overview"
    },
    {
      "source_path": "docs/cloud-adoption/operations/azure-server-management/ongoing-management-overview.md",
      "redirect_url": "/azure/cloud-adoption-framework/manage/azure-server-management/ongoing-management-overview"
    },
    {
      "source_path": "docs/cloud-adoption/operations/azure-server-management/prerequisites.md",
      "redirect_url": "/azure/cloud-adoption-framework/manage/azure-server-management/prerequisites"
    },
    {
      "source_path": "docs/cloud-adoption/operations/azure-server-management/setup-alerts.md",
      "redirect_url": "/azure/cloud-adoption-framework/manage/azure-server-management/setup-alerts"
    },
    {
      "source_path": "docs/cloud-adoption/operations/azure-server-management/tools-services.md",
      "redirect_url": "/azure/cloud-adoption-framework/manage/azure-server-management/tools-services"
    },
    {
      "source_path": "docs/cloud-adoption/operations/azure-server-management/update-schedules.md",
      "redirect_url": "/azure/cloud-adoption-framework/manage/azure-server-management/update-schedules"
    },
    {
      "source_path": "docs/cloud-adoption/operations/monitor/alert.md",
      "redirect_url": "/azure/cloud-adoption-framework/manage/monitor/alerting"
    },
    {
      "source_path": "docs/cloud-adoption/operations/monitor/cloud-models-monitor-overview.md",
      "redirect_url": "/azure/cloud-adoption-framework/manage/monitor/cloud-models-monitor-overview"
    },
    {
      "source_path": "docs/cloud-adoption/operations/monitor/data-collection.md",
      "redirect_url": "/azure/cloud-adoption-framework/manage/monitor/data-collection"
    },
    {
      "source_path": "docs/cloud-adoption/operations/monitor/index.md",
      "redirect_url": "/azure/cloud-adoption-framework/manage/monitor/index"
    },
    {
      "source_path": "docs/cloud-adoption/operations/monitor/platform-overview.md",
      "redirect_url": "/azure/cloud-adoption-framework/manage/monitor/platform-overview"
    },
    {
      "source_path": "docs/cloud-adoption/operations/index.md",
      "redirect_url": "/azure/cloud-adoption-framework/manage/index"
    },
    {
      "source_path": "docs/cloud-adoption/operations/operational-fitness-review.md",
      "redirect_url": "/azure/cloud-adoption-framework/manage/operational-fitness-review"
    },
    {
      "source_path": "docs/cloud-adoption/organization/cloud-adoption.md",
      "redirect_url": "/azure/cloud-adoption-framework/organize/cloud-adoption"
    },
    {
      "source_path": "docs/cloud-adoption/organization/cloud-automation.md",
      "redirect_url": "/azure/cloud-adoption-framework/organize/cloud-automation"
    },
    {
      "source_path": "docs/cloud-adoption/organization/cloud-center-excellence.md",
      "redirect_url": "/azure/cloud-adoption-framework/organize/cloud-center-of-excellence"
    },
    {
      "source_path": "docs/cloud-adoption/organization/cloud-governance.md",
      "redirect_url": "/azure/cloud-adoption-framework/organize/cloud-governance"
    },
    {
      "source_path": "docs/cloud-adoption/organization/cloud-operations.md",
      "redirect_url": "/azure/cloud-adoption-framework/organize/cloud-operations"
    },
    {
      "source_path": "docs/cloud-adoption/organization/cloud-platform.md",
      "redirect_url": "/azure/cloud-adoption-framework/organize/cloud-platform"
    },
    {
      "source_path": "docs/cloud-adoption/organization/cloud-strategy.md",
      "redirect_url": "/azure/cloud-adoption-framework/organize/cloud-strategy"
    },
    {
      "source_path": "docs/cloud-adoption/organization/cost-conscious-organization.md",
      "redirect_url": "/azure/cloud-adoption-framework/organize/cost-conscious-organization"
    },
    {
      "source_path": "docs/cloud-adoption/organization/fiefdoms-silos.md",
      "redirect_url": "/azure/cloud-adoption-framework/organize/fiefdoms-silos"
    },
    {
      "source_path": "docs/cloud-adoption/organization/index.md",
      "redirect_url": "/azure/cloud-adoption-framework/organize/index"
    },
    {
      "source_path": "docs/cloud-adoption/organization/organization-structures.md",
      "redirect_url": "/azure/cloud-adoption-framework/organize/organization-structures"
    },
    {
      "source_path": "docs/cloud-adoption/organization/raci-alignment.md",
      "redirect_url": "/azure/cloud-adoption-framework/organize/raci-alignment"
    },
    {
      "source_path": "docs/cloud-adoption/organization/suggested-skills.md",
      "redirect_url": "/azure/cloud-adoption-framework/organize/suggested-skills"
    },
    {
      "source_path": "docs/cloud-adoption/plan/adapt-roles-skills-processes.md",
      "redirect_url": "/azure/cloud-adoption-framework/plan/adapt-roles-skills-processes"
    },
    {
      "source_path": "docs/cloud-adoption/plan/assets.md",
      "redirect_url": "/azure/cloud-adoption-framework/plan/assets"
    },
    {
      "source_path": "docs/cloud-adoption/plan/index.md",
      "redirect_url": "/azure/cloud-adoption-framework/plan/index"
    },
    {
      "source_path": "docs/cloud-adoption/plan/initial-org-alignment.md",
      "redirect_url": "/azure/cloud-adoption-framework/plan/initial-org-alignment"
    },
    {
      "source_path": "docs/cloud-adoption/plan/iteration-paths.md",
      "redirect_url": "/azure/cloud-adoption-framework/plan/iteration-paths"
    },
    {
      "source_path": "docs/cloud-adoption/plan/plan-intro.md",
      "redirect_url": "/azure/cloud-adoption-framework/plan/plan-intro"
    },
    {
      "source_path": "docs/cloud-adoption/plan/prerequisites.md",
      "redirect_url": "/azure/cloud-adoption-framework/plan/prerequisites"
    },
    {
      "source_path": "docs/cloud-adoption/plan/review-rationalization.md",
      "redirect_url": "/azure/cloud-adoption-framework/plan/review-rationalization"
    },
    {
      "source_path": "docs/cloud-adoption/plan/suggested-skills.md",
      "redirect_url": "/azure/cloud-adoption-framework/plan/suggested-skills"
    },
    {
      "source_path": "docs/cloud-adoption/plan/template.md",
      "redirect_url": "/azure/cloud-adoption-framework/plan/template"
    },
    {
      "source_path": "docs/cloud-adoption/plan/timelines.md",
      "redirect_url": "/azure/cloud-adoption-framework/plan/timelines"
    },
    {
      "source_path": "docs/cloud-adoption/plan/workloads.md",
      "redirect_url": "/azure/cloud-adoption-framework/plan/workloads"
    },
    {
      "source_path": "docs/cloud-adoption/ready/azure-best-practices/hub-spoke-network-topology.md",
      "redirect_url": "/azure/cloud-adoption-framework/ready/azure-best-practices/hub-spoke-network-topology"
    },
    {
      "source_path": "docs/cloud-adoption/ready/azure-best-practices/index.md",
      "redirect_url": "/azure/cloud-adoption-framework/ready/azure-best-practices/index"
    },
    {
      "source_path": "docs/cloud-adoption/ready/azure-best-practices/perimeter-networks.md",
      "redirect_url": "/azure/cloud-adoption-framework/ready/azure-best-practices/perimeter-networks"
    },
    {
      "source_path": "docs/cloud-adoption/ready/azure-best-practices/roles.md",
      "redirect_url": "/azure/cloud-adoption-framework/ready/azure-best-practices/roles"
    },
    {
      "source_path": "docs/cloud-adoption/ready/azure-best-practices/track-costs.md",
      "redirect_url": "/azure/cloud-adoption-framework/ready/azure-best-practices/track-costs"
    },
    {
      "source_path": "docs/cloud-adoption/ready/azure-readiness-guide/govern-org-compliance.md",
      "redirect_url": "/azure/cloud-adoption-framework/ready/azure-readiness-guide/govern-org-compliance"
    },
    {
      "source_path": "docs/cloud-adoption/ready/azure-readiness-guide/index.md",
      "redirect_url": "/azure/cloud-adoption-framework/ready/azure-readiness-guide/index"
    },
    {
      "source_path": "docs/cloud-adoption/ready/azure-readiness-guide/manage-access.md",
      "redirect_url": "/azure/cloud-adoption-framework/ready/azure-readiness-guide/manage-access"
    },
    {
      "source_path": "docs/cloud-adoption/ready/azure-readiness-guide/manage-costs.md",
      "redirect_url": "/azure/cloud-adoption-framework/ready/azure-readiness-guide/manage-costs"
    },
    {
      "source_path": "docs/cloud-adoption/ready/azure-readiness-guide/migration-landing-zone.md",
      "redirect_url": "/azure/cloud-adoption-framework/ready/azure-readiness-guide/migration-landing-zone"
    },
    {
      "source_path": "docs/cloud-adoption/ready/azure-readiness-guide/monitoring-reporting.md",
      "redirect_url": "/azure/cloud-adoption-framework/ready/azure-readiness-guide/monitoring-reporting"
    },
    {
      "source_path": "docs/cloud-adoption/ready/azure-readiness-guide/organize-resources.md",
      "redirect_url": "/azure/cloud-adoption-framework/ready/azure-readiness-guide/organize-resources"
    },
    {
      "source_path": "docs/cloud-adoption/ready/azure-readiness-guide/staying-current.md",
      "redirect_url": "/azure/cloud-adoption-framework/ready/azure-readiness-guide/staying-current"
    },
    {
      "source_path": "docs/cloud-adoption/ready/considerations/compute-decisions.md",
      "redirect_url": "/azure/cloud-adoption-framework/ready/considerations/compute-decisions"
    },
    {
      "source_path": "docs/cloud-adoption/ready/considerations/data-decisions.md",
      "redirect_url": "/azure/cloud-adoption-framework/ready/considerations/data-decisions"
    },
    {
      "source_path": "docs/cloud-adoption/ready/considerations/fundamental-concepts.md",
      "redirect_url": "/azure/cloud-adoption-framework/ready/considerations/fundamental-concepts"
    },
    {
      "source_path": "docs/cloud-adoption/ready/considerations/index.md",
      "redirect_url": "/azure/cloud-adoption-framework/ready/considerations/index"
    },
    {
      "source_path": "docs/cloud-adoption/ready/considerations/name-and-tag.md",
      "redirect_url": "/azure/cloud-adoption-framework/ready/considerations/naming-and-tagging"
    },
    {
      "source_path": "docs/cloud-adoption/ready/considerations/network-decisions.md",
      "redirect_url": "/azure/cloud-adoption-framework/ready/considerations/network-decisions"
    },
    {
      "source_path": "docs/cloud-adoption/ready/considerations/scaling-subscriptions.md",
      "redirect_url": "/azure/cloud-adoption-framework/ready/considerations/scale-subscriptions"
    },
    {
      "source_path": "docs/cloud-adoption/ready/considerations/storage-guidance.md",
      "redirect_url": "/azure/cloud-adoption-framework/ready/considerations/storage-guidance"
    },
    {
      "source_path": "docs/cloud-adoption/ready/index.md",
      "redirect_url": "/azure/cloud-adoption-framework/ready/index"
    },
    {
      "source_path": "docs/cloud-adoption/ready/initial-org-alignment.md",
      "redirect_url": "/azure/cloud-adoption-framework/plan/initial-org-alignment"
    },
    {
      "source_path": "docs/cloud-adoption/ready/suggested-skills.md",
      "redirect_url": "/azure/cloud-adoption-framework/ready/suggested-skills"
    },
    {
      "source_path": "docs/cloud-adoption/ready/technical-skills.md",
      "redirect_url": "/azure/cloud-adoption-framework/ready/technical-skills"
    },
    {
      "source_path": "docs/cloud-adoption/index.md",
      "redirect_url": "/azure/cloud-adoption-framework/index"
    },
    {
      "source_path": "docs/cloud-adoption/overview.md",
      "redirect_url": "/azure/cloud-adoption-framework/index"
    },
    {
      "source_path": "docs/vdc/index.md",
      "redirect_url": "/azure/cloud-adoption-framework/reference/vdc"
    },
    {
      "source_path_from_root": "/docs/networking/guide/well-architected-framework-azure-firewall.md",
      "redirect_url": "/azure/architecture/framework/services/networking/azure-firewall",
      "redirect_document_id":  false
    },
    {
      "source_path": "docs/vdc/networking-virtual-datacenter.md",
      "redirect_url": "/azure/cloud-adoption-framework/reference/networking-vdc"
    },
    {
      "source_path": "docs/best-practices/naming-conventions.md",
      "redirect_url": "/azure/cloud-adoption-framework/ready/azure-best-practices/naming-and-tagging",
      "redirect_document_id": false
    },
    {
      "source_path": "docs/hybrid/azure-stack-vm-dr.yml",
      "redirect_url": "/azure/architecture/hybrid/azure-stack-vm-disaster-recovery",
      "redirect_document_id": true
    },
    {
      "source_path": "docs/reference-architectures/dmz/secure-vnet-hybrid.md",
      "redirect_url": "/azure/architecture/reference-architectures/dmz/secure-vnet-dmz",
      "redirect_document_id": true
    },
    {
      "source_path": "docs/reference-architectures/dmz/index.md",
      "redirect_url": "/azure/architecture/reference-architectures/dmz/secure-vnet-dmz"
    },
    {
      "source_path": "docs/microservices/introduction.md",
      "redirect_url": "/azure/architecture/microservices/",
      "redirect_document_id": true
    },
    {
      "source_path": "docs/reference-architectures/data/enterprise-bi-sqldw.md",
      "redirect_url": "/azure/architecture/reference-architectures/data/enterprise-bi-synapse",
      "redirect_document_id": true
    },
    {
      "source_path": "docs/best-practices/index.md",
      "redirect_url": "/azure/architecture/best-practices/api-design",
      "redirect_document_id": false
    },
    {
      "source_path": "docs/patterns/category/resiliency.md",
      "redirect_url": "/azure/architecture/framework/resiliency/reliability-patterns",
      "redirect_document_id": false
    },
    {
      "source_path": "docs/patterns/category/availability.md",
      "redirect_url": "/azure/architecture/framework/resiliency/reliability-patterns",
      "redirect_document_id": false
    },
    {
      "source_path": "docs/patterns/category/performance-scalability.md",
      "redirect_url": "/azure/architecture/framework/resiliency/reliability-patterns",
      "redirect_document_id": false
    },
    {
      "source_path": "docs/patterns/category/security.md",
      "redirect_url": "/azure/architecture/framework/resiliency/reliability-patterns",
      "redirect_document_id": false
    },
    {
      "source_path": "docs/patterns/runtime-reconfiguration.md",
      "redirect_url": "/azure/architecture/patterns", 
      "redirect_document_id": false
    },
    {
      "source_path": "docs/patterns/index-patterns.md",
      "redirect_url": "/azure/architecture/patterns",
      "redirect_document_id": false
    },
    {
      "source_path": "docs/guide/design-principles/use-the-best-data-store.md",
      "redirect_url": "/azure/architecture/guide/design-principles/use-best-data-store",
      "redirect_document_id": true
    },
    {
      "source_path": "docs/reference-architectures/sap/sap-netweaver.yml",
      "redirect_url": "/azure/architecture/guide/sap/sap-netweaver",
      "redirect_document_id": true
    },
    {
      "source_path": "docs/reference-architectures/sap/sap-s4hana.yml",
      "redirect_url": "/azure/architecture/guide/sap/sap-s4hana",
      "redirect_document_id": true
    },
    {
      "source_path": "docs/reference-architectures/ai/index.md",
      "redirect_url": "/azure/architecture/reference-architectures/ai/batch-scoring-deep-learning",
      "redirect_document_id": false
    },
    {
      "source_path": "docs/reference-architectures/ai/predictive-maintenance.md",
      "redirect_url": "/azure/architecture/data-guide/big-data/ai-overview",
      "redirect_document_id": false
    },
    {
      "source_path": "docs/example-scenario/apps/sap-on-oracle.yml",
      "redirect_url": "/azure/architecture/example-scenario/apps/sap-production",
      "redirect_document_id": false
    },
    {
      "source_path": "docs/reference-architectures/ai/defect-prevention-with-predictive-maintenance.md",
      "redirect_url": "/azure/architecture/solution-ideas/articles/defect-prevention-with-predictive-maintenance",
      "redirect_document_id": false
    },
    {
      "source_path": "docs/reference-architectures/ai/movie-recommendations.md",
      "redirect_url": "/azure/architecture/example-scenario/ai/movie-recommendations",
      "redirect_document_id": false
    },
    {
      "source_path": "docs/reference-architectures/ai/product-recommendations.md",
      "redirect_url": "/azure/architecture/reference-architectures/ai/real-time-recommendation",
      "redirect_document_id": false
    },
    {
      "source_path": "docs/reference-architectures/ai/visual-assistant.md",
      "redirect_url": "/azure/architecture/solution-ideas/articles/visual-assistant",
      "redirect_document_id": false
    },
    {
      "source_path": "docs/reference-architectures/ai/commerce-chatbot.md",
      "redirect_url": "/azure/architecture/reference-architectures/ai/conversational-bot",
      "redirect_document_id": false
    },
    {
      "source_path": "docs/solution-ideas/articles/example-scenario/ai/intelligent-apps-image-processing.md",
      "redirect_url": "/azure/architecture/example-scenario/ai/intelligent-apps-image-processing",
      "redirect_document_id": false
    },
    {
      "source_path": "docs/reference-architectures/app-service-web-app/index.md",
      "redirect_url": "/azure/architecture/reference-architectures/basic-web-app",
      "redirect_document_id": false
    },
    {
      "source_path": "docs/reference-architectures/enterprise-integration/index.md",
      "redirect_url": "/azure/architecture/reference-architectures/enterprise-integration/simple-enterprise-integration",
      "redirect_document_id": false
    },
    {
      "source_path": "docs/reference-architectures/hybrid-networking/considerations.md",
      "redirect_url": "/azure/architecture/reference-architectures/hybrid-networking",
      "redirect_document_id": false
    },
    {
      "source_path": "docs/reference-architectures/identity/considerations.md",
      "redirect_url": "/azure/architecture/reference-architectures/identity",
      "redirect_document_id": false
    },
    {
      "source_path": "docs/reference-architectures/n-tier/index.md",
      "redirect_url": "/azure/architecture/reference-architectures/n-tier/n-tier-sql-server",
      "redirect_document_id": false
    },
    {
      "source_path": "docs/reference-architectures/sap/index.md",
      "redirect_url": "/azure/architecture/reference-architectures/sap/sap-netweaver",
      "redirect_document_id": false
    },
    {
      "source_path": "docs/reference-architectures/serverless/index.md",
      "redirect_url": "/azure/architecture/reference-architectures/serverless/web-app",
      "redirect_document_id": false
    },
    {
      "source_path": "docs/reference-architectures/virtual-machines-linux/index.md",
      "redirect_url": "/azure/architecture/reference-architectures/n-tier",
      "redirect_document_id": false
    },
    {
      "source_path": "docs/reference-architectures/virtual-machines-linux/multi-region-application.md",
      "redirect_url": "/azure/architecture/reference-architectures/n-tier/n-tier-cassandra",
      "redirect_document_id": false
    },
    {
      "source_path": "docs/reference-architectures/virtual-machines-linux/multi-vm.md",
      "redirect_url": "/azure/architecture/reference-architectures/n-tier/n-tier-cassandra",
      "redirect_document_id": false
    },
    {
      "source_path": "docs/reference-architectures/virtual-machines-linux/n-tier.md",
      "redirect_url": "/azure/architecture/reference-architectures/n-tier/n-tier-cassandra",
      "redirect_document_id": false
    },
    {
      "source_path": "docs/reference-architectures/virtual-machines-linux/single-vm.md",
      "redirect_url": "/azure/architecture/reference-architectures/n-tier/linux-vm",
      "redirect_document_id": false
    },
    {
      "source_path": "docs/reference-architectures/virtual-machines-windows/index.md",
      "redirect_url": "/azure/architecture/reference-architectures/n-tier",
      "redirect_document_id": false
    },
    {
      "source_path": "docs/reference-architectures/virtual-machines-windows/multi-region-application.md",
      "redirect_url": "/azure/architecture/reference-architectures/n-tier/multi-region-sql-server",
      "redirect_document_id": false
    },
    {
      "source_path": "docs/reference-architectures/virtual-machines-windows/multi-vm.md",
      "redirect_url": "/azure/architecture/reference-architectures/n-tier/n-tier-sql-server",
      "redirect_document_id": false
    },
    {
      "source_path": "docs/reference-architectures/virtual-machines-windows/n-tier.md",
      "redirect_url": "/azure/architecture/reference-architectures/n-tier/n-tier-sql-server",
      "redirect_document_id": false
    },
    {
      "source_path": "docs/reference-architectures/virtual-machines-windows/single-vm.md",
      "redirect_url": "/azure/architecture/reference-architectures/n-tier/windows-vm",
      "redirect_document_id": false
    },
    {
      "source_path": "docs/resources/diagrams.md",
      "redirect_url": "https://aka.ms/CnESymbols",
      "redirect_document_id": false
    },
    {
      "source_path": "docs/resources/index.md",
      "redirect_url": "/azure/architecture/resources/diagrams",
      "redirect_document_id": false
    },
    {
      "source_path": "docs/service-fabric/index.md",
      "redirect_url": "/azure/architecture/service-fabric/migrate-from-cloud-services",
      "redirect_document_id": false
    },
    {
      "source_path": "docs/reference-architectures/index.md",
      "redirect_url": "/azure/architecture/browse",
      "redirect_document_id": false
    },
    {
      "source_path": "docs/example-scenario/index.experimental.md",
      "redirect_url": "/azure/architecture/browse",
      "redirect_document_id": false
    },
    {
      "source_path": "docs/example-scenario/index.md",
      "redirect_url": "/azure/architecture/browse"
    },
    {
      "source_path": "docs/cloud-adoption/operations/overview.md",
      "redirect_url": "/azure/cloud-adoption-framework/operating-model",
      "redirect_document_id": false
    },
    {
      "source_path": "docs/guide/pillars.md",
      "redirect_url": "/azure/architecture/framework/",
      "redirect_document_id": false
    },
    {
      "source_path": "docs/guide/technology-choices/compute-overview.md",
      "redirect_url": "/azure/architecture/guide/technology-choices/compute-decision-tree"
    },
    {
      "source_path": "docs/guide/technology-choices/compute-comparison.md",
      "redirect_url": "/azure/architecture/guide/technology-choices/compute-decision-tree"
    },
    {
      "source_path": "docs/best-practices/resource-naming.md",
      "redirect_url": "/azure/azure-resource-manager/management/resource-name-rules"
    },
    {
      "source_path": "docs/data-guide/scenarios/natural-language-processing.md",
      "redirect_url": "/azure/architecture/data-guide/technology-choices/natural-language-processing"
    },
    {
      "source_path": "docs/architectures/index.md",
      "redirect_url": "/azure/architecture/browse"
    },
    {
      "source_path": "docs/architectures/example-workloads.md",
      "redirect_url": "/azure/architecture/browse"
    },
    {
      "source_path": "docs/architectures/reference-architectures.md",
      "redirect_url": "/azure/architecture/browse"
    },
    {
      "source_path": "docs/solution-ideas/articles/security-compliance-blueprint-hippa-hitrust-health-data-ai.md",
      "redirect_url": "/azure/architecture/solution-ideas/articles/security-compliance-blueprint-hipaa-hitrust-health-data-ai"
    },
    {
      "source_path": "docs/solution-ideas/articles/hybrid-ci-cd.md",
      "redirect_url": "/azure/architecture/solution-ideas/articles/devops-in-a-hybrid-environment",
      "redirect_document_id": false
    },


    {
      "source_path": "docs/solution-ideas/articles/modern-data-warehouse.md",
      "redirect_url": "/azure/architecture/solution-ideas/articles/enterprise-data-warehouse",
      "redirect_document_id": false
    },
    {
      "source_path": "docs/framework/cost/optimizing.md",
      "redirect_url": "/azure/architecture/framework/cost/optimize-checklist"
    },
    {
      "source_path": "docs/framework/cost/modeling.md",
      "redirect_url": "/azure/architecture/framework/cost/design-model"
    },
    {
      "source_path": "docs/framework/cost/monitoring.md",
      "redirect_url": "/azure/architecture/framework/cost/monitor-checklist"
    },
    {
      "source_path": "docs/framework/cost/provisioning.md",
      "redirect_url": "/azure/architecture/framework/cost/provision-checklist"
    },
    {
      "source_path": "docs/framework/cost/data-management.md",
      "redirect_url": "/azure/architecture/framework/cost/provision-datastores" 
    },
    {
      "source_path": "docs/solution-ideas/articles/information-chatbot.md",
      "redirect_url": "/azure/architecture/reference-architectures/ai/conversational-bot"
    },
    {
      "source_path": "docs/solution-ideas/articles/anomaly-detection-in-real-time-data-streams.md",
      "redirect_url": "/azure/cognitive-services/anomaly-detector/"
    },
    {
      "source_path": "docs/solution-ideas/articles/sap-s4-hana-vm-on-linux.md",
      "redirect_url":"/azure/architecture/reference-architectures/sap/run-sap-bw4hana-with-linux-virtual-machines"
    },
    {
      "source_path": "docs/serverless/index.md",
      "redirect_url": "/azure/architecture/serverless/code",
      "redirect_document_id": true
    },
    {
      "source_path": "docs/solution-ideas/articles/ibems-shield-smart-buildings.md",
      "redirect_url": "/azure/architecture/solution-ideas/articles/safe-buildings"
     },
     {
       "source_path":"docs/solution-ideas/articles/azure-iot-subsystems.md",
       "redirect_url":"/azure/architecture/reference-architectures/iot"
     },
     {
      "source_path":"docs/solution-ideas/articles/iot-with-aks.md",
      "redirect_url":"/azure/architecture/reference-architectures/iot"
    },
    {
      "source_path":"docs/reference-architectures/iot-with-sql.md",
      "redirect_url":"/azure/architecture/reference-architectures/iot"
    },
    {
      "source_path":"docs/solution-ideas/articles/real-time-web-dashboard.md",
      "redirect_url":"/azure/architecture/reference-architectures/iot"
    },
    {
      "source_path":"docs/solution-ideas/articles/telemetry-analytics.md",
      "redirect_url":"/azure/architecture/reference-architectures/iot"
    },
     {
      "source_path": "docs/solution-ideas/articles/customer-360.md",
      "redirect_url": "/azure/architecture/solution-ideas/articles/product-recommendations",
      "redirect_document_id": true
     },
     {
       "source_path": "docs/reference-architectures/microservices/aks.md",
       "redirect_url": "/azure/architecture/reference-architectures/containers/aks-microservices/aks-microservices",
       "redirect_document_id": true
     },
     {
      "source_path": "docs/guide/technology-choices/data-store-comparison.md",
      "redirect_url": "/azure/architecture/guide/technology-choices/data-store-overview",
      "redirect_document_id": true
     },
     {
      "source_path": "docs/solution-ideas/articles/backup-archive-cloud-application.md",
      "redirect_url": "/azure/backup/guidance-best-practices",
      "redirect_document_id": false
     },
     {
      "source_path": "framework/security/network-security-containment.md",
      "redirect_url": "/azure/architecture/framework/security/design-network",
      "redirect_document_id": true       
     },
     {
      "source_path": "framework/security/identity.md",
      "redirect_url": "/azure/architecture/framework/security/design-identity",
      "redirect_document_id": false       
     },     
     {
      "source_path": "docs/solution-ideas/articles/sharepoint-farm-office-365.md",
      "redirect_url": "/azure/architecture/solution-ideas/articles/sharepoint-farm-microsoft-365",
      "redirect_document_id": true
     },
     {
      "source_path": "docs/framework/security/applications-services.md",
      "redirect_url": "/azure/architecture/framework/security/design-apps-services",
      "redirect_document_id": false
     },
     {
      "source_path": "docs/example-scenario/cobalt/cobalt-extensible-cloud-framework.md",
      "redirect_url": "/azure/architecture/reference-architectures/containers/aks-start-here",
      "redirect_document_id": false
     },
     {
      "source_path": "docs/example-scenario/bedrock/bedrock-automated-deployments.md",
      "redirect_url": "/azure/architecture/reference-architectures/containers/aks-start-here",
      "redirect_document_id": false
     },
     {
      "source_path": "docs/framework/devops/development.md",
      "redirect_url": "/azure/architecture/framework/devops/release-engineering-app-dev"
     },
     {
      "source_path": "docs/framework/devops/app-design.md",
      "redirect_url": "/azure/architecture/framework/devops/release-engineering-app-dev"
     },
     {
      "source_path": "docs/framework/devops/testing.md",
      "redirect_url": "/azure/architecture/framework/devops/release-engineering-testing"
     },
     {
      "source_path": "docs/framework/devops/deployment.md",
      "redirect_url": "/azure/architecture/framework/devops/release-engineering-cd"
     },
     {
      "source_path": "docs/framework/devops/configuration.md",
      "redirect_url": "/azure/architecture/framework/devops/overview"
     },
     {
      "source_path": "docs/framework/devops/performance.md",
      "redirect_url": "/azure/architecture/framework/devops/release-engineering-performance"
     },
     {
      "source_path": "docs/framework/devops/process.md",
      "redirect_url": "/azure/architecture/framework/devops/overview"
     },
     {
      "source_path": "docs/framework/scalability/app-design.md",
      "redirect_url": "/azure/architecture/framework/scalability/design-apps"
     },
     {
      "source_path": "docs/patterns/strangler.md",
      "redirect_url": "/azure/architecture/patterns/strangler-fig"
     },
     {
      "source_path": "docs/browse/hybrid_index.md",
      "redirect_url": "/azure/architecture/browse/?azure_categories=hybrid"
     },
     {
      "source_path": "docs/framework/scalability/monitoring.md",
      "redirect_url": "/azure/architecture/framework/scalability/monitor",
      "redirect_document_id": false
     },
     {
      "source_path": "docs/guide/azure-resource-manager/advanced-templates/conditional-deploy.md",
      "redirect_url": "/azure/azure-resource-manager/templates/template-tutorial-use-conditions",
      "redirect_document_id": false
     },
     {
      "source_path": "docs/example-scenario/iot-aad/iot-aad.yml",
      "redirect_url": "/azure/architecture/reference-architectures/iot",
      "redirect_document_id": false
     }, 
     {
      "source_path": "docs/solution-ideas/articles/ai-for-earth.yml",
      "redirect_url": "https://aka.ms/AIArchitecture",
      "redirect_document_id": false
     },
     {
      "source_path": "docs/solution-ideas/articles/cctv-mask-detection.yml",
      "redirect_url": "/azure/architecture/solution-ideas/articles/cctv-iot-edge-for-covid-19-safe-environment-and-mask-detection",
      "redirect_document_id": true
     },
     {
       "source_path": "docs/example-scenario/ai/newsfeed-ingestion.yml",
       "redirect_url": "/azure/architecture/example-scenario/ai/news-feed-ingestion-and-near-real-time-analysis",
       "redirect_document_id": true
     }, 
     {
      "source_path": "docs/solution-ideas/articles/demand-forecasting-and-price-optimization.yml",
      "redirect_url": "/azure/architecture/solution-ideas/articles/demand-forecasting-price-optimization-marketing",
      "redirect_document_id": false
    },
    {
      "source_path": "docs/solution-ideas/articles/information-discovery-with-deep-learning-and-nlp.yml",
      "redirect_url": "/azure/architecture/solution-ideas/articles/website-content-tag-suggestion-with-deep-learning-and-nlp",
      "redirect_document_id": true
    },
    {
      "source_path": "docs/example-scenario/ai/movie-recommendations.yml",
      "redirect_url": "/azure/architecture/example-scenario/ai/movie-recommendations-with-machine-learning",
      "redirect_document_id": true
    },
    {
      "source_path": "docs/example-scenario/ai/scalable-personalization.yml",
      "redirect_url": "/azure/architecture/example-scenario/ai/scalable-personalization-with-content-based-recommendation-system",
      "redirect_document_id": true
    },
    {
      "source_path": "docs/solution-ideas/articles/machine-learning-with-aks.yml",
      "redirect_url": "/azure/architecture/solution-ideas/articles/machine-learning-model-deployment-aks",
      "redirect_document_id": true
    },
    {
      "source_path": "docs/reference-architectures/ai/speech-ai-ingestion.yml",
      "redirect_url": "/azure/architecture/reference-architectures/ai/speech-to-text-transcription-pipeline",
      "redirect_document_id": true
    },
    {
      "source_path": "docs/reference-architectures/ai/realtime-scoring-python.yml",
      "redirect_url": "/azure/architecture/reference-architectures/ai/real-time-scoring-machine-learning-models",
      "redirect_document_id": true
    },
    {
      "source_path": "docs/reference-architectures/containers/aks/secure-baseline-aks.yml",
      "redirect_url": "/azure/architecture/reference-architectures/containers/aks/baseline-aks",
      "redirect_document_id": true
    },
    {
      "source_path": "docs/reference-architectures/containers/aks/secure-baseline-aks-content.md",
      "redirect_url": "/azure/architecture/reference-architectures/containers/aks/baseline-aks-content",
      "redirect_document_id": true
    },
    {
      "source_path": "docs/framework/security/law-authority.md",
      "redirect_url": "/azure/architecture/framework/security/design-regulatory-compliance",
      "redirect_document_id": false
    },
    {
      "source_path": "docs/framework/security/monitor-identity-network.md",
      "redirect_url": "/azure/architecture/framework/security/monitor-resources",
      "redirect_document_id": false
    },
    {
      "source_path": "docs/framework/security/governance.md",
      "redirect_url": "/azure/architecture/framework/security/design-governance",
      "redirect_document_id": false
    },
    {
      "source_path": "docs/framework/security/network-security-containment.md",
      "redirect_url": "/azure/architecture/framework/security/design-network-segmentation",
      "redirect_document_id": false
    },
    {
      "source_path": "docs/framework/security/critical-impact-accounts.md",
      "redirect_url": "/azure/architecture/framework/security/design-admins",
      "redirect_document_id": false
    },
    {
      "source_path": "docs/framework/security/role-of-security.md",
      "redirect_url": "/azure/architecture/framework/security/overview",
      "redirect_document_id": false
    },
    {
      "source_path": "docs/multitenant-identity/client-assertion.md",
      "redirect_url": "/azure/architecture/multitenant-identity/client-certificate",
      "redirect_document_id": true
    },
    {
      "source_path": "docs/guide/devops/release-packaging-deploying-disconnected-azure-stack-hub.md",
      "redirect_url": "/azure/architecture/",
      "redirect_document_id": false
    },
    {
      "source_path": "docs/guide/startups/core-startup-stack.yml",
      "redirect_url": "/azure/architecture/example-scenario/startups/core-startup-stack",
      "redirect_document_id": true
    },
    {
      "source_path": "docs/reference-architectures/containers/deploy-keda-aksacr-disconnected-azure-stack-hub.yml",
      "redirect_url": "/azure/architecture/",
      "redirect_document_id": false
    },
    {
      "source_path": "docs/data-science-process/hive-criteo-walkthrough.md",
      "redirect_url": "/azure/architecture/data-science-process/overview",
      "redirect_document_id": false
    },
    {
      "source_path": "docs/data-science-process/hive-walkthrough.md",
      "redirect_url": "/azure/architecture/data-science-process/overview",
      "redirect_document_id": false
    },
    {
      "source_path": "docs/data-science-process/plan-sample-scenarios.md",
      "redirect_url": "/azure/architecture/data-science-process/overview",
      "redirect_document_id": false
    },
    {
      "source_path": "docs/data-science-process/sql-walkthrough.md",
      "redirect_url": "/azure/architecture/data-science-process/overview",
      "redirect_document_id": false
    },
    {
      "source_path": "docs/data-science-process/walkthroughs.md",
      "redirect_url": "/azure/architecture/data-science-process/overview",
      "redirect_document_id": false
    },
    {
      "source_path": "docs/data-science-process/walkthroughs-spark.md",
      "redirect_url": "/azure/architecture/data-science-process/overview",
      "redirect_document_id": false
    },
    {
      "source_path": "docs/data-science-process/spark-data-exploration-modeling.md",
      "redirect_url": "/azure/architecture/data-science-process/overview",
      "redirect_document_id": false
    },
    {
      "source_path": "docs/data-science-process/spark-advanced-data-exploration-modeling.md",
      "redirect_url": "/azure/architecture/data-science-process/overview",
      "redirect_document_id": false
    },
    {
      "source_path": "docs/data-science-process/spark-model-consumption.md",
      "redirect_url": "/azure/architecture/data-science-process/overview",
      "redirect_document_id": false
    },
    {
      "source_path": "docs/data-science-process/walkthroughs-hdinsight-hadoop.md",
      "redirect_url": "/azure/architecture/data-science-process/overview",
      "redirect_document_id": false
    },
    {
      "source_path": "docs/data-science-process/walkthroughs-azure-data-lake.md",
      "redirect_url": "/azure/architecture/data-science-process/overview",
      "redirect_document_id": false
    },
    {
      "source_path": "docs/data-science-process/walkthroughs-sql-server.md",
      "redirect_url": "/azure/architecture/data-science-process/overview",
      "redirect_document_id": false
    },
    {
      "source_path": "docs/data-science-process/walkthroughs-sql-data-warehouse.md",
      "redirect_url": "/azure/architecture/data-science-process/overview",
      "redirect_document_id": false
    },
    {
      "source_path": "docs/data-science-process/apps-anomaly-detection-api.md",
      "redirect_url": "/azure/architecture/data-science-process/overview",
      "redirect_document_id": false
    },
    {
      "source_path": "docs/data-science-process/predictive-maintenance-playbook.md",
      "redirect_url": "/azure/architecture/data-science-process/overview",
      "redirect_document_id": false
    },
    {
      "source_path": "docs/data-science-process/predictive-maintenance-technical-guide.md",
      "redirect_url": "/azure/architecture/data-science-process/overview",
      "redirect_document_id": false
    },
    {
      "source_path": "docs/example-scenario/finance/swift-on-azure.yml",
      "redirect_url": "/azure/architecture/example-scenario/finance/swift-on-azure-srx",
      "redirect_document_id": false
    },
    {
      "source_path": "docs/antipatterns/noisy-neighbor/index.md",
      "redirect_url": "/azure/architecture/antipatterns/noisy-neighbor/noisy-neighbor",
      "redirect_document_id": false
    },
    {
      "source_path": "docs/reference-architectures/hybrid-networking/vpn.yml",
      "redirect_url": "/azure/expressroute/expressroute-howto-coexist-resource-manager",
      "redirect_document_id": false
    },
    {
      "source_path": "docs/reference-architectures/ai/speech-to-text-transcription-pipeline.yml",
      "redirect_url": "/azure/architecture/example-scenario/ai/speech-to-text-transcription-analytics",
      "redirect_document_id": false
    },
    {
      "source_path": "docs/example-scenario/ai/scalable-personalization-with-content-based-recommendation-system.yml",
      "redirect_url": "/azure/architecture/solution-ideas/articles/build-content-based-recommendation-system-using-recommender",
      "redirect_document_id": true
    },
    {
<<<<<<< HEAD
      "source_path": "docs/example-scenario/quantum/loosely-coupled-quantum-computing-job.yml",
      "redirect_url": "/azure/architecture/example-scenario/quantum/quantum-computing-integration-with-classical-apps",
      "redirect_document_id": false
    },
    {
      "source_path": "docs/example-scenario/quantum/tightly-coupled-quantum-computing-job.yml",
      "redirect_url": "/azure/architecture/example-scenario/quantum/quantum-computing-integration-with-classical-apps",
      "redirect_document_id": false
    },
    {
    "source_path": "docs/solution-ideas/articles/cicd-for-quantum-computing-jobs.yml",
      "redirect_url": "/azure/architecture/example-scenario/quantum/quantum-computing-integration-with-classical-apps",
=======
      "source_path": "docs/example-scenario/iot/builders-developers-operators-content.md",
      "redirect_url": "/azure/architecture/example-scenario/iot/introduction-to-solutions",
      "redirect_document_id": false
    },
    {
      "source_path": "docs/example-scenario/iot/builders-developers-operators.yml",
      "redirect_url": "/azure/architecture/example-scenario/iot/introduction-to-solutions",
>>>>>>> b745c8ae
      "redirect_document_id": false
    }
  ]
}<|MERGE_RESOLUTION|>--- conflicted
+++ resolved
@@ -2393,29 +2393,29 @@
       "redirect_document_id": true
     },
     {
-<<<<<<< HEAD
-      "source_path": "docs/example-scenario/quantum/loosely-coupled-quantum-computing-job.yml",
-      "redirect_url": "/azure/architecture/example-scenario/quantum/quantum-computing-integration-with-classical-apps",
-      "redirect_document_id": false
-    },
-    {
-      "source_path": "docs/example-scenario/quantum/tightly-coupled-quantum-computing-job.yml",
-      "redirect_url": "/azure/architecture/example-scenario/quantum/quantum-computing-integration-with-classical-apps",
-      "redirect_document_id": false
-    },
-    {
-    "source_path": "docs/solution-ideas/articles/cicd-for-quantum-computing-jobs.yml",
-      "redirect_url": "/azure/architecture/example-scenario/quantum/quantum-computing-integration-with-classical-apps",
-=======
-      "source_path": "docs/example-scenario/iot/builders-developers-operators-content.md",
-      "redirect_url": "/azure/architecture/example-scenario/iot/introduction-to-solutions",
-      "redirect_document_id": false
-    },
-    {
-      "source_path": "docs/example-scenario/iot/builders-developers-operators.yml",
-      "redirect_url": "/azure/architecture/example-scenario/iot/introduction-to-solutions",
->>>>>>> b745c8ae
-      "redirect_document_id": false
+        "source_path": "docs/example-scenario/iot/builders-developers-operators-content.md",
+        "redirect_url": "/azure/architecture/example-scenario/iot/introduction-to-solutions",
+        "redirect_document_id": false
+    },
+    {
+        "source_path": "docs/example-scenario/iot/builders-developers-operators.yml",
+        "redirect_url": "/azure/architecture/example-scenario/iot/introduction-to-solutions",
+        "redirect_document_id": false
+    },
+    {
+        "source_path": "docs/example-scenario/quantum/loosely-coupled-quantum-computing-job.yml",
+        "redirect_url": "/azure/architecture/example-scenario/quantum/quantum-computing-integration-with-classical-apps",
+        "redirect_document_id": false
+    },
+    {
+        "source_path": "docs/example-scenario/quantum/tightly-coupled-quantum-computing-job.yml",
+        "redirect_url": "/azure/architecture/example-scenario/quantum/quantum-computing-integration-with-classical-apps",
+        "redirect_document_id": false
+    },
+    {
+        "source_path": "docs/solution-ideas/articles/cicd-for-quantum-computing-jobs.yml",
+        "redirect_url": "/azure/architecture/example-scenario/quantum/quantum-computing-integration-with-classical-apps",
+        "redirect_document_id": false
     }
   ]
 }