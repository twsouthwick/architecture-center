--- conflicted
+++ resolved
@@ -4415,8 +4415,6 @@
       "redirect_document_id": false
     },
     {
-<<<<<<< HEAD
-=======
       "source_path": "docs/solution-ideas/articles/connected-factory-hierarchy-service.yml",
       "redirect_url": "/azure/architecture/reference-architectures/iot/iot-architecture-overview",
       "redirect_document_id": false
@@ -4452,7 +4450,6 @@
       "redirect_document_id": false
     },
     {
->>>>>>> 49cfc44f
       "source_path": "docs/solution-ideas/articles/condition-monitoring.yml",
       "redirect_url": "/azure/architecture/reference-architectures/iot/iot-architecture-overview",
       "redirect_document_id": false
