--- conflicted
+++ resolved
@@ -1911,14 +1911,10 @@
     {
       "source_path": "docs/framework/cost/provisioning.md",
       "redirect_url": "azure/architecture/framework/cost/provision-checklist"
-<<<<<<< HEAD
     },
     {
       "source_path": "docs/framework/cost/data-management.md",
-      "redirect_url": "azure/architecture/framework/cost/provision-datastores"
-    },    
-=======
+      "redirect_url": "azure/architecture/framework/cost/provision-datastores" 
     }
->>>>>>> c8cabaa3
   ]
 }