{
  "redirections": [
    {
      "source_path": "docs/blueprints/hybrid-networking/index.md",
      "redirect_url": "/azure/architecture/reference-architectures/hybrid-networking/",
      "redirect_document_id": true
    },
    {
      "source_path": "docs/compliance/fedramp/index.md",
      "redirect_url": "/previous-versions/azure/security/blueprints/fedramp-iaaswa-overview"
    },
    {
      "source_path": "docs/compliance/pci-dss/index.md",
      "redirect_url": "/azure/security/blueprints/payment-processing-blueprint",
      "redirect_document_id": false
    },
    {
      "source_path": "docs/reference-architectures/managed-web-app/index.md",
      "redirect_url": "/azure/architecture/reference-architectures/app-service-web-app",
      "redirect_document_id": false
    },
    {
      "source_path": "docs/elasticsearch/automated-performance-tests.md",
      "redirect_url": "/azure/architecture"
    },
    {
      "source_path": "docs/elasticsearch/automated-resilience-tests.md",
      "redirect_url": "/azure/architecture"
    },
    {
      "source_path": "docs/elasticsearch/data-aggregation-and-query-performance.md",
      "redirect_url": "/azure/architecture"
    },
    {
      "source_path": "docs/elasticsearch/data-ingestion-performance.md",
      "redirect_url": "/azure/architecture"
    },
    {
      "source_path": "docs/elasticsearch/index.md",
      "redirect_url": "/azure/architecture"
    },
    {
      "source_path": "docs/elasticsearch/jmeter-junit-sampler.md",
      "redirect_url": "/azure/architecture"
    },
    {
      "source_path": "docs/elasticsearch/jmeter-test-plan.md",
      "redirect_url": "/azure/architecture"
    },
    {
      "source_path": "docs/elasticsearch/performance-testing-environment.md",
      "redirect_url": "/azure/architecture"
    },
    {
      "source_path": "docs/elasticsearch/resilience-and-recover.md",
      "redirect_url": "/azure/architecture"
    },
    {
      "source_path": "docs/data-guide/scenarios/batch-processing.md",
      "redirect_url": "/azure/architecture/data-guide/big-data/batch-processing"
    },
    {
      "source_path": "docs/data-guide/concepts/big-data.md",
      "redirect_url": "/azure/architecture/data-guide/big-data"
    },
    {
      "source_path": "docs/data-guide/concepts/machine-learning-at-scale.md",
      "redirect_url": "/azure/architecture/data-guide/big-data/machine-learning-at-scale"
    },
    {
      "source_path": "docs/data-guide/concepts/non-relational-data.md",
      "redirect_url": "/azure/architecture/data-guide/big-data/non-relational-data"
    },
    {
      "source_path": "docs/data-guide/scenarios/real-time-processing.md",
      "redirect_url": "/azure/architecture/data-guide/big-data/real-time-processing"
    },
    {
      "source_path": "docs/data-guide/technology-choices/data-warehouses.md",
      "redirect_url": "/azure/architecture/data-guide/relational-data/data-warehousing"
    },
    {
      "source_path": "docs/data-guide/scenarios/etl.md",
      "redirect_url": "/azure/architecture/data-guide/relational-data/etl"
    },
    {
      "source_path": "docs/data-guide/concepts/relational-data.md",
      "redirect_url": "/azure/architecture/data-guide/relational-data"
    },
    {
      "source_path": "docs/data-guide/concepts/advanced-analytics.md",
      "redirect_url": "/azure/architecture/data-guide/scenarios/advanced-analytics"
    },
    {
      "source_path": "docs/data-guide/concepts/csv-and-json.md",
      "redirect_url": "/azure/architecture/data-guide/scenarios/csv-and-json"
    },
    {
      "source_path": "docs/data-guide/concepts/data-lake.md",
      "redirect_url": "/azure/architecture/data-guide/scenarios/data-lake"
    },
    {
      "source_path": "docs/data-guide/concepts/semantic-modeling.md",
      "redirect_url": "/azure/architecture/data-guide/relational-data/online-analytical-processing"
    },
    {
      "source_path": "docs/data-guide/concepts/transactional-data.md",
      "redirect_url": "/azure/architecture/data-guide/relational-data/online-transaction-processing"
    },
    {
      "source_path": "docs/data-guide/scenarios/data-warehousing.md",
      "redirect_url": "/azure/architecture/data-guide/relational-data/data-warehousing"
    },
    {
      "source_path": "docs/data-guide/scenarios/online-analytical-processing.md",
      "redirect_url": "/azure/architecture/data-guide/relational-data/online-analytical-processing"
    },
    {
      "source_path": "docs/data-guide/scenarios/online-transaction-processing.md",
      "redirect_url": "/azure/architecture/data-guide/relational-data/online-transaction-processing"
    },
    {
      "source_path": "docs/data-guide/technology-choices/olap-data-stores.md",
      "redirect_url": "/azure/architecture/data-guide//relational-data/online-analytical-processing"
    },
    {
      "source_path": "docs/data-guide/technology-choices/oltp-data-stores.md",
      "redirect_url": "/azure/architecture/data-guide/relational-data/online-transaction-processing"
    },
    {
      "source_path": "docs/guide/technology-choices.md",
      "redirect_url": "/azure/architecture/guide/technology-choices/compute-overview"
    },
    {
      "source_path": "docs/example-scenario/infrastructure/ServiceFabricMicroservices.md",
      "redirect_url": "/azure/architecture/example-scenario/infrastructure/service-fabric-microservices",
      "redirect_document_id": true
    },
    {
      "source_path": "docs/example-scenario/apps/commerce-chatbot.md",
      "redirect_url": "/azure/architecture/example-scenario/ai/commerce-chatbot",
      "redirect_document_id": true
    },
    {
      "source_path": "docs/reference-architectures/enterprise-integration/simple-enterprise-integration.md",
      "redirect_url": "/azure/architecture/reference-architectures/enterprise-integration/basic-enterprise-integration",
      "redirect_document_id": true
    },
    {
      "source_path": "docs/example-scenario/apps/app-monitoring.md",
      "redirect_url": "/azure/architecture/reference-architectures/app-service-web-app/app-monitoring",
      "redirect_document_id": true
    },
    {
      "source_path": "docs/framework/devops/iac.md",
      "redirect_url": "/azure/architecture/framework/devops/automation-infrastructure",
      "redirect_document_id": true
    },
    {
      "source_path": "docs/microservices/domain-analysis.md",
      "redirect_url": "/azure/architecture/microservices/model/domain-analysis",
      "redirect_document_id": true
    },
    {
      "source_path": "docs/microservices/microservice-boundaries.md",
      "redirect_url": "/azure/architecture/microservices/model/microservice-boundaries",
      "redirect_document_id": true
    },
    {
      "source_path": "docs/microservices/data-considerations.md",
      "redirect_url": "/azure/architecture/microservices/design/data-considerations",
      "redirect_document_id": true
    },
    {
      "source_path": "docs/microservices/interservice-communication.md",
      "redirect_url": "/azure/architecture/microservices/design/interservice-communication",
      "redirect_document_id": true
    },
    {
      "source_path": "docs/microservices/api-design.md",
      "redirect_url": "/azure/architecture/microservices/design/api-design",
      "redirect_document_id": true
    },
    {
      "source_path": "docs/microservices/gateway.md",
      "redirect_url": "/azure/architecture/microservices/design/gateway",
      "redirect_document_id": true
    },
    {
      "source_path": "docs/reference-architectures/jenkins/index.md",
      "redirect_url": "/azure/architecture/example-scenario/apps/jenkins",
      "redirect_document_id": true
    },
    {
      "source_path": "docs/example-scenario/infrastructure/regulated-multitier-app.md",
      "redirect_url": "/azure/architecture/reference-architectures/n-tier/n-tier-sql-server",
      "redirect_document_id": true
    },
    {
      "source_path": "docs/checklist/resiliency.md",
      "redirect_url": "/azure/architecture/reliability"
    },
    {
      "source_path": "docs/checklist/availability.md",
      "redirect_url": "/azure/architecture/reliability"
    },
    {
      "source_path": "docs/checklist/scalability.md",
      "redirect_url": "/azure/architecture/framework/scalability/overview",
      "redirect_document_id": true
    },
    {
      "source_path": "docs/resiliency/index.md",
      "redirect_url": "/azure/architecture/framework/resiliency/overview",
      "redirect_document_id": false
    },
    {
      "source_path": "docs/resiliency/disaster-recovery-azure-applications.md",
      "redirect_url": "/azure/architecture/reliability/disaster-recovery",
      "redirect_document_id": true
    },
    {
      "source_path": "docs/resiliency/recovery-local-failures.md",
      "redirect_url": "/azure/architecture/reliability/disaster-recovery"
    },
    {
      "source_path": "docs/resiliency/recovery-on-premises-azure.md",
      "redirect_url": "/azure/architecture/reliability/disaster-recovery"
    },
    {
      "source_path": "docs/resiliency/high-availability-azure-applications.md",
      "redirect_url": "/azure/architecture/reliability"
    },
    {
      "source_path": "docs/resiliency/high-availability-checklist.md",
      "redirect_url": "/azure/architecture/reliability"
    },
    {
      "source_path": "docs/resiliency/disaster-recovery-high-availability-azure-applications.md",
      "redirect_url": "/azure/architecture/reliability/disaster-recovery"
    },
    {
      "source_path": "docs/guide/architectural-styles/cqrs.md",
      "redirect_url": "/azure/architecture/patterns/cqrs",
      "redirect_document_id": true
    },
    {
      "source_path": "docs/guide/architecture-styles/cqrs.md",
      "redirect_url": "/azure/architecture/patterns/cqrs",
      "redirect_document_id": false
    },
    {
      "source_path": "docs/data-guide/relational-data/index.md",
      "redirect_url": "/azure/architecture/data-guide"
    },
    {
      "source_path": "docs/microservices/ingestion-workflow.md",
      "redirect_url": "/azure/architecture/microservices/design/api-design"
    },
    {
      "source_path": "docs/service-fabric/refactor-migrated-app.md",
      "redirect_url": "/azure/architecture/service-fabric/migrate-from-cloud-services",
      "redirect_document_id": true
    },
    {
      "source_path": "docs/databricks-monitoring/configure-cluster.md",
      "redirect_url": "/azure/architecture/databricks-monitoring"
    },
    {
      "source_path": "docs/topics/high-performance-computing/index.md",
      "redirect_url": "/azure/architecture/topics/high-performance-computing",
      "redirect_document_id": true
    },
    {
      "source_path": "docs/multitenant-identity/run-the-app.md",
      "redirect_url": "/azure/architecture/multitenant-identity/tailspin",
      "redirect_document_id": true
    },
    {
      "source_path": "docs/multitenant-identity/key-vault.md",
      "redirect_url": "/azure/architecture/multitenant-identity/web-api",
      "redirect_document_id": true
    },
    {
      "source_path": "docs/cloud-adoption/getting-started/azure-resource-access.md",
      "redirect_url": "/azure/cloud-adoption-framework/govern/resource-consistency/resource-access-management"
    },
    {
      "source_path": "docs/cloud-adoption/getting-started/what-is-governance.md",
      "redirect_url": "/azure/architecture/cloud-adoption/governance/resource-consistency/what-is-governance",
      "redirect_document_id": true
    },
    {
      "source_path": "docs/cloud-adoption/getting-started/overview.md",
      "redirect_url": "/azure/architecture/cloud-adoption/getting-started/migrate"
    },
    {
      "source_path": "docs/cloud-adoption/getting-started/index.md",
      "redirect_url": "/azure/architecture/cloud-adoption/getting-started/migrate"
    },
    {
      "source_path": "docs/cloud-adoption/governance/governance-single-team.md",
      "redirect_url": "/azure/architecture/cloud-adoption/governance/",
      "redirect_document_id": true
    },
    {
      "source_path": "docs/cloud-adoption/governance/governance-multiple-teams.md",
      "redirect_url": "/azure/cloud-adoption-framework/govern/index",
      "redirect_document_id": false
    },
    {
      "source_path": "docs/cloud-adoption/migrate/expanded-scope/skills-readiness.md",
      "redirect_url": "/azure/architecture/cloud-adoption/migrate/",
      "redirect_document_id": true
    },
    {
      "source_path": "docs/framework/devops/gitflow-branch-workflow.md",
      "redirect_url": "/azure/architecture/framework/devops/overview",
      "redirect_document_id": false
    },
    {
      "source_path": "docs/cloud-adoption/operations/monitor/cloud-app-howto.md",
      "redirect_url": "/azure/architecture/cloud-adoption/operations/monitor/cloud-models-monitor-overview"
    },
    {
      "source_path": "docs/cloud-adoption/ready/considerations/naming-and-tagging.md",
      "redirect_url": "/azure/architecture/cloud-adoption/ready/considerations/name-and-tag",
      "redirect_document_id": true
    },
    {
      "source_path": "docs/cloud-adoption-guide/adoption-intro/governance-how-to.md",
      "redirect_url": "/azure/architecture/cloud-adoption/governance/governance-single-team",
      "redirect_document_id": true
    },
    {
      "source_path": "docs/cloud-adoption-guide/adoption-intro/overview.md",
      "redirect_url": "/azure/architecture/cloud-adoption/getting-started/migrate"
    },
    {
      "source_path": "docs/cloud-adoption-guide/adoption-intro/governance-explainer.md",
      "redirect_url": "/azure/architecture/cloud-adoption/getting-started/what-is-governance",
      "redirect_document_id": true
    },
    {
      "source_path": "docs/cloud-adoption-guide/adoption-intro/azure-explainer.md",
      "redirect_url": "/azure/architecture/cloud-adoption/getting-started/what-is-azure",
      "redirect_document_id": true
    },
    {
      "source_path": "docs/security/overview.md",
      "redirect_url": "/azure/architecture/framework/security/overview",
      "redirect_document_id": true
    },
    {
      "source_path": "docs/security/applications-services.md",
      "redirect_url": "/azure/architecture/framework/security/applications-services",
      "redirect_document_id": true
    },
    {
      "source_path": "docs/security/architecture-type.md",
      "redirect_url": "/azure/architecture/framework/security/architecture-type",
      "redirect_document_id": true
    },
    {
      "source_path": "docs/security/critical-impact-accounts.md",
      "redirect_url": "/azure/architecture/framework/security/critical-impact-accounts",
      "redirect_document_id": true
    },
    {
      "source_path": "docs/reliability/index.md",
      "redirect_url": "/azure/architecture/framework/resiliency/overview",
      "redirect_document_id": true
    },
    {
      "source_path": "docs/reliability/requirements.md",
      "redirect_url": "/azure/architecture/framework/resiliency/business-metrics",
      "redirect_document_id": true
    },
    {
      "source_path": "docs/reliability/testing.md",
      "redirect_url": "/azure/architecture/framework/resiliency/testing",
      "redirect_document_id": true
    },
    {
      "source_path": "docs/reliability/deploy.md",
      "redirect_url": "/azure/architecture/framework/devops/deployment",
      "redirect_document_id": true
    },
    {
      "source_path": "docs/reliability/monitoring.md",
      "redirect_url": "/azure/architecture/framework/resiliency/monitoring",
      "redirect_document_id": true
    },
    {
      "source_path": "docs/reliability/disaster-recovery.md",
      "redirect_url": "/azure/architecture/framework/resiliency/backup-and-recovery",
      "redirect_document_id": true
    },
    {
      "source_path": "docs/resiliency/recovery-data-corruption.md",
      "redirect_url": "/azure/architecture/framework/resiliency/data-management",
      "redirect_document_id": true
    },
    {
      "source_path": "docs/security/governance.md",
      "redirect_url": "/azure/architecture/framework/security/governance",
      "redirect_document_id": true
    },
    {
      "source_path": "docs/security/law-authority.md",
      "redirect_url": "/azure/architecture/framework/security/law-authority",
      "redirect_document_id": true
    },
    {
      "source_path": "docs/security/network-security-containment.md",
      "redirect_url": "/azure/architecture/framework/security/network-security-containment",
      "redirect_document_id": true
    },
    {
      "source_path": "docs/security/resilience.md",
      "redirect_url": "/azure/architecture/framework/security/resilience",
      "redirect_document_id": true
    },
    {
      "source_path": "docs/security/security-operations.md",
      "redirect_url": "/azure/architecture/framework/security/security-operations",
      "redirect_document_id": true
    },
    {
      "source_path": "docs/security/security-principles.md",
      "redirect_url": "/azure/architecture/framework/security/security-principles",
      "redirect_document_id": true
    },
    {
      "source_path": "docs/security/storage-data-encryption.md",
      "redirect_url": "/azure/architecture/framework/security/storage-data-encryption",
      "redirect_document_id": true
    },
    {
      "source_path": "docs/cloud-adoption-guide/adoption-intro/azure-resource-access.md",
      "redirect_url": "/cloud-adoption-framework/ready/azure-setup-guide/manage-access"
    },
    {
      "source_path": "docs/cloud-adoption-guide/adoption-intro/resource-group-explainer.md",
      "redirect_url": "/azure/cloud-adoption-framework/ready/azure-setup-guide/organize-resources"
    },
    {
      "source_path": "docs/cloud-adoption-guide/adoption-intro/resource-group.md",
      "redirect_url": "/azure/cloud-adoption-framework/ready/azure-setup-guide/organize-resources"
    },
    {
      "source_path": "docs/cloud-adoption-guide/adoption-intro/resource-manager-explainer.md",
      "redirect_url": "/azure/cloud-adoption-framework/ready/azure-setup-guide/organize-resources"
    },
    {
      "source_path": "docs/cloud-adoption-guide/adoption-intro/subscription-explainer.md",
      "redirect_url": "/azure/cloud-adoption-framework/ready/azure-setup-guide/organize-resources"
    },
    {
      "source_path": "docs/cloud-adoption-guide/adoption-intro/subscription.md",
      "redirect_url": "/azure/cloud-adoption-framework/ready/azure-setup-guide/organize-resources"
    },
    {
      "source_path": "docs/cloud-adoption-guide/adoption-intro/tenant-explainer.md",
      "redirect_url": "/azure/cloud-adoption-framework/ready/azure-setup-guide/organize-resources"
    },
    {
      "source_path": "docs/cloud-adoption-guide/adoption-intro/tenant.md",
      "redirect_url": "/azure/cloud-adoption-framework/ready/azure-setup-guide/organize-resources"
    },
    {
      "source_path": "docs/cloud-adoption-guide/intermediate-stage/governance-design-guide.md",
      "redirect_url": "/azure/architecture/cloud-adoption/governance/governance-multiple-teams",
      "redirect_document_id": true
    },
    {
      "source_path": "docs/cloud-adoption-guide/intermediate-stage/overview.md",
      "redirect_url": "/azure/architecture/cloud-adoption/getting-started/migrate"
    },
    {
      "source_path": "docs/cloud-adoption-guide/index.md",
      "redirect_url": "/azure/architecture/cloud-adoption",
      "redirect_document_id": false
    },
    {
      "source_path": "docs/cloud-adoption-guide/subscription-governance-examples.md",
      "redirect_url": "/azure/architecture/cloud-adoption/appendix/azure-scaffold-examples",
      "redirect_document_id": true
    },
    {
      "source_path": "docs/cloud-adoption-guide/subscription-governance.md",
      "redirect_url": "/azure/architecture/cloud-adoption/appendix/azure-scaffold",
      "redirect_document_id": true
    },
    {
      "source_path": "docs/cloud-adoption/appendix/index.md",
      "redirect_url": "/azure/cloud-adoption-framework/reference/roadmap"
    },
    {
      "source_path": "docs/cloud-adoption/appendix/azure-scaffold.md",
      "redirect_url": "/azure/cloud-adoption-framework/reference/azure-scaffold"
    },
    {
      "source_path": "docs/cloud-adoption/appendix/azure-scaffold-examples.md",
      "redirect_url": "/azure/cloud-adoption-framework/reference/azure-scaffold-examples"
    },
    {
      "source_path": "docs/cloud-adoption/appendix/cloud-operating-model.md",
      "redirect_url": "/azure/cloud-adoption-framework/reference/cloud-operating-model"
    },
    {
      "source_path": "docs/cloud-adoption/appendix/roadmap.md",
      "redirect_url": "/azure/cloud-adoption-framework/reference/roadmap"
    },
    {
      "source_path": "docs/cloud-adoption/business-strategy/business-outcomes/agility-outcomes.md",
      "redirect_url": "/azure/cloud-adoption-framework/strategy/business-outcomes/agility-outcomes"
    },
    {
      "source_path": "docs/cloud-adoption/business-strategy/business-outcomes/engagement-outcomes.md",
      "redirect_url": "/azure/cloud-adoption-framework/strategy/business-outcomes/engagement-outcomes"
    },
    {
      "source_path": "docs/cloud-adoption/business-strategy/business-outcomes/fiscal-outcomes.md",
      "redirect_url": "/azure/cloud-adoption-framework/strategy/business-outcomes/fiscal-outcomes"
    },
    {
      "source_path": "docs/cloud-adoption/business-strategy/business-outcomes/how-to-use-the-business-outcome-template.md",
      "redirect_url": "/azure/cloud-adoption-framework/strategy/business-outcomes/business-outcome-template"
    },
    {
      "source_path": "docs/cloud-adoption/business-strategy/business-outcomes/index.md",
      "redirect_url": "/azure/cloud-adoption-framework/strategy/business-outcomes/index"
    },
    {
      "source_path": "docs/cloud-adoption/business-strategy/business-outcomes/performance-outcomes.md",
      "redirect_url": "/azure/cloud-adoption-framework/strategy/business-outcomes/performance-outcomes"
    },
    {
      "source_path": "docs/cloud-adoption/business-strategy/business-outcomes/reach-outcomes.md",
      "redirect_url": "/azure/cloud-adoption-framework/strategy/business-outcomes/reach-outcomes"
    },
    {
      "source_path": "docs/cloud-adoption/business-strategy/cloud-accounting.md",
      "redirect_url": "/azure/cloud-adoption-framework/strategy/cloud-accounting"
    },
    {
      "source_path": "docs/cloud-adoption/business-strategy/cloud-migration-business-case.md",
      "redirect_url": "/azure/cloud-adoption-framework/strategy/cloud-migration-business-case"
    },
    {
      "source_path": "docs/cloud-adoption/business-strategy/financial-models.md",
      "redirect_url": "/azure/cloud-adoption-framework/strategy/financial-models"
    },
    {
      "source_path": "docs/cloud-adoption/business-strategy/first-adoption-project.md",
      "redirect_url": "/azure/cloud-adoption-framework/strategy/first-adoption-project"
    },
    {
      "source_path": "docs/cloud-adoption/business-strategy/global-markets.md",
      "redirect_url": "/azure/cloud-adoption-framework/strategy/global-markets"
    },
    {
      "source_path": "docs/cloud-adoption/business-strategy/index.md",
      "redirect_url": "/azure/cloud-adoption-framework/strategy/index"
    },
    {
      "source_path": "docs/cloud-adoption/business-strategy/learning-metrics.md",
      "redirect_url": "/azure/cloud-adoption-framework/strategy/learning-metrics"
    },
    {
      "source_path": "docs/cloud-adoption/business-strategy/motivations-why-are-we-moving-to-the-cloud.md",
      "redirect_url": "/azure/cloud-adoption-framework/strategy/motivations"
    },
    {
      "source_path": "docs/cloud-adoption/business-strategy/suggested-skills.md",
      "redirect_url": "/azure/cloud-adoption-framework/strategy/suggested-skills"
    },
    {
      "source_path": "docs/cloud-adoption/decision-guides/encryption/index.md",
      "redirect_url": "/azure/cloud-adoption-framework/decision-guides/encryption/index"
    },
    {
      "source_path": "docs/cloud-adoption/decision-guides/encryption/overview.md",
      "redirect_url": "/azure/cloud-adoption-framework/decision-guides/encryption/index"
    },
    {
      "source_path": "docs/cloud-adoption/decision-guides/identity/index.md",
      "redirect_url": "/azure/cloud-adoption-framework/decision-guides/identity/index"
    },
    {
      "source_path": "docs/cloud-adoption/decision-guides/identity/overview.md",
      "redirect_url": "/azure/cloud-adoption-framework/decision-guides/identity/index"
    },
    {
      "source_path": "docs/cloud-adoption/decision-guides/log-and-report/index.md",
      "redirect_url": "/azure/cloud-adoption-framework/decision-guides/logging-and-reporting/index"
    },
    {
      "source_path": "docs/cloud-adoption/decision-guides/log-and-report/overview.md",
      "redirect_url": "/azure/cloud-adoption-framework/decision-guides/logging-and-reporting/index"
    },
    {
      "source_path": "docs/cloud-adoption/decision-guides/migrate-decision-guide/index.md",
      "redirect_url": "/azure/cloud-adoption-framework/decision-guides/migrate-decision-guide/index"
    },
    {
      "source_path": "docs/cloud-adoption/decision-guides/migrate-decision-guide/overview.md",
      "redirect_url": "/azure/cloud-adoption-framework/decision-guides/migrate-decision-guide/index"
    },
    {
      "source_path": "docs/cloud-adoption/decision-guides/policy-enforcement/index.md",
      "redirect_url": "/azure/cloud-adoption-framework/decision-guides/policy-enforcement/index"
    },
    {
      "source_path": "docs/cloud-adoption/decision-guides/policy-enforcement/overview.md",
      "redirect_url": "/azure/cloud-adoption-framework/decision-guides/policy-enforcement/index"
    },
    {
      "source_path": "docs/cloud-adoption/decision-guides/resource-consistency/index.md",
      "redirect_url": "/azure/cloud-adoption-framework/decision-guides/resource-consistency/index"
    },
    {
      "source_path": "docs/cloud-adoption/decision-guides/resource-consistency/overview.md",
      "redirect_url": "/azure/cloud-adoption-framework/decision-guides/resource-consistency/index"
    },
    {
      "source_path": "docs/cloud-adoption/decision-guides/resource-tagging/index.md",
      "redirect_url": "/azure/cloud-adoption-framework/decision-guides/resource-tagging/index"
    },
    {
      "source_path": "docs/cloud-adoption/decision-guides/resource-tagging/overview.md",
      "redirect_url": "/azure/cloud-adoption-framework/decision-guides/resource-tagging/index"
    },
    {
      "source_path": "docs/cloud-adoption/decision-guides/software-defined-network/cloud-dmz.md",
      "redirect_url": "/azure/cloud-adoption-framework/decision-guides/software-defined-network/cloud-dmz"
    },
    {
      "source_path": "docs/cloud-adoption/decision-guides/software-defined-network/cloud-native.md",
      "redirect_url": "/azure/cloud-adoption-framework/decision-guides/software-defined-network/cloud-native"
    },
    {
      "source_path": "docs/cloud-adoption/decision-guides/software-defined-network/hub-spoke.md",
      "redirect_url": "/azure/cloud-adoption-framework/decision-guides/software-defined-network/hub-spoke"
    },
    {
      "source_path": "docs/cloud-adoption/decision-guides/software-defined-network/hybrid.md",
      "redirect_url": "/azure/cloud-adoption-framework/decision-guides/software-defined-network/hybrid"
    },
    {
      "source_path": "docs/cloud-adoption/decision-guides/software-defined-network/index.md",
      "redirect_url": "/azure/cloud-adoption-framework/decision-guides/software-defined-network/index"
    },
    {
      "source_path": "docs/cloud-adoption/decision-guides/software-defined-network/overview.md",
      "redirect_url": "/azure/cloud-adoption-framework/decision-guides/software-defined-network/index"
    },
    {
      "source_path": "docs/cloud-adoption/decision-guides/software-defined-network/paas-only.md",
      "redirect_url": "/azure/cloud-adoption-framework/decision-guides/software-defined-network/paas-only"
    },
    {
      "source_path": "docs/cloud-adoption/decision-guides/subscriptions/index.md",
      "redirect_url": "/azure/cloud-adoption-framework/decision-guides/subscriptions/index"
    },
    {
      "source_path": "docs/cloud-adoption/decision-guides/subscriptions/overview.md",
      "redirect_url": "/azure/cloud-adoption-framework/decision-guides/subscriptions/index"
    },
    {
      "source_path": "docs/cloud-adoption/decision-guides/index.md",
      "redirect_url": "/azure/cloud-adoption-framework/decision-guides/index"
    },
    {
      "source_path": "docs/cloud-adoption/decision-guides/overview.md",
      "redirect_url": "/azure/cloud-adoption-framework/decision-guides/index"
    },
    {
      "source_path": "docs/cloud-adoption/digital-estate/5-rs-of-rationalization.md",
      "redirect_url": "/azure/cloud-adoption-framework/digital-estate/5-rs-of-rationalization"
    },
    {
      "source_path": "docs/cloud-adoption/digital-estate/approach.md",
      "redirect_url": "/azure/cloud-adoption-framework/digital-estate/approach"
    },
    {
      "source_path": "docs/cloud-adoption/digital-estate/calculate.md",
      "redirect_url": "/azure/cloud-adoption-framework/digital-estate/calculate"
    },
    {
      "source_path": "docs/cloud-adoption/digital-estate/index.md",
      "redirect_url": "/azure/cloud-adoption-framework/digital-estate/index"
    },
    {
      "source_path": "docs/cloud-adoption/digital-estate/inventory.md",
      "redirect_url": "/azure/cloud-adoption-framework/digital-estate/inventory"
    },
    {
      "source_path": "docs/cloud-adoption/digital-estate/overview.md",
      "redirect_url": "/azure/cloud-adoption-framework/digital-estate/index"
    },
    {
      "source_path": "docs/cloud-adoption/digital-estate/rationalize.md",
      "redirect_url": "/azure/cloud-adoption-framework/digital-estate/rationalize"
    },
    {
      "source_path": "docs/cloud-adoption/getting-started/enable.md",
      "redirect_url": "/azure/cloud-adoption-framework/getting-started/enable"
    },
    {
      "source_path": "docs/cloud-adoption/getting-started/innovate.md",
      "redirect_url": "/azure/cloud-adoption-framework/getting-started/innovate"
    },
    {
      "source_path": "docs/cloud-adoption/getting-started/migrate.md",
      "redirect_url": "/azure/cloud-adoption-framework/getting-started/migrate"
    },
    {
      "source_path": "docs/cloud-adoption/getting-started/what-is-azure.md",
      "redirect_url": "/azure/cloud-adoption-framework/getting-started/what-is-azure"
    },
    {
      "source_path": "docs/cloud-adoption/governance/cost-management/business-risks.md",
      "redirect_url": "/azure/cloud-adoption-framework/govern/cost-management/business-risks"
    },
    {
      "source_path": "docs/cloud-adoption/governance/cost-management/compliance-processes.md",
      "redirect_url": "/azure/cloud-adoption-framework/govern/cost-management/compliance-processes"
    },
    {
      "source_path": "docs/cloud-adoption/governance/cost-management/discipline-improvement.md",
      "redirect_url": "/azure/cloud-adoption-framework/govern/cost-management/discipline-improvement"
    },
    {
      "source_path": "docs/cloud-adoption/governance/cost-management/index.md",
      "redirect_url": "/azure/cloud-adoption-framework/govern/cost-management/index"
    },
    {
      "source_path": "docs/cloud-adoption/governance/cost-management/metrics-tolerance.md",
      "redirect_url": "/azure/cloud-adoption-framework/govern/cost-management/metrics-tolerance"
    },
    {
      "source_path": "docs/cloud-adoption/governance/cost-management/overview.md",
      "redirect_url": "/azure/cloud-adoption-framework/govern/cost-management/index"
    },
    {
      "source_path": "docs/cloud-adoption/governance/cost-management/policy-statements.md",
      "redirect_url": "/azure/cloud-adoption-framework/govern/cost-management/policy-statements"
    },
    {
      "source_path": "docs/cloud-adoption/governance/cost-management/template.md",
      "redirect_url": "/azure/cloud-adoption-framework/govern/cost-management/template"
    },
    {
      "source_path": "docs/cloud-adoption/governance/cost-management/toolchain.md",
      "redirect_url": "/azure/cloud-adoption-framework/govern/cost-management/toolchain"
    },
    {
      "source_path": "docs/cloud-adoption/governance/deployment-acceleration/business-risks.md",
      "redirect_url": "/azure/cloud-adoption-framework/govern/deployment-acceleration/business-risks"
    },
    {
      "source_path": "docs/cloud-adoption/governance/deployment-acceleration/compliance-processes.md",
      "redirect_url": "/azure/cloud-adoption-framework/govern/deployment-acceleration/compliance-processes"
    },
    {
      "source_path": "docs/cloud-adoption/governance/deployment-acceleration/discipline-improvement.md",
      "redirect_url": "/azure/cloud-adoption-framework/govern/deployment-acceleration/discipline-improvement"
    },
    {
      "source_path": "docs/cloud-adoption/governance/deployment-acceleration/index.md",
      "redirect_url": "/azure/cloud-adoption-framework/govern/deployment-acceleration/index"
    },
    {
      "source_path": "docs/cloud-adoption/governance/deployment-acceleration/metrics-tolerance.md",
      "redirect_url": "/azure/cloud-adoption-framework/govern/deployment-acceleration/metrics-tolerance"
    },
    {
      "source_path": "docs/cloud-adoption/governance/deployment-acceleration/overview.md",
      "redirect_url": "/azure/cloud-adoption-framework/govern/deployment-acceleration/index"
    },
    {
      "source_path": "docs/cloud-adoption/governance/deployment-acceleration/policy-statements.md",
      "redirect_url": "/azure/cloud-adoption-framework/govern/deployment-acceleration/policy-statements"
    },
    {
      "source_path": "docs/cloud-adoption/governance/deployment-acceleration/template.md",
      "redirect_url": "/azure/cloud-adoption-framework/govern/deployment-acceleration/template"
    },
    {
      "source_path": "docs/cloud-adoption/governance/deployment-acceleration/toolchain.md",
      "redirect_url": "/azure/cloud-adoption-framework/govern/deployment-acceleration/toolchain"
    },
    {
      "source_path": "docs/cloud-adoption/governance/identity-baseline/business-risks.md",
      "redirect_url": "/azure/cloud-adoption-framework/govern/identity-baseline/business-risks"
    },
    {
      "source_path": "docs/cloud-adoption/governance/identity-baseline/compliance-processes.md",
      "redirect_url": "/azure/cloud-adoption-framework/govern/identity-baseline/compliance-processes"
    },
    {
      "source_path": "docs/cloud-adoption/governance/identity-baseline/discipline-improvement.md",
      "redirect_url": "/azure/cloud-adoption-framework/govern/identity-baseline/discipline-improvement"
    },
    {
      "source_path": "docs/cloud-adoption/governance/identity-baseline/index.md",
      "redirect_url": "/azure/cloud-adoption-framework/govern/identity-baseline/index"
    },
    {
      "source_path": "docs/cloud-adoption/governance/identity-baseline/metrics-tolerance.md",
      "redirect_url": "/azure/cloud-adoption-framework/govern/identity-baseline/metrics-tolerance"
    },
    {
      "source_path": "docs/cloud-adoption/governance/identity-baseline/overview.md",
      "redirect_url": "/azure/cloud-adoption-framework/govern/identity-baseline/index"
    },
    {
      "source_path": "docs/cloud-adoption/governance/identity-baseline/policy-statements.md",
      "redirect_url": "/azure/cloud-adoption-framework/govern/identity-baseline/policy-statements"
    },
    {
      "source_path": "docs/cloud-adoption/governance/identity-baseline/template.md",
      "redirect_url": "/azure/cloud-adoption-framework/govern/identity-baseline/template"
    },
    {
      "source_path": "docs/cloud-adoption/governance/identity-baseline/toolchain.md",
      "redirect_url": "/azure/cloud-adoption-framework/govern/identity-baseline/toolchain"
    },
    {
      "source_path": "docs/cloud-adoption/governance/journeys/large-enterprise/best-practice-explained.md",
      "redirect_url": "/azure/cloud-adoption-framework/govern/guides/complex/prescriptive-guidance"
    },
    {
      "source_path": "docs/cloud-adoption/governance/journeys/large-enterprise/cost-management-evolution.md",
      "redirect_url": "/azure/cloud-adoption-framework/govern/guides/complex/cost-management-improvement"
    },
    {
      "source_path": "docs/cloud-adoption/governance/journeys/large-enterprise/identity-baseline-evolution.md",
      "redirect_url": "/azure/cloud-adoption-framework/govern/guides/complex/identity-baseline-improvement"
    },
    {
      "source_path": "docs/cloud-adoption/governance/journeys/large-enterprise/index.md",
      "redirect_url": "/azure/cloud-adoption-framework/govern/guides/complex/index"
    },
    {
      "source_path": "docs/cloud-adoption/governance/journeys/large-enterprise/initial-corporate-policy.md",
      "redirect_url": "/azure/cloud-adoption-framework/govern/guides/complex/initial-corporate-policy"
    },
    {
      "source_path": "docs/cloud-adoption/governance/journeys/large-enterprise/multi-cloud-evolution.md",
      "redirect_url": "/azure/cloud-adoption-framework/govern/guides/complex/multicloud-improvement"
    },
    {
      "source_path": "docs/cloud-adoption/governance/journeys/large-enterprise/multicloud-evolution.md",
      "redirect_url": "/azure/cloud-adoption-framework/govern/guides/complex/multicloud-improvement"
    },
    {
      "source_path": "docs/cloud-adoption/governance/journeys/large-enterprise/multiple-layers-of-governance.md",
      "redirect_url": "/azure/cloud-adoption-framework/govern/guides/complex/multiple-layers-of-governance"
    },
    {
      "source_path": "docs/cloud-adoption/governance/journeys/large-enterprise/narrative.md",
      "redirect_url": "/azure/cloud-adoption-framework/govern/guides/complex/narrative"
    },
    {
      "source_path": "docs/cloud-adoption/governance/journeys/large-enterprise/overview.md",
      "redirect_url": "/azure/cloud-adoption-framework/govern/guides/complex/index"
    },
    {
      "source_path": "docs/cloud-adoption/governance/journeys/large-enterprise/resource-consistency-evolution.md",
      "redirect_url": "/azure/cloud-adoption-framework/govern/guides/complex/resource-consistency-improvement"
    },
    {
      "source_path": "docs/cloud-adoption/governance/journeys/large-enterprise/security-baseline-evolution.md",
      "redirect_url": "/azure/cloud-adoption-framework/govern/guides/complex/security-baseline-improvement"
    },
    {
      "source_path": "docs/cloud-adoption/governance/journeys/small-to-medium-enterprise/best-practice-explained.md",
      "redirect_url": "/azure/cloud-adoption-framework/govern/guides/standard/prescriptive-guidance"
    },
    {
      "source_path": "docs/cloud-adoption/governance/journeys/small-to-medium-enterprise/cost-management-evolution.md",
      "redirect_url": "/azure/cloud-adoption-framework/govern/guides/standard/cost-management-improvement"
    },
    {
      "source_path": "docs/cloud-adoption/governance/journeys/small-to-medium-enterprise/index.md",
      "redirect_url": "/azure/cloud-adoption-framework/govern/guides/standard/index"
    },
    {
      "source_path": "docs/cloud-adoption/governance/journeys/small-to-medium-enterprise/initial-corporate-policy.md",
      "redirect_url": "/azure/cloud-adoption-framework/govern/guides/standard/initial-corporate-policy"
    },
    {
      "source_path": "docs/cloud-adoption/governance/journeys/small-to-medium-enterprise/multi-cloud-evolution.md",
      "redirect_url": "/azure/cloud-adoption-framework/govern/guides/standard/multicloud-improvement"
    },
    {
      "source_path": "docs/cloud-adoption/governance/journeys/small-to-medium-enterprise/multicloud-evolution.md",
      "redirect_url": "/azure/cloud-adoption-framework/govern/guides/standard/multicloud-improvement"
    },
    {
      "source_path": "docs/cloud-adoption/governance/journeys/small-to-medium-enterprise/narrative.md",
      "redirect_url": "/azure/cloud-adoption-framework/govern/guides/standard/narrative"
    },
    {
      "source_path": "docs/cloud-adoption/governance/journeys/small-to-medium-enterprise/overview.md",
      "redirect_url": "/azure/cloud-adoption-framework/govern/guides/standard/index"
    },
    {
      "source_path": "docs/cloud-adoption/governance/journeys/small-to-medium-enterprise/resource-consistency-evolution.md",
      "redirect_url": "/azure/cloud-adoption-framework/govern/guides/standard/resource-consistency-improvement"
    },
    {
      "source_path": "docs/cloud-adoption/governance/journeys/small-to-medium-enterprise/security-baseline-evolution.md",
      "redirect_url": "/azure/cloud-adoption-framework/govern/guides/standard/security-baseline-improvement"
    },
    {
      "source_path": "docs/cloud-adoption/governance/journeys/index.md",
      "redirect_url": "/azure/cloud-adoption-framework/govern/guides/index"
    },
    {
      "source_path": "docs/cloud-adoption/governance/journeys/overview.md",
      "redirect_url": "/azure/cloud-adoption-framework/govern/guides/index"
    },
    {
      "source_path": "docs/cloud-adoption/governance/policy-compliance/align-governance-journeys.md",
      "redirect_url": "/azure/cloud-adoption-framework/govern/policy-compliance/governance-alignment"
    },
    {
      "source_path": "docs/cloud-adoption/governance/policy-compliance/define-policy.md",
      "redirect_url": "/azure/cloud-adoption-framework/govern/policy-compliance/policy-definition"
    },
    {
      "source_path": "docs/cloud-adoption/governance/policy-compliance/how-can-a-ciso-prepare-for-the-cloud.md",
      "redirect_url": "/azure/cloud-adoption-framework/govern/policy-compliance/cloud-security-readiness"
    },
    {
      "source_path": "docs/cloud-adoption/governance/policy-compliance/index.md",
      "redirect_url": "/azure/cloud-adoption-framework/govern/policy-compliance/index"
    },
    {
      "source_path": "docs/cloud-adoption/governance/policy-compliance/overview.md",
      "redirect_url": "/azure/cloud-adoption-framework/govern/policy-compliance/index"
    },
    {
      "source_path": "docs/cloud-adoption/governance/policy-compliance/processes.md",
      "redirect_url": "/azure/cloud-adoption-framework/govern/policy-compliance/processes"
    },
    {
      "source_path": "docs/cloud-adoption/governance/policy-compliance/risk-tolerance.md",
      "redirect_url": "/azure/cloud-adoption-framework/govern/policy-compliance/risk-tolerance"
    },
    {
      "source_path": "docs/cloud-adoption/governance/policy-compliance/understanding-business-risk.md",
      "redirect_url": "/azure/cloud-adoption-framework/govern/policy-compliance/business-risk"
    },
    {
      "source_path": "docs/cloud-adoption/governance/policy-compliance/what-is-a-cloud-policy-review.md",
      "redirect_url": "/azure/cloud-adoption-framework/govern/policy-compliance/cloud-policy-review"
    },
    {
      "source_path": "docs/cloud-adoption/governance/policy-compliance/what-is-data-classification.md",
      "redirect_url": "/azure/cloud-adoption-framework/govern/policy-compliance/data-classification"
    },
    {
      "source_path": "docs/cloud-adoption/governance/policy-compliance/what-is-regulatory-compliance.md",
      "redirect_url": "/azure/cloud-adoption-framework/govern/policy-compliance/regulatory-compliance"
    },
    {
      "source_path": "docs/cloud-adoption/governance/resource-consistency/resource-access-management.md",
      "redirect_url": "/azure/cloud-adoption-framework/govern/resource-consistency/resource-access-management"
    },
    {
      "source_path": "docs/cloud-adoption/governance/resource-consistency/business-risks.md",
      "redirect_url": "/azure/cloud-adoption-framework/govern/resource-consistency/business-risks"
    },
    {
      "source_path": "docs/cloud-adoption/governance/resource-consistency/compliance-processes.md",
      "redirect_url": "/azure/cloud-adoption-framework/govern/resource-consistency/compliance-processes"
    },
    {
      "source_path": "docs/cloud-adoption/governance/resource-consistency/discipline-improvement.md",
      "redirect_url": "/azure/cloud-adoption-framework/govern/resource-consistency/discipline-improvement"
    },
    {
      "source_path": "docs/cloud-adoption/governance/resource-consistency/governance-multiple-teams.md",
      "redirect_url": "/azure/cloud-adoption-framework/govern/resource-consistency/governance-multiple-teams"
    },
    {
      "source_path": "docs/cloud-adoption/governance/resource-consistency/governance-simple-workload.md",
      "redirect_url": "/azure/cloud-adoption-framework/govern/resource-consistency/governance-simple-workload"
    },
    {
      "source_path": "docs/cloud-adoption/governance/resource-consistency/index.md",
      "redirect_url": "/azure/cloud-adoption-framework/govern/resource-consistency/index"
    },
    {
      "source_path": "docs/cloud-adoption/governance/resource-consistency/metrics-tolerance.md",
      "redirect_url": "/azure/cloud-adoption-framework/govern/resource-consistency/metrics-tolerance"
    },
    {
      "source_path": "docs/cloud-adoption/governance/resource-consistency/overview.md",
      "redirect_url": "/azure/cloud-adoption-framework/govern/resource-consistency/index"
    },
    {
      "source_path": "docs/cloud-adoption/governance/resource-consistency/policy-statements.md",
      "redirect_url": "/azure/cloud-adoption-framework/govern/resource-consistency/policy-statements"
    },
    {
      "source_path": "docs/cloud-adoption/governance/resource-consistency/template.md",
      "redirect_url": "/azure/cloud-adoption-framework/govern/resource-consistency/template"
    },
    {
      "source_path": "docs/cloud-adoption/governance/resource-consistency/toolchain.md",
      "redirect_url": "/azure/cloud-adoption-framework/govern/resource-consistency/toolchain"
    },
    {
      "source_path": "docs/cloud-adoption/governance/resource-consistency/what-is-governance.md",
      "redirect_url": "/azure/cloud-adoption-framework/govern/resource-consistency/what-is-governance"
    },
    {
      "source_path": "docs/cloud-adoption/governance/security-baseline/azure-security-guidance.md",
      "redirect_url": "/azure/cloud-adoption-framework/govern/security-baseline/azure-security-guidance"
    },
    {
      "source_path": "docs/cloud-adoption/governance/security-baseline/business-risks.md",
      "redirect_url": "/azure/cloud-adoption-framework/govern/security-baseline/business-risks"
    },
    {
      "source_path": "docs/cloud-adoption/governance/security-baseline/cloud-native-policy.md",
      "redirect_url": "/azure/cloud-adoption-framework/govern/security-baseline/cloud-native-policy"
    },
    {
      "source_path": "docs/cloud-adoption/governance/security-baseline/compliance-processes.md",
      "redirect_url": "/azure/cloud-adoption-framework/govern/security-baseline/compliance-processes"
    },
    {
      "source_path": "docs/cloud-adoption/governance/security-baseline/discipline-improvement.md",
      "redirect_url": "/azure/cloud-adoption-framework/govern/security-baseline/discipline-improvement"
    },
    {
      "source_path": "docs/cloud-adoption/governance/security-baseline/index.md",
      "redirect_url": "/azure/cloud-adoption-framework/govern/security-baseline/index"
    },
    {
      "source_path": "docs/cloud-adoption/governance/security-baseline/metrics-tolerance.md",
      "redirect_url": "/azure/cloud-adoption-framework/govern/security-baseline/metrics-tolerance"
    },
    {
      "source_path": "docs/cloud-adoption/governance/security-baseline/overview.md",
      "redirect_url": "/azure/cloud-adoption-framework/govern/security-baseline/index"
    },
    {
      "source_path": "docs/cloud-adoption/governance/security-baseline/policy-statements.md",
      "redirect_url": "/azure/cloud-adoption-framework/govern/security-baseline/policy-statements"
    },
    {
      "source_path": "docs/cloud-adoption/governance/security-baseline/template.md",
      "redirect_url": "/azure/cloud-adoption-framework/govern/security-baseline/template"
    },
    {
      "source_path": "docs/cloud-adoption/governance/security-baseline/toolchain.md",
      "redirect_url": "/azure/cloud-adoption-framework/govern/security-baseline/toolchain"
    },
    {
      "source_path": "docs/cloud-adoption/governance/security-baseline/what-is-cloud-security-management.md",
      "redirect_url": "/azure/cloud-adoption-framework/govern/security-baseline/cloud-security-baseline"
    },
    {
      "source_path": "docs/cloud-adoption/governance/benchmark.md",
      "redirect_url": "/azure/cloud-adoption-framework/govern/benchmark"
    },
    {
      "source_path": "docs/cloud-adoption/governance/best-practices.md",
      "redirect_url": "/azure/cloud-adoption-framework/govern/foundation-improvements"
    },
    {
      "source_path": "docs/cloud-adoption/governance/corporate-policy.md",
      "redirect_url": "/azure/cloud-adoption-framework/govern/corporate-policy"
    },
    {
      "source_path": "docs/cloud-adoption/governance/getting-started.md",
      "redirect_url": "/azure/cloud-adoption-framework/govern/initial-foundation"
    },
    {
      "source_path": "docs/cloud-adoption/governance/governance-disciplines.md",
      "redirect_url": "/azure/cloud-adoption-framework/govern/governance-disciplines"
    },
    {
      "source_path": "docs/cloud-adoption/governance/index.md",
      "redirect_url": "/azure/cloud-adoption-framework/govern/index"
    },
    {
      "source_path": "docs/cloud-adoption/governance/methodology.md",
      "redirect_url": "/azure/cloud-adoption-framework/govern/methodology"
    },
    {
      "source_path": "docs/cloud-adoption/governance/overview.md",
      "redirect_url": "/azure/cloud-adoption-framework/govern/index"
    },
    {
      "source_path": "docs/cloud-adoption/infrastructure/mainframe-migration/application-strategies.md",
      "redirect_url": "/azure/cloud-adoption-framework/infrastructure/mainframe-migration/application-strategies"
    },
    {
      "source_path": "docs/cloud-adoption/infrastructure/mainframe-migration/index.md",
      "redirect_url": "/azure/cloud-adoption-framework/infrastructure/mainframe-migration/index"
    },
    {
      "source_path": "docs/cloud-adoption/infrastructure/mainframe-migration/migration-strategies.md",
      "redirect_url": "/azure/cloud-adoption-framework/infrastructure/mainframe-migration/migration-strategies"
    },
    {
      "source_path": "docs/cloud-adoption/infrastructure/mainframe-migration/myths-and-facts.md",
      "redirect_url": "/azure/cloud-adoption-framework/infrastructure/mainframe-migration/myths-and-facts"
    },
    {
      "source_path": "docs/cloud-adoption/infrastructure/mainframe-migration/overview.md",
      "redirect_url": "/azure/cloud-adoption-framework/infrastructure/mainframe-migration/index"
    },
    {
      "source_path": "docs/cloud-adoption/infrastructure/misc/hybrid-consistency.md",
      "redirect_url": "/azure/cloud-adoption-framework/infrastructure/misc/hybrid-consistency"
    },
    {
      "source_path": "docs/cloud-adoption/infrastructure/virtual-machines/basic-workload.md",
      "redirect_url": "/azure/cloud-adoption-framework/infrastructure/virtual-machines/basic-workload"
    },
    {
      "source_path": "docs/cloud-adoption/infrastructure/basic-workload.md",
      "redirect_url": "/azure/cloud-adoption-framework/infrastructure/virtual-machines/basic-workload"
    },
    {
      "source_path": "docs/cloud-adoption/innovate/index.md",
      "redirect_url": "/azure/cloud-adoption-framework/innovate/index"
    },
    {
      "source_path": "docs/cloud-adoption/migrate/azure-best-practices/contoso-migration-assessment.md",
      "redirect_url": "/azure/cloud-adoption-framework/migrate/azure-best-practices/contoso-migration-assessment"
    },
    {
      "source_path": "docs/cloud-adoption/migrate/azure-best-practices/contoso-migration-infrastructure.md",
      "redirect_url": "/azure/cloud-adoption-framework/migrate/azure-best-practices/contoso-migration-infrastructure"
    },
    {
      "source_path": "docs/cloud-adoption/migrate/azure-best-practices/contoso-migration-overview.md",
      "redirect_url": "/azure/cloud-adoption-framework/migrate/azure-best-practices/contoso-migration-overview"
    },
    {
      "source_path": "docs/cloud-adoption/migrate/azure-best-practices/contoso-migration-rearchitect-container-sql.md",
      "redirect_url": "/azure/cloud-adoption-framework/migrate/azure-best-practices/contoso-migration-rearchitect-container-sql"
    },
    {
      "source_path": "docs/cloud-adoption/migrate/azure-best-practices/contoso-migration-rebuild.md",
      "redirect_url": "/azure/cloud-adoption-framework/migrate/azure-best-practices/contoso-migration-rebuild"
    },
    {
      "source_path": "docs/cloud-adoption/migrate/azure-best-practices/contoso-migration-refactor-linux-app-service-mysql.md",
      "redirect_url": "/azure/cloud-adoption-framework/migrate/azure-best-practices/contoso-migration-refactor-linux-app-service-mysql"
    },
    {
      "source_path": "docs/cloud-adoption/migrate/azure-best-practices/contoso-migration-refactor-web-app-sql.md",
      "redirect_url": "/azure/cloud-adoption-framework/migrate/azure-best-practices/contoso-migration-refactor-web-app-sql"
    },
    {
      "source_path": "docs/cloud-adoption/migrate/azure-best-practices/contoso-migration-rehost-linux-vm-mysql.md",
      "redirect_url": "/azure/cloud-adoption-framework/migrate/azure-best-practices/contoso-migration-rehost-linux-vm-mysql"
    },
    {
      "source_path": "docs/cloud-adoption/migrate/azure-best-practices/contoso-migration-rehost-linux-vm.md",
      "redirect_url": "/azure/cloud-adoption-framework/migrate/azure-best-practices/contoso-migration-rehost-linux-vm"
    },
    {
      "source_path": "docs/cloud-adoption/migrate/azure-best-practices/contoso-migration-rehost-vm-sql-ag.md",
      "redirect_url": "/azure/cloud-adoption-framework/migrate/azure-best-practices/contoso-migration-rehost-vm-sql-ag"
    },
    {
      "source_path": "docs/cloud-adoption/migrate/azure-best-practices/contoso-migration-rehost-vm-sql-managed-instance.md",
      "redirect_url": "/azure/cloud-adoption-framework/migrate/azure-best-practices/contoso-migration-rehost-vm-sql-managed-instance"
    },
    {
      "source_path": "docs/cloud-adoption/migrate/azure-best-practices/contoso-migration-rehost-vm.md",
      "redirect_url": "/azure/cloud-adoption-framework/migrate/azure-best-practices/contoso-migration-rehost-vm"
    },
    {
      "source_path": "docs/cloud-adoption/migrate/azure-best-practices/contoso-migration-scale.md",
      "redirect_url": "/azure/cloud-adoption-framework/migrate/azure-best-practices/contoso-migration-scale"
    },
    {
      "source_path": "docs/cloud-adoption/migrate/azure-best-practices/contoso-migration-tfs-vsts.md",
      "redirect_url": "/azure/cloud-adoption-framework/migrate/azure-best-practices/contoso-migration-tfs-vsts"
    },
    {
      "source_path": "docs/cloud-adoption/migrate/azure-best-practices/index.md",
      "redirect_url": "/azure/cloud-adoption-framework/migrate/azure-best-practices/index"
    },
    {
      "source_path": "docs/cloud-adoption/migrate/azure-best-practices/migrate-best-practices-costs.md",
      "redirect_url": "/azure/cloud-adoption-framework/migrate/azure-best-practices/migrate-best-practices-costs"
    },
    {
      "source_path": "docs/cloud-adoption/migrate/azure-best-practices/migrate-best-practices-networking.md",
      "redirect_url": "/azure/cloud-adoption-framework/migrate/azure-best-practices/migrate-best-practices-networking"
    },
    {
      "source_path": "docs/cloud-adoption/migrate/azure-best-practices/migrate-best-practices-security-management.md",
      "redirect_url": "/azure/cloud-adoption-framework/migrate/azure-best-practices/migrate-best-practices-security-management"
    },
    {
      "source_path": "docs/cloud-adoption/migrate/azure-migration-guide/assess.md",
      "redirect_url": "/azure/cloud-adoption-framework/migrate/azure-migration-guide/assess"
    },
    {
      "source_path": "docs/cloud-adoption/migrate/azure-migration-guide/assistance.md",
      "redirect_url": "/azure/cloud-adoption-framework/migrate/azure-migration-guide/assistance"
    },
    {
      "source_path": "docs/cloud-adoption/migrate/azure-migration-guide/index.md",
      "redirect_url": "/azure/cloud-adoption-framework/migrate/azure-migration-guide/index"
    },
    {
      "source_path": "docs/cloud-adoption/migrate/azure-migration-guide/manage-costs.md",
      "redirect_url": "/azure/cloud-adoption-framework/migrate/azure-migration-guide/manage-costs"
    },
    {
      "source_path": "docs/cloud-adoption/migrate/azure-migration-guide/migrate.md",
      "redirect_url": "/azure/cloud-adoption-framework/migrate/azure-migration-guide/migrate"
    },
    {
      "source_path": "docs/cloud-adoption/migrate/azure-migration-guide/optimize-and-transform.md",
      "redirect_url": "/azure/cloud-adoption-framework/migrate/azure-migration-guide/optimize-and-transform"
    },
    {
      "source_path": "docs/cloud-adoption/migrate/azure-migration-guide/organize-resources.md",
      "redirect_url": "/azure/cloud-adoption-framework/migrate/azure-migration-guide/organize-resources"
    },
    {
      "source_path": "docs/cloud-adoption/migrate/azure-migration-guide/prerequisites.md",
      "redirect_url": "/azure/cloud-adoption-framework/migrate/azure-migration-guide/prerequisites"
    },
    {
      "source_path": "docs/cloud-adoption/migrate/azure-migration-guide/secure-and-manage.md",
      "redirect_url": "/azure/cloud-adoption-framework/migrate/azure-migration-guide/secure-and-manage"
    },
    {
      "source_path": "docs/cloud-adoption/migrate/expanded-scope/balance-the-portfolio.md",
      "redirect_url": "/azure/cloud-adoption-framework/migrate/expanded-scope/balance-the-portfolio"
    },
    {
      "source_path": "docs/cloud-adoption/migrate/expanded-scope/governance-or-compliance.md",
      "redirect_url": "/azure/cloud-adoption-framework/migrate/expanded-scope/governance-or-compliance"
    },
    {
      "source_path": "docs/cloud-adoption/migrate/expanded-scope/index.md",
      "redirect_url": "/azure/cloud-adoption-framework/migrate/expanded-scope/index"
    },
    {
      "source_path": "docs/cloud-adoption/migrate/expanded-scope/multiple-datacenters.md",
      "redirect_url": "/azure/cloud-adoption-framework/migrate/expanded-scope/multiple-datacenters"
    },
    {
      "source_path": "docs/cloud-adoption/migrate/expanded-scope/multiple-regions.md",
      "redirect_url": "/azure/cloud-adoption-framework/decision-guides/regions/index"
    },
    {
      "source_path": "docs/cloud-adoption/migrate/expanded-scope/network-capacity-exceeded.md",
      "redirect_url": "/azure/cloud-adoption-framework/migrate/expanded-scope/network-capacity-exceeded"
    },
    {
      "source_path": "docs/cloud-adoption/migrate/expanded-scope/suggested-skills.md",
      "redirect_url": "/azure/cloud-adoption-framework/migrate/expanded-scope/suggested-skills"
    },
    {
      "source_path": "docs/cloud-adoption/migrate/migration-considerations/assess/approve.md",
      "redirect_url": "/azure/cloud-adoption-framework/migrate/migration-considerations/assess/approve"
    },
    {
      "source_path": "docs/cloud-adoption/migrate/migration-considerations/assess/architect.md",
      "redirect_url": "/azure/cloud-adoption-framework/migrate/migration-considerations/assess/architect"
    },
    {
      "source_path": "docs/cloud-adoption/migrate/migration-considerations/assess/business-priorities.md",
      "redirect_url": "/azure/cloud-adoption-framework/migrate/migration-considerations/assess/business-priorities"
    },
    {
      "source_path": "docs/cloud-adoption/migrate/migration-considerations/assess/estimate.md",
      "redirect_url": "/azure/cloud-adoption-framework/migrate/migration-considerations/assess/estimate"
    },
    {
      "source_path": "docs/cloud-adoption/migrate/migration-considerations/assess/evaluate.md",
      "redirect_url": "/azure/cloud-adoption-framework/migrate/migration-considerations/assess/evaluate"
    },
    {
      "source_path": "docs/cloud-adoption/migrate/migration-considerations/assess/index.md",
      "redirect_url": "/azure/cloud-adoption-framework/migrate/migration-considerations/assess/index"
    },
    {
      "source_path": "docs/cloud-adoption/migrate/migration-considerations/assess/partnership-options.md",
      "redirect_url": "/azure/cloud-adoption-framework/migrate/migration-considerations/assess/partnership-options"
    },
    {
      "source_path": "docs/cloud-adoption/migrate/migration-considerations/assess/release-iteration-backlog.md",
      "redirect_url": "/azure/cloud-adoption-framework/migrate/migration-considerations/assess/release-iteration-backlog"
    },
    {
      "source_path": "docs/cloud-adoption/migrate/migration-considerations/migrate/index.md",
      "redirect_url": "/azure/cloud-adoption-framework/migrate/migration-considerations/migrate/index"
    },
    {
      "source_path": "docs/cloud-adoption/migrate/migration-considerations/migrate/promotion-models.md",
      "redirect_url": "/azure/cloud-adoption-framework/migrate/migration-considerations/migrate/promotion-models"
    },
    {
      "source_path": "docs/cloud-adoption/migrate/migration-considerations/migrate/remediate.md",
      "redirect_url": "/azure/cloud-adoption-framework/migrate/migration-considerations/migrate/remediate"
    },
    {
      "source_path": "docs/cloud-adoption/migrate/migration-considerations/migrate/replicate-options.md",
      "redirect_url": "/azure/cloud-adoption-framework/migrate/migration-considerations/migrate/replicate-options"
    },
    {
      "source_path": "docs/cloud-adoption/migrate/migration-considerations/migrate/replicate.md",
      "redirect_url": "/azure/cloud-adoption-framework/migrate/migration-considerations/migrate/replicate"
    },
    {
      "source_path": "docs/cloud-adoption/migrate/migration-considerations/migrate/stage.md",
      "redirect_url": "/azure/cloud-adoption-framework/migrate/migration-considerations/migrate/stage"
    },
    {
      "source_path": "docs/cloud-adoption/migrate/migration-considerations/optimize/business-change-plan.md",
      "redirect_url": "/azure/cloud-adoption-framework/migrate/migration-considerations/optimize/business-change-plan"
    },
    {
      "source_path": "docs/cloud-adoption/migrate/migration-considerations/optimize/business-test.md",
      "redirect_url": "/azure/cloud-adoption-framework/migrate/migration-considerations/optimize/business-test"
    },
    {
      "source_path": "docs/cloud-adoption/migrate/migration-considerations/optimize/decommission.md",
      "redirect_url": "/azure/cloud-adoption-framework/migrate/migration-considerations/optimize/decommission"
    },
    {
      "source_path": "docs/cloud-adoption/migrate/migration-considerations/optimize/index.md",
      "redirect_url": "/azure/cloud-adoption-framework/migrate/migration-considerations/optimize/index"
    },
    {
      "source_path": "docs/cloud-adoption/migrate/migration-considerations/optimize/optimize.md",
      "redirect_url": "/azure/cloud-adoption-framework/migrate/migration-considerations/optimize/optimize"
    },
    {
      "source_path": "docs/cloud-adoption/migrate/migration-considerations/optimize/promote.md",
      "redirect_url": "/azure/cloud-adoption-framework/migrate/migration-considerations/optimize/promote"
    },
    {
      "source_path": "docs/cloud-adoption/migrate/migration-considerations/optimize/ready.md",
      "redirect_url": "/azure/cloud-adoption-framework/migrate/migration-considerations/optimize/ready"
    },
    {
      "source_path": "docs/cloud-adoption/migrate/migration-considerations/optimize/retrospective.md",
      "redirect_url": "/azure/cloud-adoption-framework/migrate/migration-considerations/optimize/retrospective"
    },
    {
      "source_path": "docs/cloud-adoption/migrate/migration-considerations/prerequisites/culture-complexity.md",
      "redirect_url": "/azure/cloud-adoption-framework/migrate/migration-considerations/prerequisites/cultural-complexity"
    },
    {
      "source_path": "docs/cloud-adoption/migrate/migration-considerations/prerequisites/decisions.md",
      "redirect_url": "/azure/cloud-adoption-framework/migrate/migration-considerations/prerequisites/decisions"
    },
    {
      "source_path": "docs/cloud-adoption/migrate/migration-considerations/prerequisites/index.md",
      "redirect_url": "/azure/cloud-adoption-framework/migrate/migration-considerations/prerequisites/index"
    },
    {
      "source_path": "docs/cloud-adoption/migrate/migration-considerations/prerequisites/migration-backlog-review.md",
      "redirect_url": "/azure/cloud-adoption-framework/migrate/migration-considerations/prerequisites/migration-backlog-review"
    },
    {
      "source_path": "docs/cloud-adoption/migrate/migration-considerations/prerequisites/planning-checklist.md",
      "redirect_url": "/azure/cloud-adoption-framework/migrate/migration-considerations/prerequisites/planning-checklist"
    },
    {
      "source_path": "docs/cloud-adoption/migrate/migration-considerations/prerequisites/technical-complexity.md",
      "redirect_url": "/azure/cloud-adoption-framework/migrate/migration-considerations/prerequisites/technical-complexity"
    },
    {
      "source_path": "docs/cloud-adoption/migrate/migration-considerations/secure-and-manage/index.md",
      "redirect_url": "/azure/cloud-adoption-framework/migrate/migration-considerations/secure-and-manage/index"
    },
    {
      "source_path": "docs/cloud-adoption/migrate/migration-considerations/index.md",
      "redirect_url": "/azure/cloud-adoption-framework/migrate/migration-considerations/index"
    },
    {
      "source_path": "docs/cloud-adoption/migrate/about.md",
      "redirect_url": "/azure/cloud-adoption-framework/migrate/about"
    },
    {
      "source_path": "docs/cloud-adoption/migrate/index.md",
      "redirect_url": "/azure/cloud-adoption-framework/migrate/index"
    },
    {
      "source_path": "docs/cloud-adoption/operating-model/index.md",
      "redirect_url": "/azure/cloud-adoption-framework/operate/index"
    },
    {
      "source_path": "docs/cloud-adoption/operating-model/terms.md",
      "redirect_url": "/azure/cloud-adoption-framework/operate/terms"
    },
    {
      "source_path": "docs/cloud-adoption/operations/azure-server-management/common-policies.md",
      "redirect_url": "/azure/cloud-adoption-framework/manage/azure-server-management/common-policies"
    },
    {
      "source_path": "docs/cloud-adoption/operations/azure-server-management/enable-tracking-alerting.md",
      "redirect_url": "/azure/cloud-adoption-framework/manage/azure-server-management/enable-tracking-alerting"
    },
    {
      "source_path": "docs/cloud-adoption/operations/azure-server-management/guest-configuration-policy.md",
      "redirect_url": "/azure/cloud-adoption-framework/manage/azure-server-management/guest-configuration-policy"
    },
    {
      "source_path": "docs/cloud-adoption/operations/azure-server-management/index.md",
      "redirect_url": "/azure/cloud-adoption-framework/manage/azure-server-management/index"
    },
    {
      "source_path": "docs/cloud-adoption/operations/azure-server-management/onboard-at-scale.md",
      "redirect_url": "/azure/cloud-adoption-framework/manage/azure-server-management/onboard-at-scale"
    },
    {
      "source_path": "docs/cloud-adoption/operations/azure-server-management/onboard-single-vm.md",
      "redirect_url": "/azure/cloud-adoption-framework/manage/azure-server-management/onboard-single-vm"
    },
    {
      "source_path": "docs/cloud-adoption/operations/azure-server-management/onboarding-automation.md",
      "redirect_url": "/azure/cloud-adoption-framework/manage/azure-server-management/onboarding-automation"
    },
    {
      "source_path": "docs/cloud-adoption/operations/azure-server-management/onboarding-overview.md",
      "redirect_url": "/azure/cloud-adoption-framework/manage/azure-server-management/onboarding-overview"
    },
    {
      "source_path": "docs/cloud-adoption/operations/azure-server-management/ongoing-management-overview.md",
      "redirect_url": "/azure/cloud-adoption-framework/manage/azure-server-management/ongoing-management-overview"
    },
    {
      "source_path": "docs/cloud-adoption/operations/azure-server-management/prerequisites.md",
      "redirect_url": "/azure/cloud-adoption-framework/manage/azure-server-management/prerequisites"
    },
    {
      "source_path": "docs/cloud-adoption/operations/azure-server-management/setup-alerts.md",
      "redirect_url": "/azure/cloud-adoption-framework/manage/azure-server-management/setup-alerts"
    },
    {
      "source_path": "docs/cloud-adoption/operations/azure-server-management/tools-services.md",
      "redirect_url": "/azure/cloud-adoption-framework/manage/azure-server-management/tools-services"
    },
    {
      "source_path": "docs/cloud-adoption/operations/azure-server-management/update-schedules.md",
      "redirect_url": "/azure/cloud-adoption-framework/manage/azure-server-management/update-schedules"
    },
    {
      "source_path": "docs/cloud-adoption/operations/monitor/alert.md",
      "redirect_url": "/azure/cloud-adoption-framework/manage/monitor/alerting"
    },
    {
      "source_path": "docs/cloud-adoption/operations/monitor/cloud-models-monitor-overview.md",
      "redirect_url": "/azure/cloud-adoption-framework/manage/monitor/cloud-models-monitor-overview"
    },
    {
      "source_path": "docs/cloud-adoption/operations/monitor/data-collection.md",
      "redirect_url": "/azure/cloud-adoption-framework/manage/monitor/data-collection"
    },
    {
      "source_path": "docs/cloud-adoption/operations/monitor/index.md",
      "redirect_url": "/azure/cloud-adoption-framework/manage/monitor/index"
    },
    {
      "source_path": "docs/cloud-adoption/operations/monitor/platform-overview.md",
      "redirect_url": "/azure/cloud-adoption-framework/manage/monitor/platform-overview"
    },
    {
      "source_path": "docs/cloud-adoption/operations/index.md",
      "redirect_url": "/azure/cloud-adoption-framework/manage/index"
    },
    {
      "source_path": "docs/cloud-adoption/operations/operational-fitness-review.md",
      "redirect_url": "/azure/cloud-adoption-framework/manage/operational-fitness-review"
    },
    {
      "source_path": "docs/cloud-adoption/organization/cloud-adoption.md",
      "redirect_url": "/azure/cloud-adoption-framework/organize/cloud-adoption"
    },
    {
      "source_path": "docs/cloud-adoption/organization/cloud-automation.md",
      "redirect_url": "/azure/cloud-adoption-framework/organize/cloud-automation"
    },
    {
      "source_path": "docs/cloud-adoption/organization/cloud-center-excellence.md",
      "redirect_url": "/azure/cloud-adoption-framework/organize/cloud-center-of-excellence"
    },
    {
      "source_path": "docs/cloud-adoption/organization/cloud-governance.md",
      "redirect_url": "/azure/cloud-adoption-framework/organize/cloud-governance"
    },
    {
      "source_path": "docs/cloud-adoption/organization/cloud-operations.md",
      "redirect_url": "/azure/cloud-adoption-framework/organize/cloud-operations"
    },
    {
      "source_path": "docs/cloud-adoption/organization/cloud-platform.md",
      "redirect_url": "/azure/cloud-adoption-framework/organize/cloud-platform"
    },
    {
      "source_path": "docs/cloud-adoption/organization/cloud-strategy.md",
      "redirect_url": "/azure/cloud-adoption-framework/organize/cloud-strategy"
    },
    {
      "source_path": "docs/cloud-adoption/organization/cost-conscious-organization.md",
      "redirect_url": "/azure/cloud-adoption-framework/organize/cost-conscious-organization"
    },
    {
      "source_path": "docs/cloud-adoption/organization/fiefdoms-silos.md",
      "redirect_url": "/azure/cloud-adoption-framework/organize/fiefdoms-silos"
    },
    {
      "source_path": "docs/cloud-adoption/organization/index.md",
      "redirect_url": "/azure/cloud-adoption-framework/organize/index"
    },
    {
      "source_path": "docs/cloud-adoption/organization/organization-structures.md",
      "redirect_url": "/azure/cloud-adoption-framework/organize/organization-structures"
    },
    {
      "source_path": "docs/cloud-adoption/organization/raci-alignment.md",
      "redirect_url": "/azure/cloud-adoption-framework/organize/raci-alignment"
    },
    {
      "source_path": "docs/cloud-adoption/organization/suggested-skills.md",
      "redirect_url": "/azure/cloud-adoption-framework/organize/suggested-skills"
    },
    {
      "source_path": "docs/cloud-adoption/plan/adapt-roles-skills-processes.md",
      "redirect_url": "/azure/cloud-adoption-framework/plan/adapt-roles-skills-processes"
    },
    {
      "source_path": "docs/cloud-adoption/plan/assets.md",
      "redirect_url": "/azure/cloud-adoption-framework/plan/assets"
    },
    {
      "source_path": "docs/cloud-adoption/plan/index.md",
      "redirect_url": "/azure/cloud-adoption-framework/plan/index"
    },
    {
      "source_path": "docs/cloud-adoption/plan/initial-org-alignment.md",
      "redirect_url": "/azure/cloud-adoption-framework/plan/initial-org-alignment"
    },
    {
      "source_path": "docs/cloud-adoption/plan/iteration-paths.md",
      "redirect_url": "/azure/cloud-adoption-framework/plan/iteration-paths"
    },
    {
      "source_path": "docs/cloud-adoption/plan/plan-intro.md",
      "redirect_url": "/azure/cloud-adoption-framework/plan/plan-intro"
    },
    {
      "source_path": "docs/cloud-adoption/plan/prerequisites.md",
      "redirect_url": "/azure/cloud-adoption-framework/plan/prerequisites"
    },
    {
      "source_path": "docs/cloud-adoption/plan/review-rationalization.md",
      "redirect_url": "/azure/cloud-adoption-framework/plan/review-rationalization"
    },
    {
      "source_path": "docs/cloud-adoption/plan/suggested-skills.md",
      "redirect_url": "/azure/cloud-adoption-framework/plan/suggested-skills"
    },
    {
      "source_path": "docs/cloud-adoption/plan/template.md",
      "redirect_url": "/azure/cloud-adoption-framework/plan/template"
    },
    {
      "source_path": "docs/cloud-adoption/plan/timelines.md",
      "redirect_url": "/azure/cloud-adoption-framework/plan/timelines"
    },
    {
      "source_path": "docs/cloud-adoption/plan/workloads.md",
      "redirect_url": "/azure/cloud-adoption-framework/plan/workloads"
    },
    {
      "source_path": "docs/cloud-adoption/ready/azure-best-practices/hub-spoke-network-topology.md",
      "redirect_url": "/azure/cloud-adoption-framework/ready/azure-best-practices/hub-spoke-network-topology"
    },
    {
      "source_path": "docs/cloud-adoption/ready/azure-best-practices/index.md",
      "redirect_url": "/azure/cloud-adoption-framework/ready/azure-best-practices/index"
    },
    {
      "source_path": "docs/cloud-adoption/ready/azure-best-practices/perimeter-networks.md",
      "redirect_url": "/azure/cloud-adoption-framework/ready/azure-best-practices/perimeter-networks"
    },
    {
      "source_path": "docs/cloud-adoption/ready/azure-best-practices/roles.md",
      "redirect_url": "/azure/cloud-adoption-framework/ready/azure-best-practices/roles"
    },
    {
      "source_path": "docs/cloud-adoption/ready/azure-best-practices/track-costs.md",
      "redirect_url": "/azure/cloud-adoption-framework/ready/azure-best-practices/track-costs"
    },
    {
      "source_path": "docs/cloud-adoption/ready/azure-readiness-guide/govern-org-compliance.md",
      "redirect_url": "/azure/cloud-adoption-framework/ready/azure-readiness-guide/govern-org-compliance"
    },
    {
      "source_path": "docs/cloud-adoption/ready/azure-readiness-guide/index.md",
      "redirect_url": "/azure/cloud-adoption-framework/ready/azure-readiness-guide/index"
    },
    {
      "source_path": "docs/cloud-adoption/ready/azure-readiness-guide/manage-access.md",
      "redirect_url": "/azure/cloud-adoption-framework/ready/azure-readiness-guide/manage-access"
    },
    {
      "source_path": "docs/cloud-adoption/ready/azure-readiness-guide/manage-costs.md",
      "redirect_url": "/azure/cloud-adoption-framework/ready/azure-readiness-guide/manage-costs"
    },
    {
      "source_path": "docs/cloud-adoption/ready/azure-readiness-guide/migration-landing-zone.md",
      "redirect_url": "/azure/cloud-adoption-framework/ready/azure-readiness-guide/migration-landing-zone"
    },
    {
      "source_path": "docs/cloud-adoption/ready/azure-readiness-guide/monitoring-reporting.md",
      "redirect_url": "/azure/cloud-adoption-framework/ready/azure-readiness-guide/monitoring-reporting"
    },
    {
      "source_path": "docs/cloud-adoption/ready/azure-readiness-guide/organize-resources.md",
      "redirect_url": "/azure/cloud-adoption-framework/ready/azure-readiness-guide/organize-resources"
    },
    {
      "source_path": "docs/cloud-adoption/ready/azure-readiness-guide/staying-current.md",
      "redirect_url": "/azure/cloud-adoption-framework/ready/azure-readiness-guide/staying-current"
    },
    {
      "source_path": "docs/cloud-adoption/ready/considerations/compute-decisions.md",
      "redirect_url": "/azure/cloud-adoption-framework/ready/considerations/compute-decisions"
    },
    {
      "source_path": "docs/cloud-adoption/ready/considerations/data-decisions.md",
      "redirect_url": "/azure/cloud-adoption-framework/ready/considerations/data-decisions"
    },
    {
      "source_path": "docs/cloud-adoption/ready/considerations/fundamental-concepts.md",
      "redirect_url": "/azure/cloud-adoption-framework/ready/considerations/fundamental-concepts"
    },
    {
      "source_path": "docs/cloud-adoption/ready/considerations/index.md",
      "redirect_url": "/azure/cloud-adoption-framework/ready/considerations/index"
    },
    {
      "source_path": "docs/cloud-adoption/ready/considerations/name-and-tag.md",
      "redirect_url": "/azure/cloud-adoption-framework/ready/considerations/naming-and-tagging"
    },
    {
      "source_path": "docs/cloud-adoption/ready/considerations/network-decisions.md",
      "redirect_url": "/azure/cloud-adoption-framework/ready/considerations/network-decisions"
    },
    {
      "source_path": "docs/cloud-adoption/ready/considerations/scaling-subscriptions.md",
      "redirect_url": "/azure/cloud-adoption-framework/ready/considerations/scale-subscriptions"
    },
    {
      "source_path": "docs/cloud-adoption/ready/considerations/storage-guidance.md",
      "redirect_url": "/azure/cloud-adoption-framework/ready/considerations/storage-guidance"
    },
    {
      "source_path": "docs/cloud-adoption/ready/index.md",
      "redirect_url": "/azure/cloud-adoption-framework/ready/index"
    },
    {
      "source_path": "docs/cloud-adoption/ready/initial-org-alignment.md",
      "redirect_url": "/azure/cloud-adoption-framework/plan/initial-org-alignment"
    },
    {
      "source_path": "docs/cloud-adoption/ready/suggested-skills.md",
      "redirect_url": "/azure/cloud-adoption-framework/ready/suggested-skills"
    },
    {
      "source_path": "docs/cloud-adoption/ready/technical-skills.md",
      "redirect_url": "/azure/cloud-adoption-framework/ready/technical-skills"
    },
    {
      "source_path": "docs/cloud-adoption/index.md",
      "redirect_url": "/azure/cloud-adoption-framework/index"
    },
    {
      "source_path": "docs/cloud-adoption/overview.md",
      "redirect_url": "/azure/cloud-adoption-framework/index"
    },
    {
      "source_path": "docs/vdc/index.md",
      "redirect_url": "/azure/cloud-adoption-framework/reference/vdc"
    },
    {
      "source_path": "docs/vdc/networking-virtual-datacenter.md",
      "redirect_url": "/azure/cloud-adoption-framework/reference/networking-vdc"
    },
    {
      "source_path": "docs/best-practices/naming-conventions.md",
      "redirect_url": "/azure/cloud-adoption-framework/ready/azure-best-practices/naming-and-tagging",
      "redirect_document_id": false
    },
    {
      "source_path": "docs/reference-architectures/dmz/secure-vnet-hybrid.md",
      "redirect_url": "/azure/architecture/reference-architectures/dmz/secure-vnet-dmz",
      "redirect_document_id": true
    },
    {
      "source_path": "docs/reference-architectures/dmz/index.md",
      "redirect_url": "/azure/architecture/reference-architectures/dmz/secure-vnet-dmz"
    },
    {
      "source_path": "docs/microservices/introduction.md",
      "redirect_url": "/azure/architecture/microservices/",
      "redirect_document_id": true
    },
    {
      "source_path": "docs/reference-architectures/data/enterprise-bi-sqldw.md",
      "redirect_url": "/azure/architecture/reference-architectures/data/enterprise-bi-synapse",
      "redirect_document_id": true
    },
    {
      "source_path": "docs/best-practices/index.md",
      "redirect_url": "/azure/architecture/best-practices/api-design",
      "redirect_document_id": false
    },
    {
      "source_path": "docs/patterns/category/resiliency.md",
      "redirect_url": "/azure/architecture/framework/resiliency/reliability-patterns",
      "redirect_document_id": false
    },
    {
      "source_path": "docs/patterns/category/availability.md",
      "redirect_url": "/azure/architecture/framework/resiliency/reliability-patterns",
      "redirect_document_id": false
    },
    {
      "source_path": "docs/patterns/category/performance-scalability.md",
      "redirect_url": "/azure/architecture/framework/resiliency/reliability-patterns",
      "redirect_document_id": false
    },
    {
      "source_path": "docs/patterns/category/security.md",
      "redirect_url": "/azure/architecture/framework/resiliency/reliability-patterns",
      "redirect_document_id": false
    },
    {
      "source_path": "docs/patterns/runtime-reconfiguration.md",
      "redirect_url": "/azure/architecture/patterns", 
      "redirect_document_id": false
    },
    {
      "source_path": "docs/patterns/index-patterns.md",
      "redirect_url": "/azure/architecture/patterns",
      "redirect_document_id": false
    },
    {
      "source_path": "docs/reference-architectures/ai/index.md",
      "redirect_url": "/azure/architecture/reference-architectures/ai/batch-scoring-deep-learning",
      "redirect_document_id": false
    },
    {
      "source_path": "docs/reference-architectures/app-service-web-app/index.md",
      "redirect_url": "/azure/architecture/reference-architectures/basic-web-app",
      "redirect_document_id": false
    },
    {
      "source_path": "docs/reference-architectures/enterprise-integration/index.md",
      "redirect_url": "/azure/architecture/reference-architectures/enterprise-integration/simple-enterprise-integration",
      "redirect_document_id": false
    },
    {
      "source_path": "docs/reference-architectures/hybrid-networking/considerations.md",
      "redirect_url": "/azure/architecture/reference-architectures/hybrid-networking",
      "redirect_document_id": false
    },
    {
      "source_path": "docs/reference-architectures/identity/considerations.md",
      "redirect_url": "/azure/architecture/reference-architectures/identity",
      "redirect_document_id": false
    },
    {
      "source_path": "docs/reference-architectures/n-tier/index.md",
      "redirect_url": "/azure/architecture/reference-architectures/n-tier/n-tier-sql-server",
      "redirect_document_id": false
    },
    {
      "source_path": "docs/reference-architectures/sap/index.md",
      "redirect_url": "/azure/architecture/reference-architectures/sap/sap-netweaver",
      "redirect_document_id": false
    },
    {
      "source_path": "docs/reference-architectures/serverless/index.md",
      "redirect_url": "/azure/architecture/reference-architectures/serverless/web-app",
      "redirect_document_id": false
    },
    {
      "source_path": "docs/reference-architectures/virtual-machines-linux/index.md",
      "redirect_url": "/azure/architecture/reference-architectures/n-tier",
      "redirect_document_id": false
    },
    {
      "source_path": "docs/reference-architectures/virtual-machines-linux/multi-region-application.md",
      "redirect_url": "/azure/architecture/reference-architectures/n-tier/n-tier-cassandra",
      "redirect_document_id": false
    },
    {
      "source_path": "docs/reference-architectures/virtual-machines-linux/multi-vm.md",
      "redirect_url": "/azure/architecture/reference-architectures/n-tier/n-tier-cassandra",
      "redirect_document_id": false
    },
    {
      "source_path": "docs/reference-architectures/virtual-machines-linux/n-tier.md",
      "redirect_url": "/azure/architecture/reference-architectures/n-tier/n-tier-cassandra",
      "redirect_document_id": false
    },
    {
      "source_path": "docs/reference-architectures/virtual-machines-linux/single-vm.md",
      "redirect_url": "/azure/architecture/reference-architectures/n-tier/linux-vm",
      "redirect_document_id": false
    },
    {
      "source_path": "docs/reference-architectures/virtual-machines-windows/index.md",
      "redirect_url": "/azure/architecture/reference-architectures/n-tier",
      "redirect_document_id": false
    },
    {
      "source_path": "docs/reference-architectures/virtual-machines-windows/multi-region-application.md",
      "redirect_url": "/azure/architecture/reference-architectures/n-tier/multi-region-sql-server",
      "redirect_document_id": false
    },
    {
      "source_path": "docs/reference-architectures/virtual-machines-windows/multi-vm.md",
      "redirect_url": "/azure/architecture/reference-architectures/n-tier/n-tier-sql-server",
      "redirect_document_id": false
    },
    {
      "source_path": "docs/reference-architectures/virtual-machines-windows/n-tier.md",
      "redirect_url": "/azure/architecture/reference-architectures/n-tier/n-tier-sql-server",
      "redirect_document_id": false
    },
    {
      "source_path": "docs/reference-architectures/virtual-machines-windows/single-vm.md",
      "redirect_url": "/azure/architecture/reference-architectures/n-tier/windows-vm",
      "redirect_document_id": false
    },
    {
      "source_path": "docs/resources/diagrams.md",
      "redirect_url": "https://aka.ms/CnESymbols",
      "redirect_document_id": false
    },
    {
      "source_path": "docs/resources/index.md",
      "redirect_url": "/azure/architecture/resources/diagrams",
      "redirect_document_id": false
    },
    {
      "source_path": "docs/service-fabric/index.md",
      "redirect_url": "/azure/architecture/service-fabric/migrate-from-cloud-services",
      "redirect_document_id": false
    },
    {
      "source_path": "docs/reference-architectures/index.md",
      "redirect_url": "/azure/architecture/browse",
      "redirect_document_id": false
    },
    {
      "source_path": "docs/example-scenario/index.experimental.md",
      "redirect_url": "/azure/architecture/browse",
      "redirect_document_id": false
    },
    {
      "source_path": "docs/example-scenario/index.md",
      "redirect_url": "/azure/architecture/browse"
    },
    {
      "source_path": "docs/cloud-adoption/operations/overview.md",
      "redirect_url": "/azure/cloud-adoption-framework/operating-model",
      "redirect_document_id": false
    },
    {
      "source_path": "docs/guide/pillars.md",
      "redirect_url": "/azure/architecture/framework/",
      "redirect_document_id": true
    },
    {
      "source_path": "docs/guide/technology-choices/compute-overview.md",
      "redirect_url": "/azure/architecture/guide/technology-choices/compute-decision-tree"
    },
    {
      "source_path": "docs/guide/technology-choices/compute-comparison.md",
      "redirect_url": "/azure/architecture/guide/technology-choices/compute-decision-tree"
    },
    {
      "source_path": "docs/best-practices/resource-naming.md",
      "redirect_url": "/azure/azure-resource-manager/management/resource-name-rules"
    },
    {
      "source_path": "docs/data-guide/scenarios/natural-language-processing.md",
      "redirect_url": "/azure/architecture/data-guide/technology-choices/natural-language-processing"
    },
    {
      "source_path": "docs/architectures/index.md",
      "redirect_url": "/azure/architecture/browse"
    },
    {
      "source_path": "docs/architectures/example-workloads.md",
      "redirect_url": "/azure/architecture/browse"
    },
    {
      "source_path": "docs/architectures/reference-architectures.md",
      "redirect_url": "/azure/architecture/browse"
    },
    {
      "source_path": "docs/solution-ideas/articles/security-compliance-blueprint-hippa-hitrust-health-data-ai.md",
      "redirect_url": "/azure/architecture/solution-ideas/articles/security-compliance-blueprint-hipaa-hitrust-health-data-ai"
    },
    {
      "source_path": "docs/solution-ideas/articles/hybrid-ci-cd.md",
      "redirect_url": "/azure/architecture/solution-ideas/articles/devops-in-a-hybrid-environment",
      "redirect_document_id": false
    },


    {
      "source_path": "docs/solution-ideas/articles/modern-data-warehouse.md",
      "redirect_url": "/azure/architecture/solution-ideas/articles/enterprise-data-warehouse",
      "redirect_document_id": false
    },
    {
      "source_path": "docs/framework/cost/optimizing.md",
      "redirect_url": "/azure/architecture/framework/cost/optimize-checklist"
    },
    {
      "source_path": "docs/framework/cost/modeling.md",
      "redirect_url": "/azure/architecture/framework/cost/design-model"
    },
    {
      "source_path": "docs/framework/cost/monitoring.md",
      "redirect_url": "/azure/architecture/framework/cost/monitor-checklist"
    },
    {
      "source_path": "docs/framework/cost/provisioning.md",
      "redirect_url": "/azure/architecture/framework/cost/provision-checklist"
    },
    {
      "source_path": "docs/framework/cost/data-management.md",
      "redirect_url": "/azure/architecture/framework/cost/provision-datastores" 
    },
    {
      "source_path": "docs/solution-ideas/articles/information-chatbot.md",
      "redirect_url": "/azure/architecture/reference-architectures/ai/conversational-bot"
    },
    {
      "source_path": "docs/solution-ideas/articles/anomaly-detection-in-real-time-data-streams.md",
      "redirect_url": "/azure/cognitive-services/anomaly-detector/"
    },
    {
      "source_path": "docs/solution-ideas/articles/sap-s4-hana-vm-on-linux.md",
      "redirect_url":"/azure/architecture/reference-architectures/sap/run-sap-bw4hana-with-linux-virtual-machines"
    },
    {
      "source_path": "docs/serverless/index.md",
      "redirect_url": "/azure/architecture/serverless/code",
      "redirect_document_id": true
    },
    {
      "source_path": "docs/solution-ideas/articles/ibems-shield-smart-buildings.md",
      "redirect_url": "/azure/architecture/solution-ideas/articles/safe-buildings"
     },
     {
       "source_path":"docs/solution-ideas/articles/azure-iot-subsystems.md",
       "redirect_url":"/azure/architecture/reference-architectures/iot"
     },
     {
      "source_path":"docs/solution-ideas/articles/iot-with-aks.md",
      "redirect_url":"/azure/architecture/reference-architectures/iot"
    },
    {
      "source_path":"docs/reference-architectures/iot-with-sql.md",
      "redirect_url":"/azure/architecture/reference-architectures/iot"
    },
    {
      "source_path":"docs/solution-ideas/articles/real-time-web-dashboard.md",
      "redirect_url":"/azure/architecture/reference-architectures/iot"
    },
    {
      "source_path":"docs/solution-ideas/articles/telemetry-analytics.md",
      "redirect_url":"/azure/architecture/reference-architectures/iot"
    },
     {
      "source_path": "docs/solution-ideas/articles/customer-360.md",
      "redirect_url": "/azure/architecture/solution-ideas/articles/product-recommendations",
      "redirect_document_id": true
     },
     {
       "source_path": "docs/reference-architectures/microservices/aks.md",
       "redirect_url": "/azure/architecture/reference-architectures/containers/aks-microservices/aks-microservices",
       "redirect_document_id": true
     },
     {
      "source_path": "docs/guide/technology-choices/data-store-comparison.md",
      "redirect_url": "/azure/architecture/guide/technology-choices/data-store-overview",
      "redirect_document_id": true
     },
     {
      "source_path": "docs/solution-ideas/articles/backup-archive-cloud-application.md",
      "redirect_url": "/azure/backup/guidance-best-practices",
      "redirect_document_id": false
     },
     {
      "source_path": "framework/security/network-security-containment.md",
      "redirect_url": "/azure/architecture/framework/security/design-network",
      "redirect_document_id": true       
     },
     {
      "source_path": "framework/security/identity.md",
      "redirect_url": "/azure/architecture/framework/security/design-identity",
      "redirect_document_id": false       
     },     
     {
      "source_path": "docs/solution-ideas/articles/sharepoint-farm-office-365.md",
      "redirect_url": "/azure/architecture/solution-ideas/articles/sharepoint-farm-microsoft-365",
      "redirect_document_id": true
     },
     {
      "source_path": "docs/framework/security/applications-services.md",
      "redirect_url": "/azure/architecture/framework/security/design-apps-services",
      "redirect_document_id": false
     },
     {
      "source_path": "docs/example-scenario/cobalt/cobalt-extensible-cloud-framework.md",
      "redirect_url": "/azure/architecture/reference-architectures/containers/aks-start-here",
      "redirect_document_id": false
     },
     {
      "source_path": "docs/example-scenario/bedrock/bedrock-automated-deployments.md",
      "redirect_url": "/azure/architecture/reference-architectures/containers/aks-start-here",
      "redirect_document_id": false
     },
     {
      "source_path": "docs/framework/devops/development.md",
      "redirect_url": "/azure/architecture/framework/devops/release-engineering-app-dev"
     },
     {
      "source_path": "docs/framework/devops/app-design.md",
      "redirect_url": "/azure/architecture/framework/devops/release-engineering-app-dev"
     },
     {
      "source_path": "docs/framework/devops/testing.md",
      "redirect_url": "/azure/architecture/framework/devops/release-engineering-testing"
     },
     {
      "source_path": "docs/framework/devops/deployment.md",
      "redirect_url": "/azure/architecture/framework/devops/release-engineering-cd"
     },
     {
      "source_path": "docs/framework/devops/configuration.md",
      "redirect_url": "/azure/architecture/framework/devops/overview"
     },
     {
      "source_path": "docs/framework/devops/performance.md",
      "redirect_url": "/azure/architecture/framework/devops/release-engineering-performance"
     },
     {
      "source_path": "docs/framework/devops/process.md",
      "redirect_url": "/azure/architecture/framework/devops/overview"
     },
     {
      "source_path": "docs/framework/scalability/app-design.md",
      "redirect_url": "/azure/architecture/framework/scalability/design-apps"
     },
     {
      "source_path": "docs/patterns/strangler.md",
      "redirect_url": "/azure/architecture/patterns/strangler-fig"
     },
     {
      "source_path": "docs/browse/hybrid_index.md",
      "redirect_url": "/azure/architecture/browse/?azure_categories=hybrid"
     },
     {
      "source_path": "docs/framework/scalability/monitoring.md",
      "redirect_url": "/azure/architecture/framework/scalability/monitor",
      "redirect_document_id": false
     },
     {
      "source_path": "docs/example-scenario/iot-aad/iot-aad.yml",
      "redirect_url": "/azure/architecture/reference-architectures/iot",
      "redirect_document_id": false
     }, 
     {
      "source_path": "docs/solution-ideas/articles/ai-for-earth.yml",
      "redirect_url": "https://aka.ms/AIArchitecture",
      "redirect_document_id": false
     },
     {
      "source_path": "docs/solution-ideas/articles/cctv-mask-detection.yml",
      "redirect_url": "/azure/architecture/solution-ideas/articles/cctv-iot-edge-for-covid-19-safe-environment-and-mask-detection",
      "redirect_document_id": true
     },
     {
       "source_path": "docs/example-scenario/ai/newsfeed-ingestion.yml",
       "redirect_url": "/azure/architecture/example-scenario/ai/news-feed-ingestion-and-near-real-time-analysis",
       "redirect_document_id": true
     }, 
     {
      "source_path": "docs/solution-ideas/articles/demand-forecasting-and-price-optimization.yml",
      "redirect_url": "/azure/architecture/solution-ideas/articles/demand-forecasting-price-optimization-marketing",
      "redirect_document_id": false
    },
    {
      "source_path": "docs/solution-ideas/articles/information-discovery-with-deep-learning-and-nlp.yml",
      "redirect_url": "/azure/architecture/solution-ideas/articles/website-content-tag-suggestion-with-deep-learning-and-nlp",
      "redirect_document_id": true
    },
    {
      "source_path": "docs/example-scenario/ai/movie-recommendations.yml",
      "redirect_url": "/azure/architecture/example-scenario/ai/movie-recommendations-with-machine-learning",
      "redirect_document_id": true
    },
    {
      "source_path": "docs/example-scenario/ai/scalable-personalization.yml",
      "redirect_url": "/azure/architecture/example-scenario/ai/scalable-personalization-with-content-based-recommendation-system",
      "redirect_document_id": true
    },
    {
      "source_path": "docs/solution-ideas/articles/machine-learning-with-aks.yml",
      "redirect_url": "/azure/architecture/solution-ideas/articles/machine-learning-model-deployment-aks",
      "redirect_document_id": true
    },
    {
<<<<<<< HEAD
      "source_path": "docs/reference-architectures/ai/realtime-scoring-python.yml",
      "redirect_url": "/azure/architecture/reference-architectures/ai/real-time-scoring-machine-learning-models",
=======
      "source_path": "docs/reference-architectures/ai/speech-ai-ingestion.yml",
      "redirect_url": "/azure/architecture/reference-architectures/ai/speech-to-text-transcription-pipeline",
>>>>>>> 23eed1eb
      "redirect_document_id": true
    }
  ]
}<|MERGE_RESOLUTION|>--- conflicted
+++ resolved
@@ -2138,13 +2138,13 @@
       "redirect_document_id": true
     },
     {
-<<<<<<< HEAD
+      "source_path": "docs/reference-architectures/ai/speech-ai-ingestion.yml",
+      "redirect_url": "/azure/architecture/reference-architectures/ai/speech-to-text-transcription-pipeline",
+      "redirect_document_id": true
+    },
+    {
       "source_path": "docs/reference-architectures/ai/realtime-scoring-python.yml",
       "redirect_url": "/azure/architecture/reference-architectures/ai/real-time-scoring-machine-learning-models",
-=======
-      "source_path": "docs/reference-architectures/ai/speech-ai-ingestion.yml",
-      "redirect_url": "/azure/architecture/reference-architectures/ai/speech-to-text-transcription-pipeline",
->>>>>>> 23eed1eb
       "redirect_document_id": true
     }
   ]
