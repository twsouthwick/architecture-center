--- conflicted
+++ resolved
@@ -2021,43 +2021,36 @@
       "redirect_document_id": false
      },
      {
-<<<<<<< HEAD
-        "source_path": "docs/framework/scalability/app-design.md",
-        "redirect_url": "/azure/architecture/framework/scalability/design-apps"
-     }  
-  ]
-=======
       "source_path": "docs/framework/devops/development.md",
       "redirect_url": "/azure/architecture/framework/devops/release-engineering-app-dev"
-    },
-    {
+     },
+     {
       "source_path": "docs/framework/devops/app-design.md",
       "redirect_url": "/azure/architecture/framework/devops/release-engineering-app-dev"
-    },
-    {
+     },
+     {
       "source_path": "docs/framework/devops/testing.md",
       "redirect_url": "/azure/architecture/framework/devops/release-engineering-testing"
-    },
-    {
+     },
+     {
       "source_path": "docs/framework/devops/deployment.md",
       "redirect_url": "/azure/architecture/framework/devops/release-engineering-cd"
-    },
-    {
+     },
+     {
       "source_path": "docs/framework/devops/configuration.md",
       "redirect_url": "/azure/architecture/framework/devops/overview"
-    },
-    {
+     },
+     {
       "source_path": "docs/framework/devops/performance.md",
       "redirect_url": "/azure/architecture/framework/devops/release-engineering-performance"
-    },
-    {
+     },
+     {
       "source_path": "docs/framework/devops/process.md",
       "redirect_url": "/azure/architecture/framework/devops/overview"
-    },
-    {
+     },
+     {
       "source_path": "docs/framework/scalability/app-design.md",
       "redirect_url": "/azure/architecture/framework/scalability/design-apps"
-    }  
+     }  
     ]
->>>>>>> 1fa1e2dd
 }