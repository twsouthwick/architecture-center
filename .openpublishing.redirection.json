{
  "redirections": [
    {
      "source_path": "docs/solution-ideas/articles/loan-credit-risk-analyzer-and-default-modeling.yml",
      "redirect_url": "/azure/architecture/example-scenario/ai/loan-credit-risk-analyzer-and-default-modeling",
      "redirect_document_id": false
    },
    {
      "source_path": "docs/reference-architectures/identity/adds-extend-domain.yml",
      "redirect_url": "/azure/architecture/example-scenario/identity/adds-extend-domain",
      "redirect_document_id": false
    },
    {
      "source_path": "docs/solution-ideas/articles/streaming-using-hdinsight.yml",
      "redirect_url": "/azure/architecture",
      "redirect_document_id": false
    },
    {
      "source_path": "docs/guide/hadoop/apache-storm-migration.yml",
      "redirect_url": "/azure/architecture",
      "redirect_document_id": false
    },
    {
      "source_path": "docs/example-scenario/finance/swift-on-azure-srx.md",
      "redirect_url": "/previous-versions/azure/architecture/example-scenario/finance/swift-on-azure-srx",
      "redirect_document_id": false
    },
    {
      "source_path": "docs/example-scenario/finance/swift-alliance-access-on-azure.md",
      "redirect_url": "/previous-versions/azure/architecture/example-scenario/finance/swift-alliance-access-on-azure",
      "redirect_document_id": false
    },
    {
      "source_path": "docs/example-scenario/finance/swift-alliance-messaging-hub.md",
      "redirect_url": "/previous-versions/azure/architecture/example-scenario/finance/swift-alliance-messaging-hub",
      "redirect_document_id": false
    },
    {
      "source_path": "docs/solution-ideas/articles/front-end.yml",
      "redirect_url": "/azure/architecture/solutions/power-platform-scenarios",
      "redirect_document_id": false
    },
    {
      "source_path": "docs/solution-ideas/articles/iot-connected-platform.yml",
      "redirect_url": "/azure/architecture/industries/healthcare",
      "redirect_document_id": false
    },
    {
      "source_path": "docs/reference-architectures/migration/modernize-mainframe-data-to-azure.yml",
      "redirect_url": "/azure/architecture/example-scenario/mainframe/modernize-mainframe-data-to-azure",
      "redirect_document_id": false
    },
    {
      "source_path": "docs/solution-ideas/articles/instant-broadcasting-on-serverless-architecture.yml",
      "redirect_url": "/azure/architecture/serverless-quest/serverless-overview",
      "redirect_document_id": false
    },
    {
      "source_path": "docs/solution-ideas/articles/blockchain-workflow-application.yml",
      "redirect_url": "https://azure.microsoft.com/updates/action-required-migrate-your-azure-blockchain-service-data-by-10-september-2021",
      "redirect_document_id": false
    },
    {
      "source_path": "docs/networking/guide/waf-application-gateway.md",
      "redirect_url": "/azure/architecture/framework/services/networking/azure-application-gateway#security",
      "redirect_document_id": false
    },
    {
      "source_path": "docs/framework/scalability/data-management.md",
      "redirect_url": "/azure/architecture/framework/Scalability/overview",
      "redirect_document_id": false
    },
    {
      "source_path": "docs/blueprints/hybrid-networking/index.md",
      "redirect_url": "/azure/architecture/reference-architectures/hybrid-networking/",
      "redirect_document_id": true
    },
    {
      "source_path": "docs/solution-ideas/articles/predict-length-of-stay-and-patient-flow-with-healthcare-analytics.yml",
      "redirect_url": "/azure/architecture/example-scenario/digital-health/predict-patient-length-of-stay",
      "redirect_document_id": false
    },
    {
      "source_path": "docs/solution-ideas/articles/predicting-length-of-stay-in-hospitals.yml",
      "redirect_url": "/azure/architecture/example-scenario/digital-health/predict-patient-length-of-stay",
      "redirect_document_id": false
    },
    {
      "source_path": "docs/compliance/fedramp/index.md",
      "redirect_url": "/previous-versions/azure/security/blueprints/fedramp-iaaswa-overview"
    },
    {
      "source_path": "docs/compliance/pci-dss/index.md",
      "redirect_url": "/azure/security/blueprints/payment-processing-blueprint",
      "redirect_document_id": false
    },
    {
      "source_path": "docs/reference-architectures/managed-web-app/index.md",
      "redirect_url": "/azure/architecture/reference-architectures/app-service-web-app/basic-web-app",
      "redirect_document_id": false
    },
    {
      "source_path": "docs/solution-ideas/articles/remote-patient-monitoring.yml",
      "redirect_url": "/azure/architecture/example-scenario/digital-health/remote-patient-monitoring",
      "redirect_document_id": false
    },
    {
      "source_path": "docs/elasticsearch/automated-performance-tests.md",
      "redirect_url": "/azure/architecture"
    },
    {
      "source_path": "docs/elasticsearch/automated-resilience-tests.md",
      "redirect_url": "/azure/architecture"
    },
    {
      "source_path": "docs/elasticsearch/data-aggregation-and-query-performance.md",
      "redirect_url": "/azure/architecture"
    },
    {
      "source_path": "docs/elasticsearch/data-ingestion-performance.md",
      "redirect_url": "/azure/architecture"
    },
    {
      "source_path": "docs/elasticsearch/index.md",
      "redirect_url": "/azure/architecture"
    },
    {
      "source_path": "docs/elasticsearch/jmeter-junit-sampler.md",
      "redirect_url": "/azure/architecture"
    },
    {
      "source_path": "docs/elasticsearch/jmeter-test-plan.md",
      "redirect_url": "/azure/architecture"
    },
    {
      "source_path": "docs/elasticsearch/performance-testing-environment.md",
      "redirect_url": "/azure/architecture"
    },
    {
      "source_path": "docs/elasticsearch/resilience-and-recover.md",
      "redirect_url": "/azure/architecture"
    },
    {
      "source_path": "docs/data-guide/scenarios/batch-processing.md",
      "redirect_url": "/azure/architecture/data-guide/big-data/batch-processing"
    },
    {
      "source_path": "docs/data-guide/concepts/big-data.md",
      "redirect_url": "/azure/architecture/data-guide/big-data"
    },
    {
      "source_path": "docs/data-guide/concepts/machine-learning-at-scale.md",
      "redirect_url": "/azure/architecture/data-guide/big-data/machine-learning-at-scale"
    },
    {
      "source_path": "docs/data-guide/concepts/non-relational-data.md",
      "redirect_url": "/azure/architecture/data-guide/big-data/non-relational-data"
    },
    {
      "source_path": "docs/data-guide/scenarios/real-time-processing.md",
      "redirect_url": "/azure/architecture/data-guide/big-data/real-time-processing"
    },
    {
      "source_path": "docs/data-guide/technology-choices/data-warehouses.md",
      "redirect_url": "/azure/architecture/data-guide/relational-data/data-warehousing"
    },
    {
      "source_path": "docs/data-guide/scenarios/etl.md",
      "redirect_url": "/azure/architecture/data-guide/relational-data/etl"
    },
    {
      "source_path": "docs/data-guide/concepts/relational-data.md",
      "redirect_url": "/azure/architecture/data-guide/relational-data"
    },
    {
      "source_path": "docs/data-guide/concepts/advanced-analytics.md",
      "redirect_url": "/azure/architecture/data-guide/scenarios/advanced-analytics"
    },
    {
      "source_path": "docs/data-guide/concepts/csv-and-json.md",
      "redirect_url": "/azure/architecture/data-guide/scenarios/csv-and-json"
    },
    {
      "source_path": "docs/data-guide/concepts/data-lake.md",
      "redirect_url": "/azure/architecture/data-guide/scenarios/data-lake"
    },
    {
      "source_path": "docs/data-guide/concepts/semantic-modeling.md",
      "redirect_url": "/azure/architecture/data-guide/relational-data/online-analytical-processing"
    },
    {
      "source_path": "docs/data-guide/concepts/transactional-data.md",
      "redirect_url": "/azure/architecture/data-guide/relational-data/online-transaction-processing"
    },
    {
      "source_path": "docs/data-guide/scenarios/data-warehousing.md",
      "redirect_url": "/azure/architecture/data-guide/relational-data/data-warehousing"
    },
    {
      "source_path": "docs/data-guide/scenarios/online-analytical-processing.yml",
      "redirect_url": "/azure/architecture/data-guide/relational-data/online-analytical-processing"
    },
    {
      "source_path": "docs/data-guide/scenarios/online-transaction-processing.md",
      "redirect_url": "/azure/architecture/data-guide/relational-data/online-transaction-processing"
    },
    {
      "source_path": "docs/data-guide/technology-choices/olap-data-stores.md",
      "redirect_url": "/azure/architecture/data-guide//relational-data/online-analytical-processing"
    },
    {
      "source_path": "docs/data-guide/technology-choices/oltp-data-stores.md",
      "redirect_url": "/azure/architecture/data-guide/relational-data/online-transaction-processing"
    },
    {
      "source_path": "docs/guide/technology-choices.md",
      "redirect_url": "/azure/architecture/guide/technology-choices/compute-overview"
    },
    {
      "source_path": "docs/example-scenario/infrastructure/ServiceFabricMicroservices.md",
      "redirect_url": "/azure/architecture/example-scenario/infrastructure/service-fabric-microservices",
      "redirect_document_id": true
    },
    {
      "source_path": "docs/example-scenario/apps/commerce-chatbot.md",
      "redirect_url": "/azure/architecture/example-scenario/ai/commerce-chatbot",
      "redirect_document_id": true
    },
    {
      "source_path": "docs/reference-architectures/enterprise-integration/simple-enterprise-integration.md",
      "redirect_url": "/azure/architecture/reference-architectures/enterprise-integration/basic-enterprise-integration",
      "redirect_document_id": true
    },
    {
      "source_path": "docs/example-scenario/apps/app-monitoring.md",
      "redirect_url": "/azure/architecture/reference-architectures/app-service-web-app/app-monitoring",
      "redirect_document_id": true
    },
    {
      "source_path": "docs/framework/devops/iac.md",
      "redirect_url": "/azure/architecture/framework/devops/automation-infrastructure",
      "redirect_document_id": false
    },
    {
      "source_path": "docs/microservices/domain-analysis.md",
      "redirect_url": "/azure/architecture/microservices/model/domain-analysis",
      "redirect_document_id": true
    },
    {
      "source_path": "docs/microservices/microservice-boundaries.md",
      "redirect_url": "/azure/architecture/microservices/model/microservice-boundaries",
      "redirect_document_id": true
    },
    {
      "source_path": "docs/microservices/data-considerations.md",
      "redirect_url": "/azure/architecture/microservices/design/data-considerations",
      "redirect_document_id": true
    },
    {
      "source_path": "docs/microservices/interservice-communication.md",
      "redirect_url": "/azure/architecture/microservices/design/interservice-communication",
      "redirect_document_id": true
    },
    {
      "source_path": "docs/microservices/api-design.md",
      "redirect_url": "/azure/architecture/microservices/design/api-design",
      "redirect_document_id": true
    },
    {
      "source_path": "docs/microservices/gateway.md",
      "redirect_url": "/azure/architecture/microservices/design/gateway",
      "redirect_document_id": true
    },
    {
      "source_path": "docs/reference-architectures/jenkins/index.md",
      "redirect_url": "/azure/architecture/example-scenario/apps/jenkins",
      "redirect_document_id": true
    },
    {
      "source_path": "docs/example-scenario/infrastructure/regulated-multitier-app.md",
      "redirect_url": "/azure/architecture/reference-architectures/n-tier/n-tier-sql-server",
      "redirect_document_id": true
    },
    {
      "source_path": "docs/checklist/resiliency.md",
      "redirect_url": "/azure/architecture/reliability"
    },
    {
      "source_path": "docs/checklist/availability.md",
      "redirect_url": "/azure/architecture/reliability"
    },
    {
      "source_path": "docs/checklist/scalability.md",
      "redirect_url": "/azure/architecture/framework/scalability/overview",
      "redirect_document_id": false
    },
    {
      "source_path": "docs/resiliency/index.md",
      "redirect_url": "/azure/architecture/framework/resiliency/overview",
      "redirect_document_id": false
    },
    {
      "source_path": "docs/resiliency/disaster-recovery-azure-applications.md",
      "redirect_url": "/azure/architecture/reliability/disaster-recovery",
      "redirect_document_id": true
    },
    {
      "source_path": "docs/resiliency/recovery-local-failures.md",
      "redirect_url": "/azure/architecture/reliability/disaster-recovery"
    },
    {
      "source_path": "docs/resiliency/recovery-on-premises-azure.md",
      "redirect_url": "/azure/architecture/reliability/disaster-recovery"
    },
    {
      "source_path": "docs/resiliency/high-availability-azure-applications.md",
      "redirect_url": "/azure/architecture/reliability"
    },
    {
      "source_path": "docs/resiliency/high-availability-checklist.md",
      "redirect_url": "/azure/architecture/reliability"
    },
    {
      "source_path": "docs/resiliency/disaster-recovery-high-availability-azure-applications.md",
      "redirect_url": "/azure/architecture/reliability/disaster-recovery"
    },
    {
      "source_path": "docs/guide/architectural-styles/cqrs.md",
      "redirect_url": "/azure/architecture/patterns/cqrs",
      "redirect_document_id": true
    },
    {
      "source_path": "docs/guide/architecture-styles/cqrs.md",
      "redirect_url": "/azure/architecture/patterns/cqrs",
      "redirect_document_id": false
    },
    {
      "source_path": "docs/data-guide/relational-data/index.md",
      "redirect_url": "/azure/architecture/data-guide"
    },
    {
      "source_path": "docs/microservices/ingestion-workflow.md",
      "redirect_url": "/azure/architecture/microservices/design/api-design"
    },
    {
      "source_path": "docs/service-fabric/refactor-migrated-app.md",
      "redirect_url": "/azure/service-fabric/service-fabric-cloud-services-migration-worker-role-stateless-service",
      "redirect_document_id": false
    },
    {
      "source_path": "docs/databricks-monitoring/configure-cluster.md",
      "redirect_url": "/azure/architecture/databricks-monitoring"
    },
    {
      "source_path": "docs/topics/high-performance-computing/index.md",
      "redirect_url": "/azure/architecture/topics/high-performance-computing",
      "redirect_document_id": true
    },
    {
      "source_path": "docs/multitenant-identity/run-the-app.md",
      "redirect_url": "/azure/architecture/multitenant-identity/tailspin",
      "redirect_document_id": true
    },
    {
      "source_path": "docs/multitenant-identity/key-vault.md",
      "redirect_url": "/azure/architecture/multitenant-identity/web-api",
      "redirect_document_id": true
    },
    {
      "source_path": "docs/cloud-adoption/getting-started/azure-resource-access.md",
      "redirect_url": "/azure/cloud-adoption-framework/govern/resource-consistency/resource-access-management"
    },
    {
      "source_path": "docs/cloud-adoption/getting-started/what-is-governance.md",
      "redirect_url": "/azure/architecture/cloud-adoption/governance/resource-consistency/what-is-governance",
      "redirect_document_id": true
    },
    {
      "source_path": "docs/cloud-adoption/getting-started/overview.md",
      "redirect_url": "/azure/architecture/cloud-adoption/getting-started/migrate"
    },
    {
      "source_path": "docs/cloud-adoption/getting-started/index.md",
      "redirect_url": "/azure/architecture/cloud-adoption/getting-started/migrate"
    },
    {
      "source_path": "docs/cloud-adoption/governance/governance-single-team.md",
      "redirect_url": "/azure/architecture/cloud-adoption/governance/",
      "redirect_document_id": true
    },
    {
      "source_path": "docs/cloud-adoption/governance/governance-multiple-teams.md",
      "redirect_url": "/azure/cloud-adoption-framework/govern/index",
      "redirect_document_id": false
    },
    {
      "source_path": "docs/cloud-adoption/migrate/expanded-scope/skills-readiness.md",
      "redirect_url": "/azure/architecture/cloud-adoption/migrate/",
      "redirect_document_id": true
    },
    {
      "source_path": "docs/framework/devops/gitflow-branch-workflow.md",
      "redirect_url": "/azure/architecture/framework/devops/overview",
      "redirect_document_id": false
    },
    {
      "source_path": "docs/cloud-adoption/operations/monitor/cloud-app-howto.md",
      "redirect_url": "/azure/architecture/cloud-adoption/operations/monitor/cloud-models-monitor-overview"
    },
    {
      "source_path": "docs/cloud-adoption/ready/considerations/naming-and-tagging.md",
      "redirect_url": "/azure/architecture/cloud-adoption/ready/considerations/name-and-tag",
      "redirect_document_id": true
    },
    {
      "source_path": "docs/cloud-adoption-guide/adoption-intro/governance-how-to.md",
      "redirect_url": "/azure/architecture/cloud-adoption/governance/governance-single-team",
      "redirect_document_id": true
    },
    {
      "source_path": "docs/cloud-adoption-guide/adoption-intro/overview.md",
      "redirect_url": "/azure/architecture/cloud-adoption/getting-started/migrate"
    },
    {
      "source_path": "docs/cloud-adoption-guide/adoption-intro/governance-explainer.md",
      "redirect_url": "/azure/architecture/cloud-adoption/getting-started/what-is-governance",
      "redirect_document_id": true
    },
    {
      "source_path": "docs/cloud-adoption-guide/adoption-intro/azure-explainer.md",
      "redirect_url": "/azure/architecture/cloud-adoption/getting-started/what-is-azure",
      "redirect_document_id": true
    },
    {
      "source_path": "docs/security/overview.md",
      "redirect_url": "/azure/architecture/framework/security/overview",
      "redirect_document_id": false
    },
    {
      "source_path": "docs/security/applications-services.md",
      "redirect_url": "/azure/architecture/framework/security/applications-services",
      "redirect_document_id": true
    },
    {
      "source_path": "docs/security/architecture-type.md",
      "redirect_url": "/azure/architecture/framework/security/architecture-type",
      "redirect_document_id": false
    },
    {
      "source_path": "docs/security/critical-impact-accounts.md",
      "redirect_url": "/azure/architecture/framework/security/critical-impact-accounts",
      "redirect_document_id": true
    },
    {
      "source_path": "docs/reliability/index.md",
      "redirect_url": "/azure/architecture/framework/resiliency/overview",
      "redirect_document_id": false
    },
    {
      "source_path": "docs/reliability/requirements.md",
      "redirect_url": "/azure/architecture/framework/resiliency/business-metrics",
      "redirect_document_id": false
    },
    {
      "source_path": "docs/reliability/testing.md",
      "redirect_url": "/azure/architecture/framework/resiliency/testing",
      "redirect_document_id": false
    },
    {
      "source_path": "docs/reliability/deploy.md",
      "redirect_url": "/azure/architecture/framework/devops/deployment",
      "redirect_document_id": true
    },
    {
      "source_path": "docs/reliability/monitoring.md",
      "redirect_url": "/azure/architecture/framework/resiliency/monitoring",
      "redirect_document_id": false
    },
    {
      "source_path": "docs/reliability/disaster-recovery.md",
      "redirect_url": "/azure/architecture/framework/resiliency/backup-and-recovery",
      "redirect_document_id": false
    },
    {
      "source_path": "docs/resiliency/recovery-data-corruption.md",
      "redirect_url": "/azure/architecture/framework/resiliency/data-management",
      "redirect_document_id": false
    },
    {
      "source_path": "docs/security/governance.md",
      "redirect_url": "/azure/architecture/framework/security/governance",
      "redirect_document_id": true
    },
    {
      "source_path": "docs/security/law-authority.md",
      "redirect_url": "/azure/architecture/framework/security/design-regulatory-compliance",
      "redirect_document_id": false
    },
    {
      "source_path": "docs/security/network-security-containment.md",
      "redirect_url": "/azure/architecture/framework/security/network-security-containment",
      "redirect_document_id": true
    },
    {
      "source_path": "docs/security/resilience.md",
      "redirect_url": "/azure/architecture/framework/security/resilience",
      "redirect_document_id": false
    },
    {
      "source_path": "docs/security/security-operations.md",
      "redirect_url": "/azure/architecture/framework/security/security-operations",
      "redirect_document_id": false
    },
    {
      "source_path": "docs/security/security-principles.md",
      "redirect_url": "/azure/architecture/framework/security/security-principles",
      "redirect_document_id": false
    },
    {
      "source_path": "docs/security/storage-data-encryption.md",
      "redirect_url": "/azure/architecture/framework/security/storage-data-encryption",
      "redirect_document_id": false
    },
    {
      "source_path": "docs/cloud-adoption-guide/adoption-intro/azure-resource-access.md",
      "redirect_url": "/cloud-adoption-framework/ready/azure-setup-guide/manage-access"
    },
    {
      "source_path": "docs/cloud-adoption-guide/adoption-intro/resource-group-explainer.md",
      "redirect_url": "/azure/cloud-adoption-framework/ready/azure-setup-guide/organize-resources"
    },
    {
      "source_path": "docs/cloud-adoption-guide/adoption-intro/resource-group.md",
      "redirect_url": "/azure/cloud-adoption-framework/ready/azure-setup-guide/organize-resources"
    },
    {
      "source_path": "docs/cloud-adoption-guide/adoption-intro/resource-manager-explainer.md",
      "redirect_url": "/azure/cloud-adoption-framework/ready/azure-setup-guide/organize-resources"
    },
    {
      "source_path": "docs/cloud-adoption-guide/adoption-intro/subscription-explainer.md",
      "redirect_url": "/azure/cloud-adoption-framework/ready/azure-setup-guide/organize-resources"
    },
    {
      "source_path": "docs/cloud-adoption-guide/adoption-intro/subscription.md",
      "redirect_url": "/azure/cloud-adoption-framework/ready/azure-setup-guide/organize-resources"
    },
    {
      "source_path": "docs/cloud-adoption-guide/adoption-intro/tenant-explainer.md",
      "redirect_url": "/azure/cloud-adoption-framework/ready/azure-setup-guide/organize-resources"
    },
    {
      "source_path": "docs/cloud-adoption-guide/adoption-intro/tenant.md",
      "redirect_url": "/azure/cloud-adoption-framework/ready/azure-setup-guide/organize-resources"
    },
    {
      "source_path": "docs/cloud-adoption-guide/intermediate-stage/governance-design-guide.md",
      "redirect_url": "/azure/architecture/cloud-adoption/governance/governance-multiple-teams",
      "redirect_document_id": true
    },
    {
      "source_path": "docs/cloud-adoption-guide/intermediate-stage/overview.md",
      "redirect_url": "/azure/architecture/cloud-adoption/getting-started/migrate"
    },
    {
      "source_path": "docs/cloud-adoption-guide/index.md",
      "redirect_url": "/azure/architecture/cloud-adoption",
      "redirect_document_id": false
    },
    {
      "source_path": "docs/cloud-adoption-guide/subscription-governance-examples.md",
      "redirect_url": "/azure/architecture/cloud-adoption/appendix/azure-scaffold-examples",
      "redirect_document_id": true
    },
    {
      "source_path": "docs/cloud-adoption-guide/subscription-governance.md",
      "redirect_url": "/azure/architecture/cloud-adoption/appendix/azure-scaffold",
      "redirect_document_id": true
    },
    {
      "source_path": "docs/cloud-adoption/appendix/index.md",
      "redirect_url": "/azure/cloud-adoption-framework/reference/roadmap"
    },
    {
      "source_path": "docs/cloud-adoption/appendix/azure-scaffold.md",
      "redirect_url": "/azure/cloud-adoption-framework/reference/azure-scaffold"
    },
    {
      "source_path": "docs/cloud-adoption/appendix/azure-scaffold-examples.md",
      "redirect_url": "/azure/cloud-adoption-framework/reference/azure-scaffold-examples"
    },
    {
      "source_path": "docs/cloud-adoption/appendix/cloud-operating-model.md",
      "redirect_url": "/azure/cloud-adoption-framework/reference/cloud-operating-model"
    },
    {
      "source_path": "docs/cloud-adoption/appendix/roadmap.md",
      "redirect_url": "/azure/cloud-adoption-framework/reference/roadmap"
    },
    {
      "source_path": "docs/cloud-adoption/business-strategy/business-outcomes/agility-outcomes.md",
      "redirect_url": "/azure/cloud-adoption-framework/strategy/business-outcomes/agility-outcomes"
    },
    {
      "source_path": "docs/cloud-adoption/business-strategy/business-outcomes/engagement-outcomes.md",
      "redirect_url": "/azure/cloud-adoption-framework/strategy/business-outcomes/engagement-outcomes"
    },
    {
      "source_path": "docs/cloud-adoption/business-strategy/business-outcomes/fiscal-outcomes.md",
      "redirect_url": "/azure/cloud-adoption-framework/strategy/business-outcomes/fiscal-outcomes"
    },
    {
      "source_path": "docs/cloud-adoption/business-strategy/business-outcomes/how-to-use-the-business-outcome-template.md",
      "redirect_url": "/azure/cloud-adoption-framework/strategy/business-outcomes/business-outcome-template"
    },
    {
      "source_path": "docs/cloud-adoption/business-strategy/business-outcomes/index.md",
      "redirect_url": "/azure/cloud-adoption-framework/strategy/business-outcomes/index"
    },
    {
      "source_path": "docs/cloud-adoption/business-strategy/business-outcomes/performance-outcomes.md",
      "redirect_url": "/azure/cloud-adoption-framework/strategy/business-outcomes/performance-outcomes"
    },
    {
      "source_path": "docs/cloud-adoption/business-strategy/business-outcomes/reach-outcomes.md",
      "redirect_url": "/azure/cloud-adoption-framework/strategy/business-outcomes/reach-outcomes"
    },
    {
      "source_path": "docs/cloud-adoption/business-strategy/cloud-accounting.md",
      "redirect_url": "/azure/cloud-adoption-framework/strategy/cloud-accounting"
    },
    {
      "source_path": "docs/cloud-adoption/business-strategy/cloud-migration-business-case.md",
      "redirect_url": "/azure/cloud-adoption-framework/strategy/cloud-migration-business-case"
    },
    {
      "source_path": "docs/cloud-adoption/business-strategy/financial-models.md",
      "redirect_url": "/azure/cloud-adoption-framework/strategy/financial-models"
    },
    {
      "source_path": "docs/cloud-adoption/business-strategy/first-adoption-project.md",
      "redirect_url": "/azure/cloud-adoption-framework/strategy/first-adoption-project"
    },
    {
      "source_path": "docs/cloud-adoption/business-strategy/global-markets.md",
      "redirect_url": "/azure/cloud-adoption-framework/strategy/global-markets"
    },
    {
      "source_path": "docs/cloud-adoption/business-strategy/index.md",
      "redirect_url": "/azure/cloud-adoption-framework/strategy/index"
    },
    {
      "source_path": "docs/cloud-adoption/business-strategy/learning-metrics.md",
      "redirect_url": "/azure/cloud-adoption-framework/strategy/learning-metrics"
    },
    {
      "source_path": "docs/cloud-adoption/business-strategy/motivations-why-are-we-moving-to-the-cloud.md",
      "redirect_url": "/azure/cloud-adoption-framework/strategy/motivations"
    },
    {
      "source_path": "docs/cloud-adoption/business-strategy/suggested-skills.md",
      "redirect_url": "/azure/cloud-adoption-framework/strategy/suggested-skills"
    },
    {
      "source_path": "docs/cloud-adoption/decision-guides/encryption/index.md",
      "redirect_url": "/azure/cloud-adoption-framework/decision-guides/encryption/index"
    },
    {
      "source_path": "docs/cloud-adoption/decision-guides/encryption/overview.md",
      "redirect_url": "/azure/cloud-adoption-framework/decision-guides/encryption/index"
    },
    {
      "source_path": "docs/cloud-adoption/decision-guides/identity/index.md",
      "redirect_url": "/azure/cloud-adoption-framework/decision-guides/identity/index"
    },
    {
      "source_path": "docs/cloud-adoption/decision-guides/identity/overview.md",
      "redirect_url": "/azure/cloud-adoption-framework/decision-guides/identity/index"
    },
    {
      "source_path": "docs/cloud-adoption/decision-guides/log-and-report/index.md",
      "redirect_url": "/azure/cloud-adoption-framework/decision-guides/logging-and-reporting/index"
    },
    {
      "source_path": "docs/cloud-adoption/decision-guides/log-and-report/overview.md",
      "redirect_url": "/azure/cloud-adoption-framework/decision-guides/logging-and-reporting/index"
    },
    {
      "source_path": "docs/cloud-adoption/decision-guides/migrate-decision-guide/index.md",
      "redirect_url": "/azure/cloud-adoption-framework/decision-guides/migrate-decision-guide/index"
    },
    {
      "source_path": "docs/cloud-adoption/decision-guides/migrate-decision-guide/overview.md",
      "redirect_url": "/azure/cloud-adoption-framework/decision-guides/migrate-decision-guide/index"
    },
    {
      "source_path": "docs/cloud-adoption/decision-guides/policy-enforcement/index.md",
      "redirect_url": "/azure/cloud-adoption-framework/decision-guides/policy-enforcement/index"
    },
    {
      "source_path": "docs/cloud-adoption/decision-guides/policy-enforcement/overview.md",
      "redirect_url": "/azure/cloud-adoption-framework/decision-guides/policy-enforcement/index"
    },
    {
      "source_path": "docs/cloud-adoption/decision-guides/resource-consistency/index.md",
      "redirect_url": "/azure/cloud-adoption-framework/decision-guides/resource-consistency/index"
    },
    {
      "source_path": "docs/cloud-adoption/decision-guides/resource-consistency/overview.md",
      "redirect_url": "/azure/cloud-adoption-framework/decision-guides/resource-consistency/index"
    },
    {
      "source_path": "docs/cloud-adoption/decision-guides/resource-tagging/index.md",
      "redirect_url": "/azure/cloud-adoption-framework/decision-guides/resource-tagging/index"
    },
    {
      "source_path": "docs/cloud-adoption/decision-guides/resource-tagging/overview.md",
      "redirect_url": "/azure/cloud-adoption-framework/decision-guides/resource-tagging/index"
    },
    {
      "source_path": "docs/cloud-adoption/decision-guides/software-defined-network/cloud-dmz.md",
      "redirect_url": "/azure/cloud-adoption-framework/decision-guides/software-defined-network/cloud-dmz"
    },
    {
      "source_path": "docs/cloud-adoption/decision-guides/software-defined-network/cloud-native.md",
      "redirect_url": "/azure/cloud-adoption-framework/decision-guides/software-defined-network/cloud-native"
    },
    {
      "source_path": "docs/cloud-adoption/decision-guides/software-defined-network/hub-spoke.md",
      "redirect_url": "/azure/cloud-adoption-framework/decision-guides/software-defined-network/hub-spoke"
    },
    {
      "source_path": "docs/cloud-adoption/decision-guides/software-defined-network/hybrid.md",
      "redirect_url": "/azure/cloud-adoption-framework/decision-guides/software-defined-network/hybrid"
    },
    {
      "source_path": "docs/cloud-adoption/decision-guides/software-defined-network/index.md",
      "redirect_url": "/azure/cloud-adoption-framework/decision-guides/software-defined-network/index"
    },
    {
      "source_path": "docs/cloud-adoption/decision-guides/software-defined-network/overview.md",
      "redirect_url": "/azure/cloud-adoption-framework/decision-guides/software-defined-network/index"
    },
    {
      "source_path": "docs/cloud-adoption/decision-guides/software-defined-network/paas-only.md",
      "redirect_url": "/azure/cloud-adoption-framework/decision-guides/software-defined-network/paas-only"
    },
    {
      "source_path": "docs/cloud-adoption/decision-guides/subscriptions/index.md",
      "redirect_url": "/azure/cloud-adoption-framework/decision-guides/subscriptions/index"
    },
    {
      "source_path": "docs/cloud-adoption/decision-guides/subscriptions/overview.md",
      "redirect_url": "/azure/cloud-adoption-framework/decision-guides/subscriptions/index"
    },
    {
      "source_path": "docs/cloud-adoption/decision-guides/index.md",
      "redirect_url": "/azure/cloud-adoption-framework/decision-guides/index"
    },
    {
      "source_path": "docs/cloud-adoption/decision-guides/overview.md",
      "redirect_url": "/azure/cloud-adoption-framework/decision-guides/index"
    },
    {
      "source_path": "docs/cloud-adoption/digital-estate/5-rs-of-rationalization.md",
      "redirect_url": "/azure/cloud-adoption-framework/digital-estate/5-rs-of-rationalization"
    },
    {
      "source_path": "docs/cloud-adoption/digital-estate/approach.md",
      "redirect_url": "/azure/cloud-adoption-framework/digital-estate/approach"
    },
    {
      "source_path": "docs/cloud-adoption/digital-estate/calculate.md",
      "redirect_url": "/azure/cloud-adoption-framework/digital-estate/calculate"
    },
    {
      "source_path": "docs/cloud-adoption/digital-estate/index.md",
      "redirect_url": "/azure/cloud-adoption-framework/digital-estate/index"
    },
    {
      "source_path": "docs/cloud-adoption/digital-estate/inventory.md",
      "redirect_url": "/azure/cloud-adoption-framework/digital-estate/inventory"
    },
    {
      "source_path": "docs/cloud-adoption/digital-estate/overview.md",
      "redirect_url": "/azure/cloud-adoption-framework/digital-estate/index"
    },
    {
      "source_path": "docs/cloud-adoption/digital-estate/rationalize.md",
      "redirect_url": "/azure/cloud-adoption-framework/digital-estate/rationalize"
    },
    {
      "source_path": "docs/cloud-adoption/getting-started/enable.md",
      "redirect_url": "/azure/cloud-adoption-framework/getting-started/enable"
    },
    {
      "source_path": "docs/cloud-adoption/getting-started/innovate.md",
      "redirect_url": "/azure/cloud-adoption-framework/getting-started/innovate"
    },
    {
      "source_path": "docs/cloud-adoption/getting-started/migrate.md",
      "redirect_url": "/azure/cloud-adoption-framework/getting-started/migrate"
    },
    {
      "source_path": "docs/cloud-adoption/getting-started/what-is-azure.md",
      "redirect_url": "/azure/cloud-adoption-framework/getting-started/what-is-azure"
    },
    {
      "source_path": "docs/cloud-adoption/governance/cost-management/business-risks.md",
      "redirect_url": "/azure/cloud-adoption-framework/govern/cost-management/business-risks"
    },
    {
      "source_path": "docs/cloud-adoption/governance/cost-management/compliance-processes.md",
      "redirect_url": "/azure/cloud-adoption-framework/govern/cost-management/compliance-processes"
    },
    {
      "source_path": "docs/cloud-adoption/governance/cost-management/discipline-improvement.md",
      "redirect_url": "/azure/cloud-adoption-framework/govern/cost-management/discipline-improvement"
    },
    {
      "source_path": "docs/cloud-adoption/governance/cost-management/index.md",
      "redirect_url": "/azure/cloud-adoption-framework/govern/cost-management/index"
    },
    {
      "source_path": "docs/cloud-adoption/governance/cost-management/metrics-tolerance.md",
      "redirect_url": "/azure/cloud-adoption-framework/govern/cost-management/metrics-tolerance"
    },
    {
      "source_path": "docs/cloud-adoption/governance/cost-management/overview.md",
      "redirect_url": "/azure/cloud-adoption-framework/govern/cost-management/index"
    },
    {
      "source_path": "docs/cloud-adoption/governance/cost-management/policy-statements.md",
      "redirect_url": "/azure/cloud-adoption-framework/govern/cost-management/policy-statements"
    },
    {
      "source_path": "docs/cloud-adoption/governance/cost-management/template.md",
      "redirect_url": "/azure/cloud-adoption-framework/govern/cost-management/template"
    },
    {
      "source_path": "docs/cloud-adoption/governance/cost-management/toolchain.md",
      "redirect_url": "/azure/cloud-adoption-framework/govern/cost-management/toolchain"
    },
    {
      "source_path": "docs/cloud-adoption/governance/deployment-acceleration/business-risks.md",
      "redirect_url": "/azure/cloud-adoption-framework/govern/deployment-acceleration/business-risks"
    },
    {
      "source_path": "docs/cloud-adoption/governance/deployment-acceleration/compliance-processes.md",
      "redirect_url": "/azure/cloud-adoption-framework/govern/deployment-acceleration/compliance-processes"
    },
    {
      "source_path": "docs/cloud-adoption/governance/deployment-acceleration/discipline-improvement.md",
      "redirect_url": "/azure/cloud-adoption-framework/govern/deployment-acceleration/discipline-improvement"
    },
    {
      "source_path": "docs/cloud-adoption/governance/deployment-acceleration/index.md",
      "redirect_url": "/azure/cloud-adoption-framework/govern/deployment-acceleration/index"
    },
    {
      "source_path": "docs/cloud-adoption/governance/deployment-acceleration/metrics-tolerance.md",
      "redirect_url": "/azure/cloud-adoption-framework/govern/deployment-acceleration/metrics-tolerance"
    },
    {
      "source_path": "docs/cloud-adoption/governance/deployment-acceleration/overview.md",
      "redirect_url": "/azure/cloud-adoption-framework/govern/deployment-acceleration/index"
    },
    {
      "source_path": "docs/cloud-adoption/governance/deployment-acceleration/policy-statements.md",
      "redirect_url": "/azure/cloud-adoption-framework/govern/deployment-acceleration/policy-statements"
    },
    {
      "source_path": "docs/cloud-adoption/governance/deployment-acceleration/template.md",
      "redirect_url": "/azure/cloud-adoption-framework/govern/deployment-acceleration/template"
    },
    {
      "source_path": "docs/cloud-adoption/governance/deployment-acceleration/toolchain.md",
      "redirect_url": "/azure/cloud-adoption-framework/govern/deployment-acceleration/toolchain"
    },
    {
      "source_path": "docs/cloud-adoption/governance/identity-baseline/business-risks.md",
      "redirect_url": "/azure/cloud-adoption-framework/govern/identity-baseline/business-risks"
    },
    {
      "source_path": "docs/cloud-adoption/governance/identity-baseline/compliance-processes.md",
      "redirect_url": "/azure/cloud-adoption-framework/govern/identity-baseline/compliance-processes"
    },
    {
      "source_path": "docs/cloud-adoption/governance/identity-baseline/discipline-improvement.md",
      "redirect_url": "/azure/cloud-adoption-framework/govern/identity-baseline/discipline-improvement"
    },
    {
      "source_path": "docs/cloud-adoption/governance/identity-baseline/index.md",
      "redirect_url": "/azure/cloud-adoption-framework/govern/identity-baseline/index"
    },
    {
      "source_path": "docs/cloud-adoption/governance/identity-baseline/metrics-tolerance.md",
      "redirect_url": "/azure/cloud-adoption-framework/govern/identity-baseline/metrics-tolerance"
    },
    {
      "source_path": "docs/cloud-adoption/governance/identity-baseline/overview.md",
      "redirect_url": "/azure/cloud-adoption-framework/govern/identity-baseline/index"
    },
    {
      "source_path": "docs/cloud-adoption/governance/identity-baseline/policy-statements.md",
      "redirect_url": "/azure/cloud-adoption-framework/govern/identity-baseline/policy-statements"
    },
    {
      "source_path": "docs/cloud-adoption/governance/identity-baseline/template.md",
      "redirect_url": "/azure/cloud-adoption-framework/govern/identity-baseline/template"
    },
    {
      "source_path": "docs/cloud-adoption/governance/identity-baseline/toolchain.md",
      "redirect_url": "/azure/cloud-adoption-framework/govern/identity-baseline/toolchain"
    },
    {
      "source_path": "docs/cloud-adoption/governance/journeys/large-enterprise/best-practice-explained.md",
      "redirect_url": "/azure/cloud-adoption-framework/govern/guides/complex/prescriptive-guidance"
    },
    {
      "source_path": "docs/cloud-adoption/governance/journeys/large-enterprise/cost-management-evolution.md",
      "redirect_url": "/azure/cloud-adoption-framework/govern/guides/complex/cost-management-improvement"
    },
    {
      "source_path": "docs/cloud-adoption/governance/journeys/large-enterprise/identity-baseline-evolution.md",
      "redirect_url": "/azure/cloud-adoption-framework/govern/guides/complex/identity-baseline-improvement"
    },
    {
      "source_path": "docs/cloud-adoption/governance/journeys/large-enterprise/index.md",
      "redirect_url": "/azure/cloud-adoption-framework/govern/guides/complex/index"
    },
    {
      "source_path": "docs/cloud-adoption/governance/journeys/large-enterprise/initial-corporate-policy.md",
      "redirect_url": "/azure/cloud-adoption-framework/govern/guides/complex/initial-corporate-policy"
    },
    {
      "source_path": "docs/cloud-adoption/governance/journeys/large-enterprise/multi-cloud-evolution.md",
      "redirect_url": "/azure/cloud-adoption-framework/govern/guides/complex/multicloud-improvement"
    },
    {
      "source_path": "docs/cloud-adoption/governance/journeys/large-enterprise/multicloud-evolution.md",
      "redirect_url": "/azure/cloud-adoption-framework/govern/guides/complex/multicloud-improvement"
    },
    {
      "source_path": "docs/cloud-adoption/governance/journeys/large-enterprise/multiple-layers-of-governance.md",
      "redirect_url": "/azure/cloud-adoption-framework/govern/guides/complex/multiple-layers-of-governance"
    },
    {
      "source_path": "docs/cloud-adoption/governance/journeys/large-enterprise/narrative.md",
      "redirect_url": "/azure/cloud-adoption-framework/govern/guides/complex/narrative"
    },
    {
      "source_path": "docs/cloud-adoption/governance/journeys/large-enterprise/overview.md",
      "redirect_url": "/azure/cloud-adoption-framework/govern/guides/complex/index"
    },
    {
      "source_path": "docs/cloud-adoption/governance/journeys/large-enterprise/resource-consistency-evolution.md",
      "redirect_url": "/azure/cloud-adoption-framework/govern/guides/complex/resource-consistency-improvement"
    },
    {
      "source_path": "docs/cloud-adoption/governance/journeys/large-enterprise/security-baseline-evolution.md",
      "redirect_url": "/azure/cloud-adoption-framework/govern/guides/complex/security-baseline-improvement"
    },
    {
      "source_path": "docs/cloud-adoption/governance/journeys/small-to-medium-enterprise/best-practice-explained.md",
      "redirect_url": "/azure/cloud-adoption-framework/govern/guides/standard/prescriptive-guidance"
    },
    {
      "source_path": "docs/cloud-adoption/governance/journeys/small-to-medium-enterprise/cost-management-evolution.md",
      "redirect_url": "/azure/cloud-adoption-framework/govern/guides/standard/cost-management-improvement"
    },
    {
      "source_path": "docs/cloud-adoption/governance/journeys/small-to-medium-enterprise/index.md",
      "redirect_url": "/azure/cloud-adoption-framework/govern/guides/standard/index"
    },
    {
      "source_path": "docs/cloud-adoption/governance/journeys/small-to-medium-enterprise/initial-corporate-policy.md",
      "redirect_url": "/azure/cloud-adoption-framework/govern/guides/standard/initial-corporate-policy"
    },
    {
      "source_path": "docs/cloud-adoption/governance/journeys/small-to-medium-enterprise/multi-cloud-evolution.md",
      "redirect_url": "/azure/cloud-adoption-framework/govern/guides/standard/multicloud-improvement"
    },
    {
      "source_path": "docs/cloud-adoption/governance/journeys/small-to-medium-enterprise/multicloud-evolution.md",
      "redirect_url": "/azure/cloud-adoption-framework/govern/guides/standard/multicloud-improvement"
    },
    {
      "source_path": "docs/cloud-adoption/governance/journeys/small-to-medium-enterprise/narrative.md",
      "redirect_url": "/azure/cloud-adoption-framework/govern/guides/standard/narrative"
    },
    {
      "source_path": "docs/cloud-adoption/governance/journeys/small-to-medium-enterprise/overview.md",
      "redirect_url": "/azure/cloud-adoption-framework/govern/guides/standard/index"
    },
    {
      "source_path": "docs/cloud-adoption/governance/journeys/small-to-medium-enterprise/resource-consistency-evolution.md",
      "redirect_url": "/azure/cloud-adoption-framework/govern/guides/standard/resource-consistency-improvement"
    },
    {
      "source_path": "docs/cloud-adoption/governance/journeys/small-to-medium-enterprise/security-baseline-evolution.md",
      "redirect_url": "/azure/cloud-adoption-framework/govern/guides/standard/security-baseline-improvement"
    },
    {
      "source_path": "docs/cloud-adoption/governance/journeys/index.md",
      "redirect_url": "/azure/cloud-adoption-framework/govern/guides/index"
    },
    {
      "source_path": "docs/cloud-adoption/governance/journeys/overview.md",
      "redirect_url": "/azure/cloud-adoption-framework/govern/guides/index"
    },
    {
      "source_path": "docs/cloud-adoption/governance/policy-compliance/align-governance-journeys.md",
      "redirect_url": "/azure/cloud-adoption-framework/govern/policy-compliance/governance-alignment"
    },
    {
      "source_path": "docs/cloud-adoption/governance/policy-compliance/define-policy.md",
      "redirect_url": "/azure/cloud-adoption-framework/govern/policy-compliance/policy-definition"
    },
    {
      "source_path": "docs/cloud-adoption/governance/policy-compliance/how-can-a-ciso-prepare-for-the-cloud.md",
      "redirect_url": "/azure/cloud-adoption-framework/govern/policy-compliance/cloud-security-readiness"
    },
    {
      "source_path": "docs/cloud-adoption/governance/policy-compliance/index.md",
      "redirect_url": "/azure/cloud-adoption-framework/govern/policy-compliance/index"
    },
    {
      "source_path": "docs/cloud-adoption/governance/policy-compliance/overview.md",
      "redirect_url": "/azure/cloud-adoption-framework/govern/policy-compliance/index"
    },
    {
      "source_path": "docs/cloud-adoption/governance/policy-compliance/processes.md",
      "redirect_url": "/azure/cloud-adoption-framework/govern/policy-compliance/processes"
    },
    {
      "source_path": "docs/cloud-adoption/governance/policy-compliance/risk-tolerance.md",
      "redirect_url": "/azure/cloud-adoption-framework/govern/policy-compliance/risk-tolerance"
    },
    {
      "source_path": "docs/cloud-adoption/governance/policy-compliance/understanding-business-risk.md",
      "redirect_url": "/azure/cloud-adoption-framework/govern/policy-compliance/business-risk"
    },
    {
      "source_path": "docs/cloud-adoption/governance/policy-compliance/what-is-a-cloud-policy-review.md",
      "redirect_url": "/azure/cloud-adoption-framework/govern/policy-compliance/cloud-policy-review"
    },
    {
      "source_path": "docs/cloud-adoption/governance/policy-compliance/what-is-data-classification.md",
      "redirect_url": "/azure/cloud-adoption-framework/govern/policy-compliance/data-classification"
    },
    {
      "source_path": "docs/cloud-adoption/governance/policy-compliance/what-is-regulatory-compliance.md",
      "redirect_url": "/azure/cloud-adoption-framework/govern/policy-compliance/regulatory-compliance"
    },
    {
      "source_path": "docs/cloud-adoption/governance/resource-consistency/resource-access-management.md",
      "redirect_url": "/azure/cloud-adoption-framework/govern/resource-consistency/resource-access-management"
    },
    {
      "source_path": "docs/cloud-adoption/governance/resource-consistency/business-risks.md",
      "redirect_url": "/azure/cloud-adoption-framework/govern/resource-consistency/business-risks"
    },
    {
      "source_path": "docs/cloud-adoption/governance/resource-consistency/compliance-processes.md",
      "redirect_url": "/azure/cloud-adoption-framework/govern/resource-consistency/compliance-processes"
    },
    {
      "source_path": "docs/cloud-adoption/governance/resource-consistency/discipline-improvement.md",
      "redirect_url": "/azure/cloud-adoption-framework/govern/resource-consistency/discipline-improvement"
    },
    {
      "source_path": "docs/cloud-adoption/governance/resource-consistency/governance-multiple-teams.md",
      "redirect_url": "/azure/cloud-adoption-framework/govern/resource-consistency/governance-multiple-teams"
    },
    {
      "source_path": "docs/cloud-adoption/governance/resource-consistency/governance-simple-workload.md",
      "redirect_url": "/azure/cloud-adoption-framework/govern/resource-consistency/governance-simple-workload"
    },
    {
      "source_path": "docs/cloud-adoption/governance/resource-consistency/index.md",
      "redirect_url": "/azure/cloud-adoption-framework/govern/resource-consistency/index"
    },
    {
      "source_path": "docs/cloud-adoption/governance/resource-consistency/metrics-tolerance.md",
      "redirect_url": "/azure/cloud-adoption-framework/govern/resource-consistency/metrics-tolerance"
    },
    {
      "source_path": "docs/cloud-adoption/governance/resource-consistency/overview.md",
      "redirect_url": "/azure/cloud-adoption-framework/govern/resource-consistency/index"
    },
    {
      "source_path": "docs/cloud-adoption/governance/resource-consistency/policy-statements.md",
      "redirect_url": "/azure/cloud-adoption-framework/govern/resource-consistency/policy-statements"
    },
    {
      "source_path": "docs/cloud-adoption/governance/resource-consistency/template.md",
      "redirect_url": "/azure/cloud-adoption-framework/govern/resource-consistency/template"
    },
    {
      "source_path": "docs/cloud-adoption/governance/resource-consistency/toolchain.md",
      "redirect_url": "/azure/cloud-adoption-framework/govern/resource-consistency/toolchain"
    },
    {
      "source_path": "docs/cloud-adoption/governance/resource-consistency/what-is-governance.md",
      "redirect_url": "/azure/cloud-adoption-framework/govern/resource-consistency/what-is-governance"
    },
    {
      "source_path": "docs/cloud-adoption/governance/security-baseline/azure-security-guidance.md",
      "redirect_url": "/azure/cloud-adoption-framework/govern/security-baseline/azure-security-guidance"
    },
    {
      "source_path": "docs/cloud-adoption/governance/security-baseline/business-risks.md",
      "redirect_url": "/azure/cloud-adoption-framework/govern/security-baseline/business-risks"
    },
    {
      "source_path": "docs/cloud-adoption/governance/security-baseline/cloud-native-policy.md",
      "redirect_url": "/azure/cloud-adoption-framework/govern/security-baseline/cloud-native-policy"
    },
    {
      "source_path": "docs/cloud-adoption/governance/security-baseline/compliance-processes.md",
      "redirect_url": "/azure/cloud-adoption-framework/govern/security-baseline/compliance-processes"
    },
    {
      "source_path": "docs/cloud-adoption/governance/security-baseline/discipline-improvement.md",
      "redirect_url": "/azure/cloud-adoption-framework/govern/security-baseline/discipline-improvement"
    },
    {
      "source_path": "docs/cloud-adoption/governance/security-baseline/index.md",
      "redirect_url": "/azure/cloud-adoption-framework/govern/security-baseline/index"
    },
    {
      "source_path": "docs/cloud-adoption/governance/security-baseline/metrics-tolerance.md",
      "redirect_url": "/azure/cloud-adoption-framework/govern/security-baseline/metrics-tolerance"
    },
    {
      "source_path": "docs/cloud-adoption/governance/security-baseline/overview.md",
      "redirect_url": "/azure/cloud-adoption-framework/govern/security-baseline/index"
    },
    {
      "source_path": "docs/cloud-adoption/governance/security-baseline/policy-statements.md",
      "redirect_url": "/azure/cloud-adoption-framework/govern/security-baseline/policy-statements"
    },
    {
      "source_path": "docs/cloud-adoption/governance/security-baseline/template.md",
      "redirect_url": "/azure/cloud-adoption-framework/govern/security-baseline/template"
    },
    {
      "source_path": "docs/cloud-adoption/governance/security-baseline/toolchain.md",
      "redirect_url": "/azure/cloud-adoption-framework/govern/security-baseline/toolchain"
    },
    {
      "source_path": "docs/cloud-adoption/governance/security-baseline/what-is-cloud-security-management.md",
      "redirect_url": "/azure/cloud-adoption-framework/govern/security-baseline/cloud-security-baseline"
    },
    {
      "source_path": "docs/cloud-adoption/governance/benchmark.md",
      "redirect_url": "/azure/cloud-adoption-framework/govern/benchmark"
    },
    {
      "source_path": "docs/cloud-adoption/governance/best-practices.md",
      "redirect_url": "/azure/cloud-adoption-framework/govern/foundation-improvements"
    },
    {
      "source_path": "docs/cloud-adoption/governance/corporate-policy.md",
      "redirect_url": "/azure/cloud-adoption-framework/govern/corporate-policy"
    },
    {
      "source_path": "docs/cloud-adoption/governance/getting-started.md",
      "redirect_url": "/azure/cloud-adoption-framework/govern/initial-foundation"
    },
    {
      "source_path": "docs/cloud-adoption/governance/governance-disciplines.md",
      "redirect_url": "/azure/cloud-adoption-framework/govern/governance-disciplines"
    },
    {
      "source_path": "docs/cloud-adoption/governance/index.md",
      "redirect_url": "/azure/cloud-adoption-framework/govern/index"
    },
    {
      "source_path": "docs/cloud-adoption/governance/methodology.md",
      "redirect_url": "/azure/cloud-adoption-framework/govern/methodology"
    },
    {
      "source_path": "docs/cloud-adoption/governance/overview.md",
      "redirect_url": "/azure/cloud-adoption-framework/govern/index"
    },
    {
      "source_path": "docs/cloud-adoption/infrastructure/mainframe-migration/application-strategies.md",
      "redirect_url": "/azure/cloud-adoption-framework/infrastructure/mainframe-migration/application-strategies"
    },
    {
      "source_path": "docs/cloud-adoption/infrastructure/mainframe-migration/index.md",
      "redirect_url": "/azure/cloud-adoption-framework/infrastructure/mainframe-migration/index"
    },
    {
      "source_path": "docs/cloud-adoption/infrastructure/mainframe-migration/migration-strategies.md",
      "redirect_url": "/azure/cloud-adoption-framework/infrastructure/mainframe-migration/migration-strategies"
    },
    {
      "source_path": "docs/cloud-adoption/infrastructure/mainframe-migration/myths-and-facts.md",
      "redirect_url": "/azure/cloud-adoption-framework/infrastructure/mainframe-migration/myths-and-facts"
    },
    {
      "source_path": "docs/cloud-adoption/infrastructure/mainframe-migration/overview.md",
      "redirect_url": "/azure/cloud-adoption-framework/infrastructure/mainframe-migration/index"
    },
    {
      "source_path": "docs/cloud-adoption/infrastructure/misc/hybrid-consistency.md",
      "redirect_url": "/azure/cloud-adoption-framework/infrastructure/misc/hybrid-consistency"
    },
    {
      "source_path": "docs/cloud-adoption/infrastructure/virtual-machines/basic-workload.md",
      "redirect_url": "/azure/cloud-adoption-framework/infrastructure/virtual-machines/basic-workload"
    },
    {
      "source_path": "docs/cloud-adoption/infrastructure/basic-workload.md",
      "redirect_url": "/azure/cloud-adoption-framework/infrastructure/virtual-machines/basic-workload"
    },
    {
      "source_path": "docs/cloud-adoption/innovate/index.md",
      "redirect_url": "/azure/cloud-adoption-framework/innovate/index"
    },
    {
      "source_path": "docs/cloud-adoption/migrate/azure-best-practices/contoso-migration-assessment.md",
      "redirect_url": "/azure/cloud-adoption-framework/migrate/azure-best-practices/contoso-migration-assessment"
    },
    {
      "source_path": "docs/cloud-adoption/migrate/azure-best-practices/contoso-migration-infrastructure.md",
      "redirect_url": "/azure/cloud-adoption-framework/migrate/azure-best-practices/contoso-migration-infrastructure"
    },
    {
      "source_path": "docs/cloud-adoption/migrate/azure-best-practices/contoso-migration-overview.md",
      "redirect_url": "/azure/cloud-adoption-framework/migrate/azure-best-practices/contoso-migration-overview"
    },
    {
      "source_path": "docs/cloud-adoption/migrate/azure-best-practices/contoso-migration-rearchitect-container-sql.md",
      "redirect_url": "/azure/cloud-adoption-framework/migrate/azure-best-practices/contoso-migration-rearchitect-container-sql"
    },
    {
      "source_path": "docs/cloud-adoption/migrate/azure-best-practices/contoso-migration-rebuild.md",
      "redirect_url": "/azure/cloud-adoption-framework/migrate/azure-best-practices/contoso-migration-rebuild"
    },
    {
      "source_path": "docs/cloud-adoption/migrate/azure-best-practices/contoso-migration-refactor-linux-app-service-mysql.md",
      "redirect_url": "/azure/cloud-adoption-framework/migrate/azure-best-practices/contoso-migration-refactor-linux-app-service-mysql"
    },
    {
      "source_path": "docs/cloud-adoption/migrate/azure-best-practices/contoso-migration-refactor-web-app-sql.md",
      "redirect_url": "/azure/cloud-adoption-framework/migrate/azure-best-practices/contoso-migration-refactor-web-app-sql"
    },
    {
      "source_path": "docs/cloud-adoption/migrate/azure-best-practices/contoso-migration-rehost-linux-vm-mysql.md",
      "redirect_url": "/azure/cloud-adoption-framework/migrate/azure-best-practices/contoso-migration-rehost-linux-vm-mysql"
    },
    {
      "source_path": "docs/cloud-adoption/migrate/azure-best-practices/contoso-migration-rehost-linux-vm.md",
      "redirect_url": "/azure/cloud-adoption-framework/migrate/azure-best-practices/contoso-migration-rehost-linux-vm"
    },
    {
      "source_path": "docs/cloud-adoption/migrate/azure-best-practices/contoso-migration-rehost-vm-sql-ag.md",
      "redirect_url": "/azure/cloud-adoption-framework/migrate/azure-best-practices/contoso-migration-rehost-vm-sql-ag"
    },
    {
      "source_path": "docs/cloud-adoption/migrate/azure-best-practices/contoso-migration-rehost-vm-sql-managed-instance.md",
      "redirect_url": "/azure/cloud-adoption-framework/migrate/azure-best-practices/contoso-migration-rehost-vm-sql-managed-instance"
    },
    {
      "source_path": "docs/cloud-adoption/migrate/azure-best-practices/contoso-migration-rehost-vm.md",
      "redirect_url": "/azure/cloud-adoption-framework/migrate/azure-best-practices/contoso-migration-rehost-vm"
    },
    {
      "source_path": "docs/cloud-adoption/migrate/azure-best-practices/contoso-migration-scale.md",
      "redirect_url": "/azure/cloud-adoption-framework/migrate/azure-best-practices/contoso-migration-scale"
    },
    {
      "source_path": "docs/cloud-adoption/migrate/azure-best-practices/contoso-migration-tfs-vsts.md",
      "redirect_url": "/azure/cloud-adoption-framework/migrate/azure-best-practices/contoso-migration-tfs-vsts"
    },
    {
      "source_path": "docs/cloud-adoption/migrate/azure-best-practices/index.md",
      "redirect_url": "/azure/cloud-adoption-framework/migrate/azure-best-practices/index"
    },
    {
      "source_path": "docs/cloud-adoption/migrate/azure-best-practices/migrate-best-practices-costs.md",
      "redirect_url": "/azure/cloud-adoption-framework/migrate/azure-best-practices/migrate-best-practices-costs"
    },
    {
      "source_path": "docs/cloud-adoption/migrate/azure-best-practices/migrate-best-practices-networking.md",
      "redirect_url": "/azure/cloud-adoption-framework/migrate/azure-best-practices/migrate-best-practices-networking"
    },
    {
      "source_path": "docs/cloud-adoption/migrate/azure-best-practices/migrate-best-practices-security-management.md",
      "redirect_url": "/azure/cloud-adoption-framework/migrate/azure-best-practices/migrate-best-practices-security-management"
    },
    {
      "source_path": "docs/cloud-adoption/migrate/azure-migration-guide/assess.md",
      "redirect_url": "/azure/cloud-adoption-framework/migrate/azure-migration-guide/assess"
    },
    {
      "source_path": "docs/cloud-adoption/migrate/azure-migration-guide/assistance.md",
      "redirect_url": "/azure/cloud-adoption-framework/migrate/azure-migration-guide/assistance"
    },
    {
      "source_path": "docs/cloud-adoption/migrate/azure-migration-guide/index.md",
      "redirect_url": "/azure/cloud-adoption-framework/migrate/azure-migration-guide/index"
    },
    {
      "source_path": "docs/cloud-adoption/migrate/azure-migration-guide/manage-costs.md",
      "redirect_url": "/azure/cloud-adoption-framework/migrate/azure-migration-guide/manage-costs"
    },
    {
      "source_path": "docs/cloud-adoption/migrate/azure-migration-guide/migrate.md",
      "redirect_url": "/azure/cloud-adoption-framework/migrate/azure-migration-guide/migrate"
    },
    {
      "source_path": "docs/cloud-adoption/migrate/azure-migration-guide/optimize-and-transform.md",
      "redirect_url": "/azure/cloud-adoption-framework/migrate/azure-migration-guide/optimize-and-transform"
    },
    {
      "source_path": "docs/cloud-adoption/migrate/azure-migration-guide/organize-resources.md",
      "redirect_url": "/azure/cloud-adoption-framework/migrate/azure-migration-guide/organize-resources"
    },
    {
      "source_path": "docs/cloud-adoption/migrate/azure-migration-guide/prerequisites.md",
      "redirect_url": "/azure/cloud-adoption-framework/migrate/azure-migration-guide/prerequisites"
    },
    {
      "source_path": "docs/cloud-adoption/migrate/azure-migration-guide/secure-and-manage.md",
      "redirect_url": "/azure/cloud-adoption-framework/migrate/azure-migration-guide/secure-and-manage"
    },
    {
      "source_path": "docs/cloud-adoption/migrate/expanded-scope/balance-the-portfolio.md",
      "redirect_url": "/azure/cloud-adoption-framework/migrate/expanded-scope/balance-the-portfolio"
    },
    {
      "source_path": "docs/cloud-adoption/migrate/expanded-scope/governance-or-compliance.md",
      "redirect_url": "/azure/cloud-adoption-framework/migrate/expanded-scope/governance-or-compliance"
    },
    {
      "source_path": "docs/cloud-adoption/migrate/expanded-scope/index.md",
      "redirect_url": "/azure/cloud-adoption-framework/migrate/expanded-scope/index"
    },
    {
      "source_path": "docs/cloud-adoption/migrate/expanded-scope/multiple-datacenters.md",
      "redirect_url": "/azure/cloud-adoption-framework/migrate/expanded-scope/multiple-datacenters"
    },
    {
      "source_path": "docs/cloud-adoption/migrate/expanded-scope/multiple-regions.md",
      "redirect_url": "/azure/cloud-adoption-framework/decision-guides/regions/index"
    },
    {
      "source_path": "docs/cloud-adoption/migrate/expanded-scope/network-capacity-exceeded.md",
      "redirect_url": "/azure/cloud-adoption-framework/migrate/expanded-scope/network-capacity-exceeded"
    },
    {
      "source_path": "docs/cloud-adoption/migrate/expanded-scope/suggested-skills.md",
      "redirect_url": "/azure/cloud-adoption-framework/migrate/expanded-scope/suggested-skills"
    },
    {
      "source_path": "docs/cloud-adoption/migrate/migration-considerations/assess/approve.md",
      "redirect_url": "/azure/cloud-adoption-framework/migrate/migration-considerations/assess/approve"
    },
    {
      "source_path": "docs/cloud-adoption/migrate/migration-considerations/assess/architect.md",
      "redirect_url": "/azure/cloud-adoption-framework/migrate/migration-considerations/assess/architect"
    },
    {
      "source_path": "docs/cloud-adoption/migrate/migration-considerations/assess/business-priorities.md",
      "redirect_url": "/azure/cloud-adoption-framework/migrate/migration-considerations/assess/business-priorities"
    },
    {
      "source_path": "docs/cloud-adoption/migrate/migration-considerations/assess/estimate.md",
      "redirect_url": "/azure/cloud-adoption-framework/migrate/migration-considerations/assess/estimate"
    },
    {
      "source_path": "docs/cloud-adoption/migrate/migration-considerations/assess/evaluate.md",
      "redirect_url": "/azure/cloud-adoption-framework/migrate/migration-considerations/assess/evaluate"
    },
    {
      "source_path": "docs/cloud-adoption/migrate/migration-considerations/assess/index.md",
      "redirect_url": "/azure/cloud-adoption-framework/migrate/migration-considerations/assess/index"
    },
    {
      "source_path": "docs/cloud-adoption/migrate/migration-considerations/assess/partnership-options.md",
      "redirect_url": "/azure/cloud-adoption-framework/migrate/migration-considerations/assess/partnership-options"
    },
    {
      "source_path": "docs/cloud-adoption/migrate/migration-considerations/assess/release-iteration-backlog.md",
      "redirect_url": "/azure/cloud-adoption-framework/migrate/migration-considerations/assess/release-iteration-backlog"
    },
    {
      "source_path": "docs/cloud-adoption/migrate/migration-considerations/migrate/index.md",
      "redirect_url": "/azure/cloud-adoption-framework/migrate/migration-considerations/migrate/index"
    },
    {
      "source_path": "docs/cloud-adoption/migrate/migration-considerations/migrate/promotion-models.md",
      "redirect_url": "/azure/cloud-adoption-framework/migrate/migration-considerations/migrate/promotion-models"
    },
    {
      "source_path": "docs/cloud-adoption/migrate/migration-considerations/migrate/remediate.md",
      "redirect_url": "/azure/cloud-adoption-framework/migrate/migration-considerations/migrate/remediate"
    },
    {
      "source_path": "docs/cloud-adoption/migrate/migration-considerations/migrate/replicate-options.md",
      "redirect_url": "/azure/cloud-adoption-framework/migrate/migration-considerations/migrate/replicate-options"
    },
    {
      "source_path": "docs/cloud-adoption/migrate/migration-considerations/migrate/replicate.md",
      "redirect_url": "/azure/cloud-adoption-framework/migrate/migration-considerations/migrate/replicate"
    },
    {
      "source_path": "docs/cloud-adoption/migrate/migration-considerations/migrate/stage.md",
      "redirect_url": "/azure/cloud-adoption-framework/migrate/migration-considerations/migrate/stage"
    },
    {
      "source_path": "docs/cloud-adoption/migrate/migration-considerations/optimize/business-change-plan.md",
      "redirect_url": "/azure/cloud-adoption-framework/migrate/migration-considerations/optimize/business-change-plan"
    },
    {
      "source_path": "docs/cloud-adoption/migrate/migration-considerations/optimize/business-test.md",
      "redirect_url": "/azure/cloud-adoption-framework/migrate/migration-considerations/optimize/business-test"
    },
    {
      "source_path": "docs/cloud-adoption/migrate/migration-considerations/optimize/decommission.md",
      "redirect_url": "/azure/cloud-adoption-framework/migrate/migration-considerations/optimize/decommission"
    },
    {
      "source_path": "docs/cloud-adoption/migrate/migration-considerations/optimize/index.md",
      "redirect_url": "/azure/cloud-adoption-framework/migrate/migration-considerations/optimize/index"
    },
    {
      "source_path": "docs/cloud-adoption/migrate/migration-considerations/optimize/optimize.md",
      "redirect_url": "/azure/cloud-adoption-framework/migrate/migration-considerations/optimize/optimize"
    },
    {
      "source_path": "docs/cloud-adoption/migrate/migration-considerations/optimize/promote.md",
      "redirect_url": "/azure/cloud-adoption-framework/migrate/migration-considerations/optimize/promote"
    },
    {
      "source_path": "docs/cloud-adoption/migrate/migration-considerations/optimize/ready.md",
      "redirect_url": "/azure/cloud-adoption-framework/migrate/migration-considerations/optimize/ready"
    },
    {
      "source_path": "docs/cloud-adoption/migrate/migration-considerations/optimize/retrospective.md",
      "redirect_url": "/azure/cloud-adoption-framework/migrate/migration-considerations/optimize/retrospective"
    },
    {
      "source_path": "docs/cloud-adoption/migrate/migration-considerations/prerequisites/culture-complexity.md",
      "redirect_url": "/azure/cloud-adoption-framework/migrate/migration-considerations/prerequisites/cultural-complexity"
    },
    {
      "source_path": "docs/cloud-adoption/migrate/migration-considerations/prerequisites/decisions.md",
      "redirect_url": "/azure/cloud-adoption-framework/migrate/migration-considerations/prerequisites/decisions"
    },
    {
      "source_path": "docs/cloud-adoption/migrate/migration-considerations/prerequisites/index.md",
      "redirect_url": "/azure/cloud-adoption-framework/migrate/migration-considerations/prerequisites/index"
    },
    {
      "source_path": "docs/cloud-adoption/migrate/migration-considerations/prerequisites/migration-backlog-review.md",
      "redirect_url": "/azure/cloud-adoption-framework/migrate/migration-considerations/prerequisites/migration-backlog-review"
    },
    {
      "source_path": "docs/cloud-adoption/migrate/migration-considerations/prerequisites/planning-checklist.md",
      "redirect_url": "/azure/cloud-adoption-framework/migrate/migration-considerations/prerequisites/planning-checklist"
    },
    {
      "source_path": "docs/cloud-adoption/migrate/migration-considerations/prerequisites/technical-complexity.md",
      "redirect_url": "/azure/cloud-adoption-framework/migrate/migration-considerations/prerequisites/technical-complexity"
    },
    {
      "source_path": "docs/cloud-adoption/migrate/migration-considerations/secure-and-manage/index.md",
      "redirect_url": "/azure/cloud-adoption-framework/migrate/migration-considerations/secure-and-manage/index"
    },
    {
      "source_path": "docs/cloud-adoption/migrate/migration-considerations/index.md",
      "redirect_url": "/azure/cloud-adoption-framework/migrate/migration-considerations/index"
    },
    {
      "source_path": "docs/cloud-adoption/migrate/about.md",
      "redirect_url": "/azure/cloud-adoption-framework/migrate/about"
    },
    {
      "source_path": "docs/cloud-adoption/migrate/index.md",
      "redirect_url": "/azure/cloud-adoption-framework/migrate/index"
    },
    {
      "source_path": "docs/cloud-adoption/operating-model/index.md",
      "redirect_url": "/azure/cloud-adoption-framework/operate/index"
    },
    {
      "source_path": "docs/cloud-adoption/operating-model/terms.md",
      "redirect_url": "/azure/cloud-adoption-framework/operate/terms"
    },
    {
      "source_path": "docs/cloud-adoption/operations/azure-server-management/common-policies.md",
      "redirect_url": "/azure/cloud-adoption-framework/manage/azure-server-management/common-policies"
    },
    {
      "source_path": "docs/cloud-adoption/operations/azure-server-management/enable-tracking-alerting.md",
      "redirect_url": "/azure/cloud-adoption-framework/manage/azure-server-management/enable-tracking-alerting"
    },
    {
      "source_path": "docs/cloud-adoption/operations/azure-server-management/guest-configuration-policy.md",
      "redirect_url": "/azure/cloud-adoption-framework/manage/azure-server-management/guest-configuration-policy"
    },
    {
      "source_path": "docs/cloud-adoption/operations/azure-server-management/index.md",
      "redirect_url": "/azure/cloud-adoption-framework/manage/azure-server-management/index"
    },
    {
      "source_path": "docs/cloud-adoption/operations/azure-server-management/onboard-at-scale.md",
      "redirect_url": "/azure/cloud-adoption-framework/manage/azure-server-management/onboard-at-scale"
    },
    {
      "source_path": "docs/cloud-adoption/operations/azure-server-management/onboard-single-vm.md",
      "redirect_url": "/azure/cloud-adoption-framework/manage/azure-server-management/onboard-single-vm"
    },
    {
      "source_path": "docs/cloud-adoption/operations/azure-server-management/onboarding-automation.md",
      "redirect_url": "/azure/cloud-adoption-framework/manage/azure-server-management/onboarding-automation"
    },
    {
      "source_path": "docs/cloud-adoption/operations/azure-server-management/onboarding-overview.md",
      "redirect_url": "/azure/cloud-adoption-framework/manage/azure-server-management/onboarding-overview"
    },
    {
      "source_path": "docs/cloud-adoption/operations/azure-server-management/ongoing-management-overview.md",
      "redirect_url": "/azure/cloud-adoption-framework/manage/azure-server-management/ongoing-management-overview"
    },
    {
      "source_path": "docs/cloud-adoption/operations/azure-server-management/prerequisites.md",
      "redirect_url": "/azure/cloud-adoption-framework/manage/azure-server-management/prerequisites"
    },
    {
      "source_path": "docs/cloud-adoption/operations/azure-server-management/setup-alerts.md",
      "redirect_url": "/azure/cloud-adoption-framework/manage/azure-server-management/setup-alerts"
    },
    {
      "source_path": "docs/cloud-adoption/operations/azure-server-management/tools-services.md",
      "redirect_url": "/azure/cloud-adoption-framework/manage/azure-server-management/tools-services"
    },
    {
      "source_path": "docs/cloud-adoption/operations/azure-server-management/update-schedules.md",
      "redirect_url": "/azure/cloud-adoption-framework/manage/azure-server-management/update-schedules"
    },
    {
      "source_path": "docs/cloud-adoption/operations/monitor/alert.md",
      "redirect_url": "/azure/cloud-adoption-framework/manage/monitor/alerting"
    },
    {
      "source_path": "docs/cloud-adoption/operations/monitor/cloud-models-monitor-overview.md",
      "redirect_url": "/azure/cloud-adoption-framework/manage/monitor/cloud-models-monitor-overview"
    },
    {
      "source_path": "docs/cloud-adoption/operations/monitor/data-collection.md",
      "redirect_url": "/azure/cloud-adoption-framework/manage/monitor/data-collection"
    },
    {
      "source_path": "docs/cloud-adoption/operations/monitor/index.md",
      "redirect_url": "/azure/cloud-adoption-framework/manage/monitor/index"
    },
    {
      "source_path": "docs/cloud-adoption/operations/monitor/platform-overview.md",
      "redirect_url": "/azure/cloud-adoption-framework/manage/monitor/platform-overview"
    },
    {
      "source_path": "docs/cloud-adoption/operations/index.md",
      "redirect_url": "/azure/cloud-adoption-framework/manage/index"
    },
    {
      "source_path": "docs/cloud-adoption/operations/operational-fitness-review.md",
      "redirect_url": "/azure/cloud-adoption-framework/manage/operational-fitness-review"
    },
    {
      "source_path": "docs/cloud-adoption/organization/cloud-adoption.md",
      "redirect_url": "/azure/cloud-adoption-framework/organize/cloud-adoption"
    },
    {
      "source_path": "docs/cloud-adoption/organization/cloud-automation.md",
      "redirect_url": "/azure/cloud-adoption-framework/organize/cloud-automation"
    },
    {
      "source_path": "docs/cloud-adoption/organization/cloud-center-excellence.md",
      "redirect_url": "/azure/cloud-adoption-framework/organize/cloud-center-of-excellence"
    },
    {
      "source_path": "docs/cloud-adoption/organization/cloud-governance.md",
      "redirect_url": "/azure/cloud-adoption-framework/organize/cloud-governance"
    },
    {
      "source_path": "docs/cloud-adoption/organization/cloud-operations.md",
      "redirect_url": "/azure/cloud-adoption-framework/organize/cloud-operations"
    },
    {
      "source_path": "docs/cloud-adoption/organization/cloud-platform.md",
      "redirect_url": "/azure/cloud-adoption-framework/organize/cloud-platform"
    },
    {
      "source_path": "docs/cloud-adoption/organization/cloud-strategy.md",
      "redirect_url": "/azure/cloud-adoption-framework/organize/cloud-strategy"
    },
    {
      "source_path": "docs/cloud-adoption/organization/cost-conscious-organization.md",
      "redirect_url": "/azure/cloud-adoption-framework/organize/cost-conscious-organization"
    },
    {
      "source_path": "docs/cloud-adoption/organization/fiefdoms-silos.md",
      "redirect_url": "/azure/cloud-adoption-framework/organize/fiefdoms-silos"
    },
    {
      "source_path": "docs/cloud-adoption/organization/index.md",
      "redirect_url": "/azure/cloud-adoption-framework/organize/index"
    },
    {
      "source_path": "docs/cloud-adoption/organization/organization-structures.md",
      "redirect_url": "/azure/cloud-adoption-framework/organize/organization-structures"
    },
    {
      "source_path": "docs/cloud-adoption/organization/raci-alignment.md",
      "redirect_url": "/azure/cloud-adoption-framework/organize/raci-alignment"
    },
    {
      "source_path": "docs/cloud-adoption/organization/suggested-skills.md",
      "redirect_url": "/azure/cloud-adoption-framework/organize/suggested-skills"
    },
    {
      "source_path": "docs/cloud-adoption/plan/adapt-roles-skills-processes.md",
      "redirect_url": "/azure/cloud-adoption-framework/plan/adapt-roles-skills-processes"
    },
    {
      "source_path": "docs/cloud-adoption/plan/assets.md",
      "redirect_url": "/azure/cloud-adoption-framework/plan/assets"
    },
    {
      "source_path": "docs/cloud-adoption/plan/index.md",
      "redirect_url": "/azure/cloud-adoption-framework/plan/index"
    },
    {
      "source_path": "docs/cloud-adoption/plan/initial-org-alignment.md",
      "redirect_url": "/azure/cloud-adoption-framework/plan/initial-org-alignment"
    },
    {
      "source_path": "docs/cloud-adoption/plan/iteration-paths.md",
      "redirect_url": "/azure/cloud-adoption-framework/plan/iteration-paths"
    },
    {
      "source_path": "docs/cloud-adoption/plan/plan-intro.md",
      "redirect_url": "/azure/cloud-adoption-framework/plan/plan-intro"
    },
    {
      "source_path": "docs/cloud-adoption/plan/prerequisites.md",
      "redirect_url": "/azure/cloud-adoption-framework/plan/prerequisites"
    },
    {
      "source_path": "docs/cloud-adoption/plan/review-rationalization.md",
      "redirect_url": "/azure/cloud-adoption-framework/plan/review-rationalization"
    },
    {
      "source_path": "docs/cloud-adoption/plan/suggested-skills.md",
      "redirect_url": "/azure/cloud-adoption-framework/plan/suggested-skills"
    },
    {
      "source_path": "docs/cloud-adoption/plan/template.md",
      "redirect_url": "/azure/cloud-adoption-framework/plan/template"
    },
    {
      "source_path": "docs/cloud-adoption/plan/timelines.md",
      "redirect_url": "/azure/cloud-adoption-framework/plan/timelines"
    },
    {
      "source_path": "docs/cloud-adoption/plan/workloads.md",
      "redirect_url": "/azure/cloud-adoption-framework/plan/workloads"
    },
    {
      "source_path": "docs/cloud-adoption/ready/azure-best-practices/hub-spoke-network-topology.md",
      "redirect_url": "/azure/cloud-adoption-framework/ready/azure-best-practices/hub-spoke-network-topology"
    },
    {
      "source_path": "docs/cloud-adoption/ready/azure-best-practices/index.md",
      "redirect_url": "/azure/cloud-adoption-framework/ready/azure-best-practices/index"
    },
    {
      "source_path": "docs/cloud-adoption/ready/azure-best-practices/perimeter-networks.md",
      "redirect_url": "/azure/cloud-adoption-framework/ready/azure-best-practices/perimeter-networks"
    },
    {
      "source_path": "docs/cloud-adoption/ready/azure-best-practices/roles.md",
      "redirect_url": "/azure/cloud-adoption-framework/ready/azure-best-practices/roles"
    },
    {
      "source_path": "docs/cloud-adoption/ready/azure-best-practices/track-costs.md",
      "redirect_url": "/azure/cloud-adoption-framework/ready/azure-best-practices/track-costs"
    },
    {
      "source_path": "docs/cloud-adoption/ready/azure-readiness-guide/govern-org-compliance.md",
      "redirect_url": "/azure/cloud-adoption-framework/ready/azure-readiness-guide/govern-org-compliance"
    },
    {
      "source_path": "docs/cloud-adoption/ready/azure-readiness-guide/index.md",
      "redirect_url": "/azure/cloud-adoption-framework/ready/azure-readiness-guide/index"
    },
    {
      "source_path": "docs/cloud-adoption/ready/azure-readiness-guide/manage-access.md",
      "redirect_url": "/azure/cloud-adoption-framework/ready/azure-readiness-guide/manage-access"
    },
    {
      "source_path": "docs/cloud-adoption/ready/azure-readiness-guide/manage-costs.md",
      "redirect_url": "/azure/cloud-adoption-framework/ready/azure-readiness-guide/manage-costs"
    },
    {
      "source_path": "docs/cloud-adoption/ready/azure-readiness-guide/migration-landing-zone.md",
      "redirect_url": "/azure/cloud-adoption-framework/ready/azure-readiness-guide/migration-landing-zone"
    },
    {
      "source_path": "docs/cloud-adoption/ready/azure-readiness-guide/monitoring-reporting.md",
      "redirect_url": "/azure/cloud-adoption-framework/ready/azure-readiness-guide/monitoring-reporting"
    },
    {
      "source_path": "docs/cloud-adoption/ready/azure-readiness-guide/organize-resources.md",
      "redirect_url": "/azure/cloud-adoption-framework/ready/azure-readiness-guide/organize-resources"
    },
    {
      "source_path": "docs/cloud-adoption/ready/azure-readiness-guide/staying-current.md",
      "redirect_url": "/azure/cloud-adoption-framework/ready/azure-readiness-guide/staying-current"
    },
    {
      "source_path": "docs/cloud-adoption/ready/considerations/compute-decisions.md",
      "redirect_url": "/azure/cloud-adoption-framework/ready/considerations/compute-decisions"
    },
    {
      "source_path": "docs/cloud-adoption/ready/considerations/data-decisions.md",
      "redirect_url": "/azure/cloud-adoption-framework/ready/considerations/data-decisions"
    },
    {
      "source_path": "docs/cloud-adoption/ready/considerations/fundamental-concepts.md",
      "redirect_url": "/azure/cloud-adoption-framework/ready/considerations/fundamental-concepts"
    },
    {
      "source_path": "docs/cloud-adoption/ready/considerations/index.md",
      "redirect_url": "/azure/cloud-adoption-framework/ready/considerations/index"
    },
    {
      "source_path": "docs/cloud-adoption/ready/considerations/name-and-tag.md",
      "redirect_url": "/azure/cloud-adoption-framework/ready/considerations/naming-and-tagging"
    },
    {
      "source_path": "docs/cloud-adoption/ready/considerations/network-decisions.md",
      "redirect_url": "/azure/cloud-adoption-framework/ready/considerations/network-decisions"
    },
    {
      "source_path": "docs/cloud-adoption/ready/considerations/scaling-subscriptions.md",
      "redirect_url": "/azure/cloud-adoption-framework/ready/considerations/scale-subscriptions"
    },
    {
      "source_path": "docs/cloud-adoption/ready/considerations/storage-guidance.md",
      "redirect_url": "/azure/cloud-adoption-framework/ready/considerations/storage-guidance"
    },
    {
      "source_path": "docs/cloud-adoption/ready/index.md",
      "redirect_url": "/azure/cloud-adoption-framework/ready/index"
    },
    {
      "source_path": "docs/cloud-adoption/ready/initial-org-alignment.md",
      "redirect_url": "/azure/cloud-adoption-framework/plan/initial-org-alignment"
    },
    {
      "source_path": "docs/cloud-adoption/ready/suggested-skills.md",
      "redirect_url": "/azure/cloud-adoption-framework/ready/suggested-skills"
    },
    {
      "source_path": "docs/cloud-adoption/ready/technical-skills.md",
      "redirect_url": "/azure/cloud-adoption-framework/ready/technical-skills"
    },
    {
      "source_path": "docs/cloud-adoption/index.md",
      "redirect_url": "/azure/cloud-adoption-framework/index"
    },
    {
      "source_path": "docs/cloud-adoption/overview.md",
      "redirect_url": "/azure/cloud-adoption-framework/index"
    },
    {
      "source_path": "docs/vdc/index.md",
      "redirect_url": "/azure/cloud-adoption-framework/reference/vdc"
    },
    {
      "source_path_from_root": "/docs/networking/guide/well-architected-framework-azure-firewall.md",
      "redirect_url": "/azure/architecture/framework/services/networking/azure-firewall",
      "redirect_document_id": false
    },
    {
      "source_path": "docs/vdc/networking-virtual-datacenter.md",
      "redirect_url": "/azure/cloud-adoption-framework/reference/networking-vdc"
    },
    {
      "source_path": "docs/best-practices/naming-conventions.md",
      "redirect_url": "/azure/cloud-adoption-framework/ready/azure-best-practices/naming-and-tagging",
      "redirect_document_id": false
    },
    {
      "source_path": "docs/hybrid/azure-stack-vm-dr.yml",
      "redirect_url": "/azure/architecture/hybrid/azure-stack-vm-disaster-recovery",
      "redirect_document_id": true
    },
    {
      "source_path": "docs/reference-architectures/dmz/secure-vnet-hybrid.md",
      "redirect_url": "/azure/architecture/reference-architectures/dmz/secure-vnet-dmz",
      "redirect_document_id": true
    },
    {
      "source_path": "docs/reference-architectures/dmz/index.md",
      "redirect_url": "/azure/architecture/reference-architectures/dmz/secure-vnet-dmz"
    },
    {
      "source_path": "docs/microservices/introduction.md",
      "redirect_url": "/azure/architecture/microservices/",
      "redirect_document_id": true
    },
    {
      "source_path": "docs/reference-architectures/data/enterprise-bi-sqldw.md",
      "redirect_url": "/azure/architecture/reference-architectures/data/enterprise-bi-synapse",
      "redirect_document_id": true
    },
    {
      "source_path": "docs/best-practices/index.md",
      "redirect_url": "/azure/architecture/best-practices/api-design",
      "redirect_document_id": false
    },
    {
      "source_path": "docs/patterns/category/resiliency.md",
      "redirect_url": "/azure/architecture/framework/resiliency/reliability-patterns",
      "redirect_document_id": false
    },
    {
      "source_path": "docs/patterns/category/availability.md",
      "redirect_url": "/azure/architecture/framework/resiliency/reliability-patterns",
      "redirect_document_id": false
    },
    {
      "source_path": "docs/patterns/category/performance-scalability.md",
      "redirect_url": "/azure/architecture/framework/resiliency/reliability-patterns",
      "redirect_document_id": false
    },
    {
      "source_path": "docs/patterns/category/security.md",
      "redirect_url": "/azure/architecture/framework/resiliency/reliability-patterns",
      "redirect_document_id": false
    },
    {
      "source_path": "docs/patterns/runtime-reconfiguration.md",
      "redirect_url": "/azure/architecture/patterns",
      "redirect_document_id": false
    },
    {
      "source_path": "docs/patterns/index-patterns.md",
      "redirect_url": "/azure/architecture/patterns",
      "redirect_document_id": false
    },
    {
      "source_path": "docs/patterns/messaging-bridge-patterns.yml",
      "redirect_url": "/azure/architecture/patterns/messaging-bridge",
      "redirect_document_id": true
    },
    {
      "source_path": "docs/guide/design-principles/use-the-best-data-store.md",
      "redirect_url": "/azure/architecture/guide/design-principles/use-best-data-store",
      "redirect_document_id": true
    },
    {
      "source_path": "docs/reference-architectures/sap/sap-netweaver.yml",
      "redirect_url": "/azure/architecture/guide/sap/sap-netweaver",
      "redirect_document_id": true
    },
    {
      "source_path": "docs/reference-architectures/sap/sap-s4hana.yml",
      "redirect_url": "/azure/architecture/guide/sap/sap-s4hana",
      "redirect_document_id": true
    },
    {
      "source_path": "docs/reference-architectures/aws/aws-azure-security-solutions.yml",
      "redirect_url": "/azure/architecture/guide/aws/aws-azure-security-solutions",
      "redirect_document_id": true
    },
    {
      "source_path": "docs/reference-architectures/ai/index.md",
      "redirect_url": "/azure/architecture/reference-architectures/ai/batch-scoring-deep-learning",
      "redirect_document_id": false
    },
    {
      "source_path": "docs/reference-architectures/ai/predictive-maintenance.md",
      "redirect_url": "/azure/architecture/data-guide/big-data/ai-overview",
      "redirect_document_id": false
    },
    {
      "source_path": "docs/example-scenario/apps/sap-on-oracle.yml",
      "redirect_url": "/azure/architecture/example-scenario/apps/sap-production",
      "redirect_document_id": false
    },
    {
      "source_path": "docs/reference-architectures/ai/defect-prevention-with-predictive-maintenance.md",
      "redirect_url": "/azure/architecture/solution-ideas/articles/defect-prevention-with-predictive-maintenance",
      "redirect_document_id": false
    },
    {
      "source_path": "docs/reference-architectures/ai/movie-recommendations.md",
      "redirect_url": "/azure/architecture/example-scenario/ai/movie-recommendations",
      "redirect_document_id": false
    },
    {
      "source_path": "docs/reference-architectures/ai/product-recommendations.md",
      "redirect_url": "/azure/architecture/reference-architectures/ai/real-time-recommendation",
      "redirect_document_id": false
    },
    {
      "source_path": "docs/reference-architectures/ai/visual-assistant.md",
      "redirect_url": "/azure/architecture/solution-ideas/articles/visual-assistant",
      "redirect_document_id": false
    },
    {
      "source_path": "docs/reference-architectures/ai/commerce-chatbot.md",
      "redirect_url": "/azure/architecture/reference-architectures/ai/conversational-bot",
      "redirect_document_id": false
    },
    {
      "source_path": "docs/solution-ideas/articles/example-scenario/ai/intelligent-apps-image-processing.md",
      "redirect_url": "/azure/architecture/example-scenario/ai/intelligent-apps-image-processing",
      "redirect_document_id": false
    },
    {
      "source_path": "docs/reference-architectures/app-service-web-app/index.md",
      "redirect_url": "/azure/architecture/reference-architectures/basic-web-app",
      "redirect_document_id": false
    },
    {
      "source_path": "docs/reference-architectures/enterprise-integration/index.md",
      "redirect_url": "/azure/architecture/reference-architectures/enterprise-integration/simple-enterprise-integration",
      "redirect_document_id": false
    },
    {
      "source_path": "docs/reference-architectures/hybrid-networking/considerations.md",
      "redirect_url": "/azure/architecture/reference-architectures/hybrid-networking",
      "redirect_document_id": false
    },
    {
      "source_path": "docs/reference-architectures/identity/considerations.md",
      "redirect_url": "/azure/architecture/reference-architectures/identity",
      "redirect_document_id": false
    },
    {
      "source_path": "docs/reference-architectures/n-tier/index.md",
      "redirect_url": "/azure/architecture/reference-architectures/n-tier/n-tier-sql-server",
      "redirect_document_id": false
    },
    {
      "source_path": "docs/reference-architectures/sap/index.md",
      "redirect_url": "/azure/architecture/reference-architectures/sap/sap-netweaver",
      "redirect_document_id": false
    },
    {
      "source_path": "docs/reference-architectures/serverless/index.md",
      "redirect_url": "/azure/architecture/web-apps/serverless/architectures/web-app",
      "redirect_document_id": false
    },
    {
      "source_path": "docs/reference-architectures/virtual-machines-linux/index.md",
      "redirect_url": "/azure/architecture/reference-architectures/n-tier",
      "redirect_document_id": false
    },
    {
      "source_path": "docs/reference-architectures/virtual-machines-linux/multi-region-application.md",
      "redirect_url": "/azure/architecture/reference-architectures/n-tier/n-tier-cassandra",
      "redirect_document_id": false
    },
    {
      "source_path": "docs/reference-architectures/virtual-machines-linux/multi-vm.md",
      "redirect_url": "/azure/architecture/reference-architectures/n-tier/n-tier-cassandra",
      "redirect_document_id": false
    },
    {
      "source_path": "docs/reference-architectures/virtual-machines-linux/n-tier.md",
      "redirect_url": "/azure/architecture/reference-architectures/n-tier/n-tier-cassandra",
      "redirect_document_id": false
    },
    {
      "source_path": "docs/reference-architectures/virtual-machines-linux/single-vm.md",
      "redirect_url": "/azure/architecture/reference-architectures/n-tier/linux-vm",
      "redirect_document_id": false
    },
    {
      "source_path": "docs/reference-architectures/virtual-machines-windows/index.md",
      "redirect_url": "/azure/architecture/reference-architectures/n-tier",
      "redirect_document_id": false
    },
    {
      "source_path": "docs/reference-architectures/virtual-machines-windows/multi-region-application.md",
      "redirect_url": "/azure/architecture/reference-architectures/n-tier/multi-region-sql-server",
      "redirect_document_id": false
    },
    {
      "source_path": "docs/reference-architectures/virtual-machines-windows/multi-vm.md",
      "redirect_url": "/azure/architecture/reference-architectures/n-tier/n-tier-sql-server",
      "redirect_document_id": false
    },
    {
      "source_path": "docs/reference-architectures/virtual-machines-windows/n-tier.md",
      "redirect_url": "/azure/architecture/reference-architectures/n-tier/n-tier-sql-server",
      "redirect_document_id": false
    },
    {
      "source_path": "docs/reference-architectures/virtual-machines-windows/single-vm.md",
      "redirect_url": "/azure/architecture/reference-architectures/n-tier/windows-vm",
      "redirect_document_id": false
    },
    {
      "source_path": "docs/resources/diagrams.md",
      "redirect_url": "https://aka.ms/CnESymbols",
      "redirect_document_id": false
    },
    {
      "source_path": "docs/resources/index.md",
      "redirect_url": "/azure/architecture/resources/diagrams",
      "redirect_document_id": false
    },
    {
      "source_path": "docs/service-fabric/index.md",
      "redirect_url": "/azure/service-fabric/service-fabric-cloud-services-migration-worker-role-stateless-service",
      "redirect_document_id": false
    },
    {
      "source_path": "docs/reference-architectures/index.md",
      "redirect_url": "/azure/architecture/browse",
      "redirect_document_id": false
    },
    {
      "source_path": "docs/example-scenario/index.experimental.md",
      "redirect_url": "/azure/architecture/browse",
      "redirect_document_id": false
    },
    {
      "source_path": "docs/example-scenario/index.md",
      "redirect_url": "/azure/architecture/browse"
    },
    {
      "source_path": "docs/cloud-adoption/operations/overview.md",
      "redirect_url": "/azure/cloud-adoption-framework/operating-model",
      "redirect_document_id": false
    },
    {
      "source_path": "docs/guide/pillars.md",
      "redirect_url": "/azure/architecture/framework/",
      "redirect_document_id": false
    },
    {
      "source_path": "docs/guide/technology-choices/compute-overview.md",
      "redirect_url": "/azure/architecture/guide/technology-choices/compute-decision-tree"
    },
    {
      "source_path": "docs/guide/technology-choices/compute-comparison.md",
      "redirect_url": "/azure/architecture/guide/technology-choices/compute-decision-tree"
    },
    {
      "source_path": "docs/best-practices/resource-naming.md",
      "redirect_url": "/azure/azure-resource-manager/management/resource-name-rules"
    },
    {
      "source_path": "docs/data-guide/scenarios/natural-language-processing.md",
      "redirect_url": "/azure/architecture/data-guide/technology-choices/natural-language-processing"
    },
    {
      "source_path": "docs/architectures/index.md",
      "redirect_url": "/azure/architecture/browse"
    },
    {
      "source_path": "docs/architectures/example-workloads.md",
      "redirect_url": "/azure/architecture/browse"
    },
    {
      "source_path": "docs/architectures/reference-architectures.md",
      "redirect_url": "/azure/architecture/browse"
    },
    {
      "source_path": "docs/solution-ideas/articles/security-compliance-blueprint-hippa-hitrust-health-data-ai.md",
      "redirect_url": "/azure/architecture/solution-ideas/articles/security-compliance-blueprint-hipaa-hitrust-health-data-ai"
    },
    {
      "source_path": "docs/solution-ideas/articles/hybrid-ci-cd.md",
      "redirect_url": "/azure/architecture/solution-ideas/articles/devops-in-a-hybrid-environment",
      "redirect_document_id": false
    },
    {
      "source_path": "docs/solution-ideas/articles/modern-data-warehouse.md",
      "redirect_url": "/azure/architecture/solution-ideas/articles/enterprise-data-warehouse",
      "redirect_document_id": false
    },
    {
      "source_path": "docs/framework/cost/optimizing.md",
      "redirect_url": "/azure/architecture/framework/cost/optimize-checklist"
    },
    {
      "source_path": "docs/framework/cost/modeling.md",
      "redirect_url": "/azure/architecture/framework/cost/design-model"
    },
    {
      "source_path": "docs/framework/cost/monitoring.md",
      "redirect_url": "/azure/architecture/framework/cost/monitor-checklist"
    },
    {
      "source_path": "docs/framework/cost/provisioning.md",
      "redirect_url": "/azure/architecture/framework/cost/provision-checklist"
    },
    {
      "source_path": "docs/framework/cost/data-management.md",
      "redirect_url": "/azure/architecture/framework/cost/provision-datastores"
    },
    {
      "source_path": "docs/solution-ideas/articles/information-chatbot.md",
      "redirect_url": "/azure/architecture/reference-architectures/ai/conversational-bot"
    },
    {
      "source_path": "docs/solution-ideas/articles/anomaly-detection-in-real-time-data-streams.md",
      "redirect_url": "/azure/cognitive-services/anomaly-detector/"
    },
    {
      "source_path": "docs/solution-ideas/articles/sap-s4-hana-vm-on-linux.md",
      "redirect_url": "/azure/architecture/reference-architectures/sap/run-sap-bw4hana-with-linux-virtual-machines"
    },
    {
      "source_path": "docs/serverless/index.md",
      "redirect_url": "/azure/architecture/serverless/code",
      "redirect_document_id": true
    },
    {
      "source_path": "docs/solution-ideas/articles/ibems-shield-smart-buildings.md",
      "redirect_url": "/azure/architecture/solution-ideas/articles/safe-buildings"
    },
    {
      "source_path": "docs/solution-ideas/articles/azure-iot-subsystems.md",
      "redirect_url": "/azure/architecture/reference-architectures/iot"
    },
    {
      "source_path": "docs/solution-ideas/articles/iot-with-aks.md",
      "redirect_url": "/azure/architecture/reference-architectures/iot"
    },
    {
      "source_path": "docs/reference-architectures/iot-with-sql.md",
      "redirect_url": "/azure/architecture/reference-architectures/iot"
    },
    {
      "source_path": "docs/solution-ideas/articles/real-time-web-dashboard.md",
      "redirect_url": "/azure/architecture/reference-architectures/iot"
    },
    {
      "source_path": "docs/solution-ideas/articles/telemetry-analytics.md",
      "redirect_url": "/azure/architecture/reference-architectures/iot"
    },
    {
      "source_path": "docs/solution-ideas/articles/customer-360.md",
      "redirect_url": "/azure/architecture/solution-ideas/articles/product-recommendations",
      "redirect_document_id": true
    },
    {
      "source_path": "docs/reference-architectures/microservices/aks.md",
      "redirect_url": "/azure/architecture/reference-architectures/containers/aks-microservices/aks-microservices",
      "redirect_document_id": true
    },
    {
      "source_path": "docs/guide/technology-choices/data-store-comparison.md",
      "redirect_url": "/azure/architecture/guide/technology-choices/data-store-overview",
      "redirect_document_id": true
    },
    {
      "source_path": "docs/solution-ideas/articles/backup-archive-cloud-application.md",
      "redirect_url": "/azure/backup/guidance-best-practices",
      "redirect_document_id": false
    },
    {
      "source_path": "framework/security/network-security-containment.md",
      "redirect_url": "/azure/architecture/framework/security/design-network",
      "redirect_document_id": true
    },
    {
      "source_path": "framework/security/identity.md",
      "redirect_url": "/azure/architecture/framework/security/design-identity",
      "redirect_document_id": false
    },
    {
      "source_path": "docs/solution-ideas/articles/sharepoint-farm-office-365.md",
      "redirect_url": "/azure/architecture/solution-ideas/articles/sharepoint-farm-microsoft-365",
      "redirect_document_id": true
    },
    {
      "source_path": "docs/framework/security/applications-services.md",
      "redirect_url": "/azure/architecture/framework/security/design-apps-services",
      "redirect_document_id": false
    },
    {
      "source_path": "docs/example-scenario/cobalt/cobalt-extensible-cloud-framework.md",
      "redirect_url": "/azure/architecture/reference-architectures/containers/aks-start-here",
      "redirect_document_id": false
    },
    {
      "source_path": "docs/example-scenario/bedrock/bedrock-automated-deployments.md",
      "redirect_url": "/azure/architecture/reference-architectures/containers/aks-start-here",
      "redirect_document_id": false
    },
    {
      "source_path": "docs/framework/devops/development.md",
      "redirect_url": "/azure/architecture/framework/devops/release-engineering-app-dev"
    },
    {
      "source_path": "docs/framework/devops/app-design.md",
      "redirect_url": "/azure/architecture/framework/devops/release-engineering-app-dev"
    },
    {
      "source_path": "docs/framework/devops/testing.md",
      "redirect_url": "/azure/architecture/framework/devops/release-engineering-testing"
    },
    {
      "source_path": "docs/framework/devops/deployment.md",
      "redirect_url": "/azure/architecture/framework/devops/release-engineering-cd"
    },
    {
      "source_path": "docs/framework/devops/configuration.md",
      "redirect_url": "/azure/architecture/framework/devops/overview"
    },
    {
      "source_path": "docs/framework/devops/performance.md",
      "redirect_url": "/azure/architecture/framework/devops/release-engineering-performance"
    },
    {
      "source_path": "docs/framework/devops/process.md",
      "redirect_url": "/azure/architecture/framework/devops/overview"
    },
    {
      "source_path": "docs/framework/scalability/app-design.md",
      "redirect_url": "/azure/architecture/framework/scalability/design-apps"
    },
    {
      "source_path": "docs/patterns/strangler.md",
      "redirect_url": "/azure/architecture/patterns/strangler-fig"
    },
    {
      "source_path": "docs/browse/hybrid_index.md",
      "redirect_url": "/azure/architecture/browse/?azure_categories=hybrid"
    },
    {
      "source_path": "docs/framework/scalability/monitoring.md",
      "redirect_url": "/azure/architecture/framework/scalability/monitor",
      "redirect_document_id": false
    },
    {
      "source_path": "docs/guide/azure-resource-manager/advanced-templates/conditional-deploy.md",
      "redirect_url": "/azure/azure-resource-manager/templates/template-tutorial-use-conditions",
      "redirect_document_id": false
    },
    {
      "source_path": "docs/example-scenario/iot-aad/iot-aad.yml",
      "redirect_url": "/azure/architecture/reference-architectures/iot",
      "redirect_document_id": false
    },
    {
      "source_path": "docs/solution-ideas/articles/ai-for-earth.yml",
      "redirect_url": "https://aka.ms/AIArchitecture",
      "redirect_document_id": false
    },
    {
      "source_path": "docs/solution-ideas/articles/cctv-mask-detection.yml",
      "redirect_url": "/azure/architecture/solution-ideas/articles/cctv-iot-edge-for-covid-19-safe-environment-and-mask-detection",
      "redirect_document_id": true
    },
    {
      "source_path": "docs/example-scenario/ai/newsfeed-ingestion.yml",
      "redirect_url": "/azure/architecture/example-scenario/ai/news-feed-ingestion-and-near-real-time-analysis",
      "redirect_document_id": true
    },
    {
      "source_path": "docs/solution-ideas/articles/demand-forecasting-and-price-optimization.yml",
      "redirect_url": "/azure/architecture/solution-ideas/articles/demand-forecasting-price-optimization-marketing",
      "redirect_document_id": false
    },
    {
      "source_path": "docs/solution-ideas/articles/information-discovery-with-deep-learning-and-nlp.yml",
      "redirect_url": "/azure/architecture/solution-ideas/articles/website-content-tag-suggestion-with-deep-learning-and-nlp",
      "redirect_document_id": true
    },
    {
      "source_path": "docs/example-scenario/ai/movie-recommendations.yml",
      "redirect_url": "/azure/architecture/example-scenario/ai/movie-recommendations-with-machine-learning",
      "redirect_document_id": true
    },
    {
      "source_path": "docs/example-scenario/ai/scalable-personalization.yml",
      "redirect_url": "/azure/architecture/example-scenario/ai/scalable-personalization-with-content-based-recommendation-system",
      "redirect_document_id": true
    },
    {
      "source_path": "docs/solution-ideas/articles/machine-learning-with-aks.yml",
      "redirect_url": "/azure/architecture/solution-ideas/articles/machine-learning-model-deployment-aks",
      "redirect_document_id": true
    },
    {
      "source_path": "docs/reference-architectures/ai/speech-ai-ingestion.yml",
      "redirect_url": "/azure/architecture/reference-architectures/ai/speech-to-text-transcription-pipeline",
      "redirect_document_id": true
    },
    {
      "source_path": "docs/reference-architectures/ai/realtime-scoring-python.yml",
      "redirect_url": "/azure/architecture/ai-ml/",
      "redirect_document_id": false
    },
    {
      "source_path": "docs/reference-architectures/containers/aks/secure-baseline-aks.yml",
      "redirect_url": "/azure/architecture/reference-architectures/containers/aks/baseline-aks",
      "redirect_document_id": true
    },
    {
      "source_path": "docs/reference-architectures/data/enterprise-bi-synapse.yml",
      "redirect_url": "/azure/architecture/example-scenario/analytics/enterprise-bi-synapse",
      "redirect_document_id": true
    },
    {
      "source_path": "docs/reference-architectures/containers/aks/secure-baseline-aks-content.md",
      "redirect_url": "/azure/architecture/reference-architectures/containers/aks/baseline-aks-content",
      "redirect_document_id": true
    },
    {
      "source_path": "docs/framework/security/law-authority.md",
      "redirect_url": "/azure/architecture/framework/security/design-regulatory-compliance",
      "redirect_document_id": false
    },
    {
      "source_path": "docs/framework/security/monitor-identity-network.md",
      "redirect_url": "/azure/architecture/framework/security/monitor-resources",
      "redirect_document_id": false
    },
    {
      "source_path": "docs/framework/security/governance.md",
      "redirect_url": "/azure/architecture/framework/security/design-governance",
      "redirect_document_id": false
    },
    {
      "source_path": "docs/framework/security/network-security-containment.md",
      "redirect_url": "/azure/architecture/framework/security/design-network-segmentation",
      "redirect_document_id": false
    },
    {
      "source_path": "docs/framework/security/critical-impact-accounts.md",
      "redirect_url": "/azure/architecture/framework/security/design-admins",
      "redirect_document_id": false
    },
    {
      "source_path": "docs/framework/security/role-of-security.md",
      "redirect_url": "/azure/architecture/framework/security/overview",
      "redirect_document_id": false
    },
    {
      "source_path": "docs/multitenant-identity/client-assertion.md",
      "redirect_url": "/azure/architecture/multitenant-identity/client-certificate",
      "redirect_document_id": true
    },
    {
      "source_path": "docs/guide/devops/release-packaging-deploying-disconnected-azure-stack-hub.md",
      "redirect_url": "/azure/architecture/",
      "redirect_document_id": false
    },
    {
      "source_path": "docs/guide/startups/core-startup-stack.yml",
      "redirect_url": "/azure/architecture/example-scenario/startups/core-startup-stack",
      "redirect_document_id": true
    },
    {
      "source_path": "docs/reference-architectures/containers/deploy-keda-aksacr-disconnected-azure-stack-hub.yml",
      "redirect_url": "/azure/architecture/",
      "redirect_document_id": false
    },
    {
      "source_path": "docs/data-science-process/hive-criteo-walkthrough.md",
      "redirect_url": "/azure/architecture/data-science-process/overview",
      "redirect_document_id": false
    },
    {
      "source_path": "docs/data-science-process/hive-walkthrough.md",
      "redirect_url": "/azure/architecture/data-science-process/overview",
      "redirect_document_id": false
    },
    {
      "source_path": "docs/data-science-process/plan-sample-scenarios.md",
      "redirect_url": "/azure/architecture/data-science-process/overview",
      "redirect_document_id": false
    },
    {
      "source_path": "docs/data-science-process/sql-walkthrough.md",
      "redirect_url": "/azure/architecture/data-science-process/overview",
      "redirect_document_id": false
    },
    {
      "source_path": "docs/data-science-process/walkthroughs.md",
      "redirect_url": "/azure/architecture/data-science-process/overview",
      "redirect_document_id": false
    },
    {
      "source_path": "docs/data-science-process/walkthroughs-spark.md",
      "redirect_url": "/azure/architecture/data-science-process/overview",
      "redirect_document_id": false
    },
    {
      "source_path": "docs/data-science-process/spark-data-exploration-modeling.md",
      "redirect_url": "/azure/architecture/data-science-process/overview",
      "redirect_document_id": false
    },
    {
      "source_path": "docs/data-science-process/spark-advanced-data-exploration-modeling.md",
      "redirect_url": "/azure/architecture/data-science-process/overview",
      "redirect_document_id": false
    },
    {
      "source_path": "docs/data-science-process/spark-model-consumption.md",
      "redirect_url": "/azure/architecture/data-science-process/overview",
      "redirect_document_id": false
    },
    {
      "source_path": "docs/data-science-process/walkthroughs-hdinsight-hadoop.md",
      "redirect_url": "/azure/architecture/data-science-process/overview",
      "redirect_document_id": false
    },
    {
      "source_path": "docs/data-science-process/walkthroughs-azure-data-lake.md",
      "redirect_url": "/azure/architecture/data-science-process/overview",
      "redirect_document_id": false
    },
    {
      "source_path": "docs/data-science-process/walkthroughs-sql-server.md",
      "redirect_url": "/azure/architecture/data-science-process/overview",
      "redirect_document_id": false
    },
    {
      "source_path": "docs/data-science-process/walkthroughs-sql-data-warehouse.md",
      "redirect_url": "/azure/architecture/data-science-process/overview",
      "redirect_document_id": false
    },
    {
      "source_path": "docs/data-science-process/apps-anomaly-detection-api.md",
      "redirect_url": "/azure/architecture/data-science-process/overview",
      "redirect_document_id": false
    },
    {
      "source_path": "docs/data-science-process/predictive-maintenance-playbook.md",
      "redirect_url": "/azure/architecture/data-science-process/overview",
      "redirect_document_id": false
    },
    {
      "source_path": "docs/data-science-process/predictive-maintenance-technical-guide.md",
      "redirect_url": "/azure/architecture/data-science-process/overview",
      "redirect_document_id": false
    },
    {
      "source_path": "docs/example-scenario/finance/swift-on-azure.yml",
      "redirect_url": "/azure/architecture/example-scenario/finance/swift-on-azure-srx",
      "redirect_document_id": false
    },
    {
      "source_path": "docs/antipatterns/noisy-neighbor/index.md",
      "redirect_url": "/azure/architecture/antipatterns/noisy-neighbor/noisy-neighbor",
      "redirect_document_id": false
    },
    {
      "source_path": "docs/reference-architectures/hybrid-networking/vpn.yml",
      "redirect_url": "/azure/expressroute/expressroute-howto-coexist-resource-manager",
      "redirect_document_id": false
    },
    {
      "source_path": "docs/reference-architectures/ai/speech-to-text-transcription-pipeline.yml",
      "redirect_url": "/azure/architecture/example-scenario/ai/speech-to-text-transcription-analytics",
      "redirect_document_id": false
    },
    {
      "source_path": "docs/example-scenario/ai/scalable-personalization-with-content-based-recommendation-system.yml",
      "redirect_url": "/azure/architecture/solution-ideas/articles/build-content-based-recommendation-system-using-recommender",
      "redirect_document_id": true
    },
    {
      "source_path": "docs/solution-ideas/articles/campaign-optimization-with-azure-hdinsight-spark-clusters.yml",
      "redirect_url": "/azure/architecture/solution-ideas/articles/optimize-marketing-with-machine-learning",
      "redirect_document_id": false
    },
    {
      "source_path": "docs/example-scenario/iot/builders-developers-operators-content.md",
      "redirect_url": "/azure/architecture/reference-architectures/iot/iot-architecture-overview",
      "redirect_document_id": false
    },
    {
      "source_path": "docs/example-scenario/iot/builders-developers-operators.yml",
      "redirect_url": "/azure/architecture/reference-architectures/iot/iot-architecture-overview",
      "redirect_document_id": false
    },
    {
      "source_path": "docs/reference-architectures/power-platform/eventual-consistency.yml",
      "redirect_url": "/azure/architecture/guide/power-platform/eventual-consistency",
      "redirect_document_id": true
    },
    {
      "source_path": "docs/example-scenario/quantum/loosely-coupled-quantum-computing-job.yml",
      "redirect_url": "/azure/architecture/example-scenario/quantum/quantum-computing-integration-with-classical-apps",
      "redirect_document_id": false
    },
    {
      "source_path": "docs/example-scenario/quantum/tightly-coupled-quantum-computing-job.yml",
      "redirect_url": "/azure/architecture/example-scenario/quantum/quantum-computing-integration-with-classical-apps",
      "redirect_document_id": false
    },
    {
      "source_path": "docs/solution-ideas/articles/cicd-for-quantum-computing-jobs.yml",
      "redirect_url": "/azure/architecture/example-scenario/quantum/quantum-computing-integration-with-classical-apps",
      "redirect_document_id": false
    },
    {
      "source_path": "docs/solution-ideas/articles/aks-api-first.yml",
      "redirect_url": "/azure/architecture/reference-architectures/containers/aks-start-here",
      "redirect_document_id": false
    },
    {
      "source_path": "docs/solution-ideas/articles/aks-demand-spikes.yml",
      "redirect_url": "/azure/architecture/reference-architectures/containers/aks-start-here",
      "redirect_document_id": false
    },
    {
      "source_path": "docs/solution-ideas/articles/aks-iot-data-streaming.yml",
      "redirect_url": "/azure/architecture/reference-architectures/containers/aks-start-here",
      "redirect_document_id": false
    },
    {
      "source_path": "docs/solution-ideas/articles/cloud-native-apps.yml",
      "redirect_url": "/azure/architecture/reference-architectures/containers/aks-start-here",
      "redirect_document_id": false
    },
    {
      "source_path": "docs/solution-ideas/articles/scale-using-aks-with-aci.yml",
      "redirect_url": "/azure/architecture/reference-architectures/containers/aks-start-here",
      "redirect_document_id": false
    },
    {
      "source_path": "docs/solution-ideas/articles/secure-devops-for-kubernetes.yml",
      "redirect_url": "/azure/architecture/reference-architectures/containers/aks-start-here",
      "redirect_document_id": false
    },
    {
      "source_path": "docs/solution-ideas/articles/scalable-web-apps-content.md",
      "redirect_url": "/azure/architecture/reference-architectures/app-service-web-app/scalable-web-app",
      "redirect_document_id": false
    },
    {
      "source_path": "docs/solution-ideas/articles/scalable-web-apps.yml",
      "redirect_url": "/azure/architecture/reference-architectures/app-service-web-app/scalable-web-app",
      "redirect_document_id": false
    },
    {
      "source_path": "docs/solution-ideas/articles/digital-marketing-using-azure-database-for-postgresql-content.md",
      "redirect_url": "/azure/architecture/solution-ideas/articles/cloud-native-apps",
      "redirect_document_id": false
    },
    {
      "source_path": "docs/solution-ideas/articles/digital-marketing-using-azure-database-for-postgresql.yml",
      "redirect_url": "/azure/architecture/solution-ideas/articles/cloud-native-apps",
      "redirect_document_id": false
    },
    {
      "source_path": "docs/solution-ideas/articles/digital-marketing-using-azure-database-for-mysql-content.md",
      "redirect_url": "/azure/architecture/solution-ideas/articles/cloud-native-apps",
      "redirect_document_id": false
    },
    {
      "source_path": "docs/solution-ideas/articles/digital-marketing-using-azure-database-for-mysql.yml",
      "redirect_url": "/azure/architecture/solution-ideas/articles/cloud-native-apps",
      "redirect_document_id": false
    },
    {
      "source_path": "docs/reference-architectures/ai/training-python-models.yml",
      "redirect_url": "/azure/architecture/example-scenario/ai/training-python-models",
      "redirect_document_id": false
    },
    {
      "source_path": "docs/solution-ideas/articles/migrate-existing-applications-with-aks.yml",
      "redirect_url": "/azure/cloud-adoption-framework/migrate",
      "redirect_document_id": false
    },
    {
      "source_path": "docs/reference-architectures/app-service-web-app/multi-region-experiment.yml",
      "redirect_url": "/azure/architecture/reference-architectures/app-service-web-app/multi-region-webapp",
      "redirect_document_id": false
    },
    {
      "source_path": "docs/reference-architectures/enterprise-integration/queues-events.yml",
      "redirect_url": "/azure/architecture/example-scenario/integration/queues-events",
      "redirect_document_id": true
    },
    {
      "source_path": "docs/example-scenario/apps/devops-dotnet-webapp.yml",
      "redirect_url": "/azure/architecture/example-scenario/apps/devops-dotnet-baseline",
      "redirect_document_id": false
    },
    {
      "source_path": "docs/example-scenario/data/data-analysis-regulated-industries.yml",
      "redirect_url": "/azure/architecture/example-scenario/data/data-warehouse",
      "redirect_document_id": false
    },
    {
      "source_path": "docs/industries/retail/recommendation-engine-optimization.yml",
      "redirect_url": "/previous-versions/machine-learning-server/install/machine-learning-server-install",
      "redirect_document_id": false
    },
    {
      "source_path": "docs/solution-ideas/articles/data-sovereignty-and-gravity.yml",
      "redirect_url": "https://azure.microsoft.com/resources/data-residency-data-sovereignty-and-compliance-in-the-microsoft-cloud/",
      "redirect_document_id": false
    },
    {
      "source_path": "docs/solution-ideas/articles/devsecops-in-azure.yml",
      "redirect_url": "/azure/architecture/guide/devsecops/devsecops-on-aks",
      "redirect_document_id": false
    },
    {
      "source_path": "docs/multitenant-identity/adfs.yml",
      "redirect_url": "/azure/architecture/guide/multitenant/considerations/identity",
      "redirect_document_id": false
    },
    {
      "source_path": "docs/multitenant-identity/app-roles.md",
      "redirect_url": "/azure/architecture/guide/multitenant/considerations/identity",
      "redirect_document_id": false
    },
    {
      "source_path": "docs/multitenant-identity/authenticate.yml",
      "redirect_url": "/azure/architecture/guide/multitenant/considerations/identity",
      "redirect_document_id": false
    },
    {
      "source_path": "docs/multitenant-identity/authorize.md",
      "redirect_url": "/azure/architecture/guide/multitenant/considerations/identity",
      "redirect_document_id": false
    },
    {
      "source_path": "docs/multitenant-identity/claims.md",
      "redirect_url": "/azure/architecture/guide/multitenant/considerations/identity",
      "redirect_document_id": false
    },
    {
      "source_path": "docs/multitenant-identity/client-certificate.yml",
      "redirect_url": "/azure/architecture/guide/multitenant/considerations/identity",
      "redirect_document_id": false
    },
    {
      "source_path": "docs/multitenant-identity/index.yml",
      "redirect_url": "/azure/architecture/guide/multitenant/considerations/identity",
      "redirect_document_id": false
    },
    {
      "source_path": "docs/multitenant-identity/signup.md",
      "redirect_url": "/azure/architecture/guide/multitenant/considerations/identity",
      "redirect_document_id": false
    },
    {
      "source_path": "docs/multitenant-identity/tailspin.yml",
      "redirect_url": "/azure/architecture/guide/multitenant/considerations/identity",
      "redirect_document_id": false
    },
    {
      "source_path": "docs/multitenant-identity/token-cache.md",
      "redirect_url": "/azure/architecture/guide/multitenant/considerations/identity",
      "redirect_document_id": false
    },
    {
      "source_path": "docs/multitenant-identity/web-api.yml ",
      "redirect_url": "/azure/architecture/guide/multitenant/considerations/identity",
      "redirect_document_id": false
    },
    {
      "source_path": "docs/guide/saas/saas-digital-business-journey-azure.md",
      "redirect_url": "/azure/architecture/guide/saas/plan-journey-saas",
      "redirect_document_id": true
    },
    {
      "source_path": "docs/guide/microsoft-cloud/overview.md",
      "redirect_url": "/microsoft-cloud/dev/overview/introduction",
      "redirect_document_id": false
    },
    {
      "source_path": "docs/guide/microsoft-cloud/create-deploy-more-applications-less-time.md",
      "redirect_url": "/microsoft-cloud/dev/overview/create-deploy-more-applications-less-time",
      "redirect_document_id": false
    },
    {
      "source_path": "docs/guide/microsoft-cloud/get-most-value-technical-talent.md",
      "redirect_url": "/microsoft-cloud/dev/overview/get-most-value-technical-talent",
      "redirect_document_id": false
    },
    {
      "source_path": "docs/guide/microsoft-cloud/integrate-new-applications-existing-solutions.md",
      "redirect_url": "/microsoft-cloud/dev/overview/integrate-new-applications-existing-solutions",
      "redirect_document_id": false
    },
    {
      "source_path": "docs/guide/microsoft-cloud/create-run-secure-applications.md",
      "redirect_url": "/microsoft-cloud/dev/overview/create-run-secure-applications",
      "redirect_document_id": false
    },
    {
      "source_path": "docs/guide/microsoft-cloud/summary.md",
      "redirect_url": "/microsoft-cloud/dev/overview/summary",
      "redirect_document_id": false
    },
    {
      "source_path": "docs/example-scenario/wvd/windows-virtual-desktop-fslogix.yml",
      "redirect_url": "/fslogix/concepts-configuration-examples",
      "redirect_document_id": false
    },
    {
      "source_path": "docs/example-scenario/apps/devops-dotnet-baseline.yml",
      "redirect_url": "/azure/devops/pipelines/architectures/devops-pipelines-baseline-architecture",
      "redirect_document_id": false
    },
    {
      "source_path": "docs/solution-ideas/articles/cicd-for-azure-vms.yml",
      "redirect_url": "/azure/devops/pipelines/architectures/devops-pipelines-iaas-vms-architecture",
      "redirect_document_id": false
    },
    {
      "source_path": "docs/solution-ideas/articles/azure-devops-continuous-integration-and-continuous-deployment-for-azure-web-apps.yml",
      "redirect_url": "/azure/devops/pipelines/architectures/devops-pipelines-azure-web-apps-architecture",
      "redirect_document_id": false
    },
    {
      "source_path": "docs/solution-ideas/articles/dev-test-iaas.yml",
      "redirect_url": "/azure/devops/pipelines/architectures/devops-pipelines-devtest-iaas-architecture",
      "redirect_document_id": false
    },
    {
      "source_path": "docs/solution-ideas/articles/azure-databricks-modern-analytics-architecture-experiment.yml",
      "redirect_url": "/azure/architecture/solution-ideas/articles/azure-databricks-modern-analytics-architecture",
      "redirect_document_id": false
    },
    {
      "source_path": "docs/example-scenario/infrastructure/multi-tier-app-disaster-recovery-experiment.yml",
      "redirect_url": "/azure/architecture/example-scenario/infrastructure/multi-tier-app-disaster-recovery",
      "redirect_document_id": false
    },
    {
      "source_path": "docs/example-scenario/dataplate2e/data-platform-end-to-end-experiment.yml",
      "redirect_url": "/azure/architecture/example-scenario/dataplate2e/data-platform-end-to-end",
      "redirect_document_id": false
    },
    {
      "source_path": "docs/example-scenario/ai/form-recognizer-covid.yml",
      "redirect_url": "/azure/architecture/example-scenario/ai/form-recognizer-healthcare",
      "redirect_document_id": true
    },
    {
      "source_path": "docs/reference-architectures/data/cluedin-experiment.yml",
      "redirect_url": "/azure/architecture/reference-architectures/data/cluedin",
      "redirect_document_id": false
    },
    {
      "source_path": "docs/reliability/architect.md",
      "redirect_url": "/azure/well-architected/resiliency/app-design",
      "redirect_document_id": false
    },
    {
      "source_path": "docs/data-science-process/predictive-maintenance-architecture.md",
      "redirect_url": "/azure/architecture/industries/aerospace",
      "redirect_document_id": false
    },
    {
      "source_path": "docs/industries/manufacturing/predictive-maintenance-solution.yml",
      "redirect_url": "/azure/architecture/industries/manufacturing",
      "redirect_document_id": false
    },
    {
      "source_path": "docs/serverless-quest/ads.md",
      "redirect_url": "/azure/architecture/serverless-quest/serverless-overview",
      "redirect_document_id": false
    },
    {
      "source_path": "docs/serverless-quest/code-with.md",
      "redirect_url": "/azure/architecture/serverless-quest/serverless-overview",
      "redirect_document_id": false
    },
    {
      "source_path": "docs/solution-ideas/articles/durable-functions-containers.yml",
      "redirect_url": "/azure/architecture/web-apps/guides/networking/automation-application-gateway",
      "redirect_document_id": false
    },
    {
      "source_path": "docs/solution-ideas/articles/loan-chargeoff-prediction-with-azure-hdinsight-spark-clusters.yml",
      "redirect_url": "/azure/architecture/example-scenario/ai/loan-credit-risk-analyzer-default-modeling",
      "redirect_document_id": false
    },
    {
      "source_path": "docs/reference-architectures/app-service-web-app/zone-redundant.yml",
      "redirect_url": "/azure/architecture/web-apps/app-service/architectures/baseline-zone-redundant",
      "redirect_document_id": false
    },
    {
      "source_path": "docs/reference-architectures/app-service-web-app/scalable-web-app.yml",
      "redirect_url": "/azure/architecture/web-apps/app-service/architectures/baseline-zone-redundant",
      "redirect_document_id": false
    },
    {
      "source_path": "docs/example-scenario/private-web-app/private-web-app.yml",
      "redirect_url": "/azure/architecture/web-apps/app-service/architectures/baseline-zone-redundant",
      "redirect_document_id": false
    },
    {
      "source_path": "docs/example-scenario/web/multi-tier-app-service-private-endpoint.yml",
      "redirect_url": "/azure/architecture/web-apps/app-service/architectures/baseline-zone-redundant",
      "redirect_document_id": false
    },
    {
      "source_path": "docs/reference-architectures/containers/blue-green-deployment-for-aks/blue-green-deployment-for-aks.yml",
      "redirect_url": "/azure/architecture/guide/aks/blue-green-deployment-for-aks",
      "redirect_document_id": true
    },
    {
      "source_path": "docs/solution-ideas/articles/microservices-with-aks.yml",
      "redirect_url": "/azure/architecture/guide/aks/aks-cicd-azure-pipelines",
      "redirect_document_id": true
    },
    {
      "source_path": "docs/example-scenario/aks-firewall/aks-firewall.yml",
      "redirect_url": "/azure/architecture/guide/aks/aks-firewall",
      "redirect_document_id": true
    },
    {
      "source_path": "docs/example-scenario/apps/devops-with-aks.yml",
      "redirect_url": "/azure/architecture/guide/aks/aks-cicd-github-actions-and-gitops",
      "redirect_document_id": true
    },
    {
      "source_path": "docs/example-scenario/aks-dualstack/aks-dual-stack.yml",
      "redirect_url": "/azure/architecture/guide/aks/aks-dual-stack",
      "redirect_document_id": true
    },
    {
      "source_path": "docs/reference-architectures/microservices/spring-apps-multi-region.yml",
      "redirect_url": "/azure/architecture/web-apps/spring-apps/spring-apps-multi-region",
      "redirect_document_id": true
    },
    {
      "source_path": "docs/reference-architectures/microservices/spring-apps-landing-zone.yml",
      "redirect_url": "/azure/architecture/web-apps/spring-apps/spring-apps-landing-zone",
      "redirect_document_id": true
    },
    {
      "source_path": "docs/example-scenario/blue-green-spring/blue-green-spring.yml",
      "redirect_url": "/azure/architecture/web-apps/spring-apps/blue-green-spring",
      "redirect_document_id": true
    },
    {
      "source_path": "docs/reference-architectures/microservices/spring-apps-multi-zone.yml",
      "redirect_url": "/azure/architecture/web-apps/spring-apps/spring-apps-multi-zone",
      "redirect_document_id": true
    },
    {
      "source_path": "docs/reference-architectures/microservices/spring-cloud-reverse-proxy.yml",
      "redirect_url": "/azure/architecture/web-apps/spring-apps/spring-cloud-reverse-proxy",
      "redirect_document_id": true
    },
    {
      "source_path": "docs/solution-ideas/articles/scalable-ecommerce-web-app.yml",
      "redirect_url": "/azure/architecture/web-apps/idea/scalable-ecommerce-web-app",
      "redirect_document_id": true
    },
    {
      "source_path": "docs/solution-ideas/articles/ecommerce-website-running-in-secured-ase.yml",
      "redirect_url": "/azure/architecture/web-apps/idea/ecommerce-website-running-in-secured-ase",
      "redirect_document_id": true
    },
    {
      "source_path": "docs/solution-ideas/articles/migrate-existing-applications-to-container-apps.yml",
      "redirect_url": "/azure/architecture/web-apps/idea/migrate-existing-applications-to-container-apps",
      "redirect_document_id": true
    },
    {
      "source_path": "docs/solution-ideas/articles/simple-branded-website.yml",
      "redirect_url": "/azure/architecture/web-apps/",
      "redirect_document_id": false
    },
    {
      "source_path": "docs/solution-ideas/articles/modern-customer-support-portal-powered-by-an-agile-business-process.yml",
      "redirect_url": "/azure/architecture/web-apps/",
      "redirect_document_id": false
    },
    {
      "source_path": "docs/solution-ideas/articles/digital-marketing-smb.yml",
      "redirect_url": "/azure/architecture/web-apps/",
      "redirect_document_id": false
    },
    {
      "source_path": "docs/solution-ideas/articles/webapps.yml",
      "redirect_url": "/azure/architecture/web-apps/",
      "redirect_document_id": false
    },
    {
      "source_path": "docs/guide/web/web-start-here.md",
      "redirect_url": "/azure/architecture/web-apps/index",
      "redirect_document_id": true
    },
    {
      "source_path": "docs/reference-architectures/app-service-web-app/basic-web-app.yml",
      "redirect_url": "/azure/architecture/web-apps/app-service/architectures/basic-web-app",
      "redirect_document_id": true
    },
    {
      "source_path": "docs/reference-architectures/app-service-web-app/baseline-zone-redundant.yml",
      "redirect_url": "/azure/architecture/web-apps/app-service/architectures/baseline-zone-redundant",
      "redirect_document_id": true
    },
    {
      "source_path": "docs/reference-architectures/app-service-web-app/multi-region.yml",
      "redirect_url": "/azure/architecture/web-apps/app-service/architectures/multi-region",
      "redirect_document_id": true
    },
    {
      "source_path": "docs/example-scenario/infrastructure/wordpress.yml",
      "redirect_url": "/azure/architecture/guide/infrastructure/wordpress-overview",
      "redirect_document_id": true
    },
    {
      "source_path": "docs/solution-ideas/articles/digital-marketing-episerver.yml",
      "redirect_url": "/azure/architecture/web-apps/hosting-applications/digital-marketing-episerver",
      "redirect_document_id": true
    },
    {
      "source_path": "docs/solution-ideas/articles/digital-marketing-sitecore.yml",
      "redirect_url": "/azure/architecture/web-apps/hosting-applications/digital-marketing-sitecore",
      "redirect_document_id": true
    },
    {
      "source_path": "docs/solution-ideas/articles/medium-umbraco-web-app.yml",
      "redirect_url": "/azure/architecture/web-apps/hosting-applications/medium-umbraco-web-app",
      "redirect_document_id": true
    },
    {
      "source_path": "docs/reference-architectures/enterprise-integration/ase-standard-deployment.yml",
      "redirect_url": "/azure/architecture/web-apps/app-service-environment/architectures/ase-standard-deployment",
      "redirect_document_id": true
    },
    {
      "source_path": "docs/reference-architectures/enterprise-integration/ase-high-availability-deployment.yml",
      "redirect_url": "/azure/architecture/web-apps/app-service-environment/architectures/ase-high-availability-deployment",
      "redirect_document_id": true
    },
    {
      "source_path": "docs/example-scenario/security/access-multitenant-web-app-from-on-premises.yml",
      "redirect_url": "/azure/architecture/web-apps/guides/networking/access-multitenant-web-app-from-on-premises",
      "redirect_document_id": true
    },
    {
      "source_path": "docs/reference-architectures/app-service-web-app/multi-tier-app-service-service-endpoint.yml",
      "redirect_url": "/azure/architecture/web-apps/app-service/architectures/baseline-zone-redundant",
      "redirect_document_id": false
    },
    {
      "source_path": "docs/reference-architectures/apis/protect-apis.yml",
      "redirect_url": "/azure/architecture/web-apps/api-management/architectures/protect-apis",
      "redirect_document_id": true
    },
    {
      "source_path": "docs/reference-architectures/serverless/web-app.yml",
      "redirect_url": "/azure/architecture/web-apps/serverless/architectures/web-app",
      "redirect_document_id": true
    },
    {
      "source_path": "docs/reference-architectures/app-service-web-app/app-monitoring.yml",
      "redirect_url": "/azure/architecture/web-apps/guides/monitoring/app-monitoring",
      "redirect_document_id": true
    },
    {
      "source_path": "docs/reference-architectures/reliable-web-app/dotnet/pattern-overview.yml",
      "redirect_url": "/azure/architecture/web-apps/guides/reliable-web-app/pattern-overview",
      "redirect_document_id": true
    },
    {
      "source_path": "docs/reference-architectures/reliable-web-app/dotnet/apply-pattern.yml",
      "redirect_url": "/azure/architecture/web-apps/guides/reliable-web-app/apply-pattern",
      "redirect_document_id": true
    },
    {
      "source_path": "docs/web-apps/guides/reliable-web-app/pattern-overview.yml",
      "redirect_url": "/azure/architecture/web-apps/guides/reliable-web-app/dotnet/plan-implementation",
      "redirect_document_id": true
    },
    {
      "source_path": "docs/web-apps/guides/reliable-web-app/apply-pattern.yml",
      "redirect_url": "/azure/architecture/web-apps/guides/reliable-web-app/dotnet/apply-pattern",
      "redirect_document_id": true
    },
    {
      "source_path": "docs/example-scenario/serverless/automation-application-gateway.yml",
      "redirect_url": "/azure/architecture/web-apps/guides/networking/automation-application-gateway",
      "redirect_document_id": true
    },
    {
      "source_path": "docs/guide/web/secure-single-page-application-authorization.yml",
      "redirect_url": "/azure/architecture/web-apps/guides/security/secure-single-page-application-authorization",
      "redirect_document_id": true
    },
    {
      "source_path": "docs/data-guide/technology-choices/r-developers-guide.md",
      "redirect_url": "/azure/machine-learning/how-to-r-interactive-development",
      "redirect_document_id": false
    },
    {
      "source_path": "docs/web-apps/spring-apps/spring-apps-landing-zone.yml",
      "redirect_url": "/azure/architecture/web-apps/spring-apps/architectures/spring-apps-landing-zone",
      "redirect_document_id": true
    },
    {
      "source_path": "docs/web-apps/spring-apps/spring-apps-multi-region.yml",
      "redirect_url": "/azure/architecture/web-apps/spring-apps/architectures/spring-apps-multi-region",
      "redirect_document_id": true
    },
    {
      "source_path": "docs/web-apps/spring-apps/spring-apps-multi-zone.yml",
      "redirect_url": "/azure/architecture/web-apps/spring-apps/architectures/spring-apps-multi-zone",
      "redirect_document_id": true
    },
    {
      "source_path": "docs/web-apps/spring-apps/blue-green-spring.yml",
      "redirect_url": "/azure/architecture/web-apps/spring-apps/guides/blue-green-spring",
      "redirect_document_id": true
    },
    {
      "source_path": "docs/web-apps/spring-apps/spring-cloud-reverse-proxy.yml",
      "redirect_url": "/azure/architecture/web-apps/spring-apps/guides/spring-cloud-reverse-proxy",
      "redirect_document_id": true
    },
    {
      "source_path": "docs/example-scenario/sql-failover/sql-failover-2008r2.yml",
      "redirect_url": "/azure/azure-sql/virtual-machines/windows/failover-cluster-instance-prepare-vm",
      "redirect_document_id": false
    },
    {
      "source_path": "docs/serverless/code.yml",
      "redirect_url": "/azure/architecture/web-apps/serverless/architectures/code",
      "redirect_document_id": true
    },
    {
      "source_path": "docs/data-guide/big-data/ai-overview.md",
      "redirect_url": "/azure/architecture/ai-ml/index",
      "redirect_document_id": true
    },
    {
      "source_path": "docs/solution-ideas/articles/ai-at-the-edge.yml",
      "redirect_url": "/azure/architecture/ai-ml/idea/ai-at-the-edge",
      "redirect_document_id": true
    },
    {
      "source_path": "docs/solution-ideas/articles/ai-at-the-edge-disconnected.yml",
      "redirect_url": "/azure/architecture/ai-ml/idea/ai-at-the-edge-disconnected",
      "redirect_document_id": true
    },
    {
      "source_path": "docs/solution-ideas/articles/customer-feedback-and-analytics.yml",
      "redirect_url": "/azure/architecture/ai-ml/idea/customer-feedback-and-analytics",
      "redirect_document_id": true
    },
    {
      "source_path": "docs/solution-ideas/articles/large-scale-custom-natural-language-processing.yml",
      "redirect_url": "/azure/architecture/ai-ml/idea/large-scale-custom-natural-language-processing",
      "redirect_document_id": true
    },
    {
      "source_path": "docs/solution-ideas/articles/website-content-tag-suggestion-with-deep-learning-and-nlp.yml",
      "redirect_url": "/azure/architecture/ai-ml/idea/website-content-tag-suggestion-with-deep-learning-and-nlp",
      "redirect_document_id": true
    },
    {
      "source_path": "docs/solution-ideas/articles/image-classification-with-convolutional-neural-networks.yml",
      "redirect_url": "/azure/architecture/ai-ml/idea/image-classification-with-convolutional-neural-networks",
      "redirect_document_id": true
    },
    {
      "source_path": "docs/solution-ideas/articles/retail-assistant-or-vacation-planner-with-visual-capabilities.yml",
      "redirect_url": "/azure/architecture/ai-ml/idea/retail-assistant-or-vacation-planner-with-visual-capabilities",
      "redirect_document_id": true
    },
    {
      "source_path": "docs/solution-ideas/articles/visual-assistant.yml",
      "redirect_url": "/azure/architecture/ai-ml/idea/visual-assistant",
      "redirect_document_id": true
    },
    {
      "source_path": "docs/example-scenario/dronerescue/vision-classifier-model-with-custom-vision.yml",
      "redirect_url": "/azure/architecture/ai-ml/idea/vision-classifier-model-with-custom-vision",
      "redirect_document_id": true
    },
    {
      "source_path": "docs/solution-ideas/articles/digital-media-speech-text.yml",
      "redirect_url": "/azure/architecture/ai-ml/idea/digital-media-speech-text",
      "redirect_document_id": true
    },
    {
      "source_path": "docs/solution-ideas/articles/customer-churn-prediction.yml",
      "redirect_url": "/azure/architecture/ai-ml/idea/customer-churn-prediction",
      "redirect_document_id": true
    },
    {
      "source_path": "docs/solution-ideas/articles/personalized-offers.yml",
      "redirect_url": "/azure/architecture/ai-ml/idea/personalized-offers",
      "redirect_document_id": true
    },
    {
      "source_path": "docs/solution-ideas/articles/optimize-marketing-with-machine-learning.yml",
      "redirect_url": "/azure/architecture/ai-ml/idea/optimize-marketing-with-machine-learning",
      "redirect_document_id": true
    },
    {
      "source_path": "docs/solution-ideas/articles/machine-learning-model-deployment-aks.yml",
      "redirect_url": "/azure/architecture/ai-ml/idea/machine-learning-model-deployment-aks",
      "redirect_document_id": true
    },
    {
      "source_path": "docs/reference-architectures/ai/orchestrate-mlops-azure-databricks.yml",
      "redirect_url": "/azure/architecture/ai-ml/idea/orchestrate-mlops-azure-databricks",
      "redirect_document_id": true
    },
    {
      "source_path": "docs/solution-ideas/articles/video-ingestion-object-detection-edge-cloud.yml",
      "redirect_url": "/azure/architecture/ai-ml/idea/video-ingestion-object-detection-edge-cloud",
      "redirect_document_id": true
    },
    {
      "source_path": "docs/solution-ideas/articles/auditing-and-risk-compliance.yml",
      "redirect_url": "https://azure.microsoft.com/solutions/knowledge-mining/",
      "redirect_document_id": false
    },
    {
      "source_path": "docs/solution-ideas/articles/business-process-management.yml",
      "redirect_url": "https://azure.microsoft.com/solutions/knowledge-mining/",
      "redirect_document_id": false
    },
    {
      "source_path": "docs/solution-ideas/articles/contract-management.yml",
      "redirect_url": "https://azure.microsoft.com/solutions/knowledge-mining/",
      "redirect_document_id": false
    },
    {
      "source_path": "docs/solution-ideas/articles/defect-prevention-with-predictive-maintenance.yml",
      "redirect_url": "/industries/manufacturing/predictive-maintenance-overview/",
      "redirect_document_id": false
    },
    {
      "source_path": "docs/solution-ideas/articles/digital-asset-management.yml",
      "redirect_url": "https://azure.microsoft.com/solutions/knowledge-mining/",
      "redirect_document_id": false
    },
    {
      "source_path": "docs/solution-ideas/articles/commerce-chatbot.yml",
      "redirect_url": "/azure/ai-services/openai/chatgpt-quickstart",
      "redirect_document_id": false
    },
    {
      "source_path": "docs/solution-ideas/articles/enterprise-chatbot-disaster-recovery.yml",
      "redirect_url": "/azure/ai-services/openai/chatgpt-quickstart",
      "redirect_document_id": false
    },
    {
      "source_path": "docs/solution-ideas/articles/enterprise-productivity-chatbot.yml",
      "redirect_url": "/azure/ai-services/openai/chatgpt-quickstart",
      "redirect_document_id": false
    },
    {
      "source_path": "docs/solution-ideas/articles/faq-chatbot-with-data-champion-model.yml",
      "redirect_url": "/azure/ai-services/openai/chatgpt-quickstart",
      "redirect_document_id": false
    },
    {
      "source_path": "docs/solution-ideas/articles/interactive-voice-response-bot.yml",
      "redirect_url": "/azure/ai-services/openai/chatgpt-quickstart",
      "redirect_document_id": false
    },
    {
      "source_path": "docs/solution-ideas/articles/predictive-maintenance.yml",
      "redirect_url": "/industries/manufacturing/predictive-maintenance-overview/",
      "redirect_document_id": false
    },
    {
      "source_path": "docs/solution-ideas/articles/predictive-marketing-campaigns-with-machine-learning-and-spark.yml",
      "redirect_url": "/azure/architecture/ai-ml/idea/optimize-marketing-with-machine-learning",
      "redirect_document_id": false
    },
    {
      "source_path": "docs/solution-ideas/articles/product-recommendations.yml",
      "redirect_url": "/azure/architecture/ai-ml/idea/personalized-offers",
      "redirect_document_id": false
    },
    {
      "source_path": "docs/solution-ideas/articles/speech-services.yml",
      "redirect_url": "/azure/architecture/data-guide/cognitive-services/speech-api",
      "redirect_document_id": false
    },
    {
      "source_path": "docs/solution-ideas/articles/personalized-marketing.yml",
      "redirect_url": "/azure/architecture/ai-ml/idea/personalized-marketing",
      "redirect_document_id": true
    },
    {
      "source_path": "docs/example-scenario/ai/automate-document-classification-durable-functions.yml",
      "redirect_url": "/azure/architecture/ai-ml/architecture/automate-document-classification-durable-functions",
      "redirect_document_id": true
    },
    {
      "source_path": "docs/example-scenario/ai/automate-document-processing-azure-form-recognizer.yml",
      "redirect_url": "/azure/architecture/ai-ml/architecture/automate-document-processing-azure-form-recognizer",
      "redirect_document_id": true
    },
    {
      "source_path": "docs/example-scenario/document-processing/automate-pdf-forms-processing.yml",
      "redirect_url": "/azure/architecture/ai-ml/architecture/automate-pdf-forms-processing",
      "redirect_document_id": true
    },
    {
      "source_path": "docs/example-scenario/document-processing/build-deploy-custom-models.yml",
      "redirect_url": "/azure/architecture/ai-ml/architecture/build-deploy-custom-models",
      "redirect_document_id": true
    },
    {
      "source_path": "docs/example-scenario/data/search-blob-metadata.yml",
      "redirect_url": "/azure/architecture/ai-ml/architecture/search-blob-metadata",
      "redirect_document_id": true
    },
    {
      "source_path": "docs/example-scenario/ai/analyze-video-computer-vision-machine-learning.yml",
      "redirect_url": "/azure/architecture/ai-ml/architecture/analyze-video-computer-vision-machine-learning",
      "redirect_document_id": true
    },
    {
      "source_path": "docs/example-scenario/ai/intelligent-apps-image-processing.yml",
      "redirect_url": "/azure/architecture/ai-ml/architecture/intelligent-apps-image-processing",
      "redirect_document_id": true
    },
    {
      "source_path": "docs/example-scenario/ai/speech-to-text-transcription-analytics.yml",
      "redirect_url": "/azure/architecture/ai-ml/architecture/speech-to-text-transcription-analytics",
      "redirect_document_id": true
    },
    {
      "source_path": "docs/reference-architectures/ai/batch-scoring-deep-learning.yml",
      "redirect_url": "/azure/architecture/ai-ml/architecture/batch-scoring-deep-learning",
      "redirect_document_id": true
    },
    {
      "source_path": "docs/reference-architectures/ai/batch-scoring-python.yml",
      "redirect_url": "/azure/architecture/ai-ml/architecture/batch-scoring-python",
      "redirect_document_id": true
    },
    {
      "source_path": "docs/reference-architectures/ai/batch-scoring-R-models.yml",
      "redirect_url": "/azure/architecture/ai-ml/architecture/batch-scoring-R-models",
      "redirect_document_id": true
    },
    {
      "source_path": "docs/reference-architectures/ai/batch-scoring-databricks.yml",
      "redirect_url": "/azure/architecture/ai-ml/architecture/batch-scoring-databricks",
      "redirect_document_id": true
    },
    {
      "source_path": "docs/reference-architectures/ai/conversational-bot.yml",
      "redirect_url": "/azure/architecture/ai-ml/architecture/conversational-bot",
      "redirect_document_id": true
    },
    {
      "source_path": "docs/reference-architectures/ai/real-time-recommendation.yml",
      "redirect_url": "/azure/architecture/ai-ml/architecture/real-time-recommendation",
      "redirect_document_id": true
    },
    {
      "source_path": "docs/example-scenario/ai/analyze-browser-info-for-security-insights.yml",
      "redirect_url": "/azure/architecture/ai-ml/",
      "redirect_document_id": false
    },
    {
      "source_path": "docs/example-scenario/ai/form-recognizer-healthcare.yml",
      "redirect_url": "/azure/architecture/ai-ml/automate-document-processing-azure-form-recognizer",
      "redirect_document_id": false
    },
    {
      "source_path": "docs//data-guide/big-data/baseball-ml-workload.yml",
      "redirect_url": "/azure/architecture/ai-ml/",
      "redirect_document_id": false
    },
    {
      "source_path": "docs/example-scenario/ai/commerce-chatbot.yml",
      "redirect_url": "/azure/architecture/ai-ml/architecture/conversational-bot",
      "redirect_document_id": false
    },
    {
      "source_path": "docs/example-scenario/ai/multiline-model-deployment.yml",
      "redirect_url": "/azure/architecture/ai-ml/",
      "redirect_document_id": false
    },
    {
      "source_path": "docs/example-scenario/ai/movie-recommendations-with-machine-learning.yml",
      "redirect_url": "/azure/architecture/ai-ml/architecture/real-time-recommendation",
      "redirect_document_id": false
    },
    {
      "source_path": "docs/reference-architectures/ai/training-deep-learning.yml",
      "redirect_url": "/azure/architecture/ai-ml/",
      "redirect_document_id": false
    },
    {
      "source_path": "docs/example-scenario/ai/training-python-models.yml",
      "redirect_url": "/azure/architecture/ai-ml/",
      "redirect_document_id": false
    },
    {
      "source_path": "docs/reference-architectures/ai/real-time-scoring-machine-learning-models.yml",
      "redirect_url": "/azure/architecture/ai-ml/",
      "redirect_document_id": false
    },
    {
      "source_path": "docs/hybrid/deploy-ai-ml-azure-stack-edge.yml",
      "redirect_url": "/azure/architecture/ai-ml/idea/deploy-ai-ml-azure-stack-edge",
      "redirect_document_id": true
    },
    {
      "source_path": "docs/example-scenario/ai/customer-lifecycle-churn.yml",
      "redirect_url": "/azure/architecture/ai-ml/architecture/customer-lifecycle-churn",
      "redirect_document_id": true
    },
    {
      "source_path": "docs/example-scenario/ai/many-models-machine-learning-azure-spark.yml",
      "redirect_url": "/azure/architecture/ai-ml/idea/many-models-machine-learning-azure-spark",
      "redirect_document_id": true
    },
    {
      "source_path": "docs/example-scenario/ai/many-models-machine-learning-azure-machine-learning.yml",
      "redirect_url": "/azure/architecture/ai-ml/idea/many-models-machine-learning-azure-machine-learning",
      "redirect_document_id": true
    },
    {
      "source_path": "docs/example-scenario/ai/network-security-mlops.yml",
      "redirect_url": "/azure/architecture/ai-ml/guide/network-security-mlops",
      "redirect_document_id": true
    },
    {
      "source_path": "docs/reference-architectures/ai/mlops-python.yml",
      "redirect_url": "/azure/architecture/ai-ml/guide/mlops-python",
      "redirect_document_id": true
    },
    {
      "source_path": "docs/reference-architectures/ai/realtime-scoring-r.yml",
      "redirect_url": "/azure/architecture/ai-ml/",
      "redirect_document_id": false
    },
    {
      "source_path": "docs/example-scenario/ai/secure-compute-for-research.yml",
      "redirect_url": "/azure/architecture/ai-ml/architecture/secure-compute-for-research",
      "redirect_document_id": true
    },
    {
      "source_path": "docs/example-scenario/ai/build-deploy-social-media-analytics-solution.yml",
      "redirect_url": "/azure/architecture/ai-ml/architecture/build-deploy-social-media-analytics-solution",
      "redirect_document_id": true
    },
    {
      "source_path": "docs/guide/ai/query-based-summarization.md",
      "redirect_url": "/azure/architecture/ai-ml/guide/query-based-summarization",
      "redirect_document_id": true
    },
    {
      "source_path": "docs/guide/ai/custom-speech-text.yml",
      "redirect_url": "/azure/architecture/ai-ml/guide/custom-speech-text",
      "redirect_document_id": true
    },
    {
      "source_path": "docs/guide/ai/conversation-summarization.yml",
      "redirect_url": "/azure/architecture/ai-ml/guide/conversation-summarization",
      "redirect_document_id": true
    },
    {
      "source_path": "docs/example-scenario/mlops/mlops-technical-paper.yml",
      "redirect_url": "/azure/architecture/ai-ml/guide/mlops-technical-paper",
      "redirect_document_id": true
    },
    {
      "source_path": "docs/example-scenario/mlops/mlops-maturity-model.yml",
      "redirect_url": "/azure/architecture/ai-ml/guide/mlops-maturity-model",
      "redirect_document_id": true
    },
    {
      "source_path": "docs/data-guide/technology-choices/machine-learning-operations-v2.md",
      "redirect_url": "/azure/architecture/ai-ml/guide/machine-learning-operations-v2",
      "redirect_document_id": true
    },
    {
      "source_path": "docs/data-guide/technology-choices/data-science-and-machine-learning.md",
      "redirect_url": "/azure/architecture/ai-ml/guide/data-science-and-machine-learning",
      "redirect_document_id": true
    },
    {
      "source_path": "docs/data-guide/big-data/machine-learning-at-scale.md",
      "redirect_url": "/azure/architecture/ai-ml/",
      "redirect_document_id": false
    },
    {
      "source_path": "docs/solution-ideas/articles/azure-machine-learning-solution-architecture.yml",
      "redirect_url": "/azure/architecture/ai-ml/idea/azure-machine-learning-solution-architecture",
      "redirect_document_id": true
    },
    {
      "source_path": "docs/example-scenario/ai/call-center-openai-analytics.yml",
      "redirect_url": "/azure/architecture/ai-ml/openai/architecture/call-center-openai-analytics",
      "redirect_document_id": true
    },
    {
      "source_path": "docs/example-scenario/ai/log-monitor-azure-openai.yml",
      "redirect_url": "/azure/architecture/ai-ml/openai/architecture/log-monitor-azure-openai",
      "redirect_document_id": true
    },
    {
      "source_path": "docs/guide/ai/custom-speech-text-deploy.yml",
      "redirect_url": "/azure/architecture/ai-ml/guide/custom-speech-text-deploy",
      "redirect_document_id": true
    },
    {
      "source_path": "docs/guide/ai/language-model-pipelines.yml",
      "redirect_url": "/azure/architecture/ai-ml/openai/guide/language-model-pipelines",
      "redirect_document_id": true
    },
    {
      "source_path": "docs/example-scenario/mlops/aml-decision-tree.yml",
      "redirect_url": "/azure/architecture/ai-ml/",
      "redirect_document_id": false
    },
    {
      "source_path": "docs/solution-ideas/articles/search-and-query-using-openai-service.yml",
      "redirect_url": "/azure/architecture/ai-ml/openai/idea/search-and-query-using-openai-service",
      "redirect_document_id": true
    },
    {
      "source_path": "docs/solution-ideas/articles/dev-test-image-factory.yml",
      "redirect_url": "/devops",
      "redirect_document_id": false
    },
    {
      "source_path": "docs/solution-ideas/articles/devops-in-a-hybrid-environment.yml",
      "redirect_url": "/devops",
      "redirect_document_id": false
    },
    {
      "source_path": "docs/solution-ideas/articles/sharepoint-farm-devtest.yml",
      "redirect_url": "/devops",
      "redirect_document_id": false
    },
    {
      "source_path": "docs/solution-ideas/articles/hybrid-continuous-integration.yml",
      "redirect_url": "/hybrid/app-solutions/overview-app-design-considerations",
      "redirect_document_id": false
    },
    {
      "source_path": "docs/example-scenario/apps/devops-cicd-chatbot.yml",
      "redirect_url": "/devops",
      "redirect_document_id": false
    },
    {
      "source_path": "docs/data-science-process/create-features-hive.md",
      "redirect_url": "/azure/architecture/data-science-process/overview",
      "redirect_document_id": false
    },
    {
      "source_path": "docs/data-science-process/data-blob.md",
      "redirect_url": "/azure/architecture/data-science-process/overview",
      "redirect_document_id": false
    },
    {
      "source_path": "docs/data-science-process/sample-data-hive.md",
      "redirect_url": "/azure/architecture/data-science-process/overview",
      "redirect_document_id": false
    },
    {
      "source_path": "docs/data-guide/databases-architecture-design.yml",
      "redirect_url": "/azure/architecture/databases/index",
      "redirect_document_id": true
    },
    {
      "source_path": "docs/solution-ideas/articles/data-cache-with-redis-cache.yml",
      "redirect_url": "/azure/architecture/databases/idea/data-cache-with-redis-cache",
      "redirect_document_id": true
    },
    {
      "source_path": "docs/solution-ideas/articles/messaging.yml",
      "redirect_url": "/azure/architecture/databases/idea/messaging",
      "redirect_document_id": true
    },
    {
      "source_path": "docs/solution-ideas/articles/intelligent-apps-using-azure-database-for-mysql.yml",
      "redirect_url": "/azure/architecture/databases/idea/intelligent-apps-using-azure-database-for-mysql",
      "redirect_document_id": true
    },
    {
      "source_path": "docs/solution-ideas/articles/intelligent-apps-using-azure-database-for-postgresql.yml",
      "redirect_url": "/azure/architecture/databases/idea/intelligent-apps-using-azure-database-for-postgresql",
      "redirect_document_id": true
    },
    {
      "source_path": "docs/solution-ideas/articles/serverless-apps-using-cosmos-db.yml",
      "redirect_url": "/azure/architecture/databases/idea/serverless-apps-using-cosmos-db",
      "redirect_document_id": true
    },
    {
      "source_path": "docs/example-scenario/data-warehouse/dataops-mdw.yml",
      "redirect_url": "/azure/architecture/databases/architecture/dataops-mdw",
      "redirect_document_id": true
    },
    {
      "source_path": "docs/reference-architectures/data/profisee-master-data-management-data-factory.yml",
      "redirect_url": "/azure/architecture/databases/architecture/profisee-master-data-management-data-factory",
      "redirect_document_id": true
    },
    {
      "source_path": "docs/reference-architectures/data/migrate-master-data-services-with-cluedin.yml",
      "redirect_url": "/azure/architecture/databases/architecture/migrate-master-data-services-with-cluedin",
      "redirect_document_id": true
    },
    {
      "source_path": "docs/example-scenario/profisee-mds/profisee-mds-migration-utility.yml",
      "redirect_url": "/azure/architecture/databases/architecture/profisee-mds-migration-utility",
      "redirect_document_id": true
    },
    {
      "source_path": "docs/reference-architectures/data/cluedin.yml",
      "redirect_url": "/azure/architecture/databases/architecture/cluedin",
      "redirect_document_id": true
    },
    {
      "source_path": "docs/reference-architectures/data/profisee-master-data-management-purview.yml",
      "redirect_url": "/azure/architecture/databases/architecture/profisee-master-data-management-purview",
      "redirect_document_id": true
    },
    {
      "source_path": "docs/solution-ideas/articles/minimal-storage-change-feed-replicate-data.yml",
      "redirect_url": "/azure/architecture/databases/idea/minimal-storage-change-feed-replicate-data",
      "redirect_document_id": true
    },
    {
      "source_path": "docs/reference-architectures/n-tier/n-tier-cassandra.yml",
      "redirect_url": "/azure/architecture/databases/architecture/n-tier-cassandra",
      "redirect_document_id": true
    },
    {
      "source_path": "docs/solution-ideas/articles/reference-architecture-for-oracle-database-migration-to-azure.yml",
      "redirect_url": "/azure/architecture/databases/idea/reference-architecture-for-oracle-database-migration-to-azure",
      "redirect_document_id": true
    },
    {
      "source_path": "docs/example-scenario/data/sql-managed-instance-cmk.yml",
      "redirect_url": "/azure/architecture/databases/architecture/sql-managed-instance-cmk",
      "redirect_document_id": true
    },
    {
      "source_path": "docs/example-scenario/data/azure-sql-htap.yml",
      "redirect_url": "/azure/architecture/databases/guide/azure-sql-htap",
      "redirect_document_id": true
    },
    {
      "source_path": "docs/best-practices/transactional-outbox-cosmos.yml",
      "redirect_url": "/azure/architecture/databases/guide/transactional-outbox-cosmos",
      "redirect_document_id": true
    },
    {
      "source_path": "docs/best-practices/cassandra.md",
      "redirect_url": "/azure/architecture/databases/guide/cassandra",
      "redirect_document_id": true
    },
    {
      "source_path": "docs/data-guide/scenarios/hybrid-on-premises-and-cloud.md",
      "redirect_url": "/azure/architecture/databases/guide/hybrid-on-premises-and-cloud",
      "redirect_document_id": true
    },
    {
      "source_path": "docs/guide/data/teradata-vantage-data-factory.yml",
      "redirect_url": "/azure/architecture/databases/guide/teradata-vantage-data-factory",
      "redirect_document_id": true
    },
    {
      "source_path": "docs/example-scenario/ai/data-obfuscation-with-delphix-in-azure-data-factory.yml",
      "redirect_url": "/azure/architecture/databases/guide/data-obfuscation-with-delphix-in-azure-data-factory",
      "redirect_document_id": true
    },
    {
      "source_path": "docs/example-scenario/ai/data-scrambling-for-sap-using-delphix-and-azure-data-factory.yml",
      "redirect_url": "/azure/architecture/databases/guide/data-scrambling-for-sap-using-delphix-and-azure-data-factory",
      "redirect_document_id": true
    },
    {
      "source_path": "docs/example-scenario/data/extend-reporting-capabilities.yml",
      "redirect_url": "/azure/architecture/databases",
      "redirect_document_id": false
    },
    {
      "source_path": "docs/example-scenario/data/hybrid-etl-with-adf.yml",
      "redirect_url": "/azure/architecture/databases",
      "redirect_document_id": false
    },
    {
      "source_path": "docs/example-scenario/sql-failover/app-service-private-sql-multi-region.yml",
      "redirect_url": "/azure/architecture/databases",
      "redirect_document_id": false
    },
    {
      "source_path": "docs/high-availability/ref-arch-iaas-web-and-db.yml",
      "redirect_url": "/azure/architecture/databases",
      "redirect_document_id": false
    },
    {
      "source_path": "docs/solution-ideas/articles/globally-distributed-mission-critical-applications-using-cosmos-db.yml",
      "redirect_url": "/azure/architecture/databases",
      "redirect_document_id": false
    },
    {
      "source_path": "docs/solution-ideas/articles/optimized-storage-time-based-data-lake.yml",
      "redirect_url": "/azure/architecture/databases",
      "redirect_document_id": false
    },
    {
      "source_path": "docs/reference-architectures/n-tier/n-tier-sql-server.yml",
      "redirect_url": "/azure/architecture/databases",
      "redirect_document_id": false
    },
    {
      "source_path": "docs/solution-ideas/articles/optimized-storage-time-based-multi-writes.yml",
      "redirect_url": "/azure/architecture/databases",
      "redirect_document_id": false
    },
    {
      "source_path": "docs/solution-ideas/articles/optimized-storage-logical-data-classification.yml",
      "redirect_url": "/azure/architecture/databases",
      "redirect_document_id": false
    },
    {
      "source_path": "docs/solution-ideas/articles/campaign-optimization-with-sql-server.yml",
      "redirect_url": "/azure/architecture/databases",
      "redirect_document_id": false
    },
    {
      "source_path": "docs/solution-ideas/articles/gaming-using-azure-database-for-mysql.yml",
      "redirect_url": "/azure/architecture/databases",
      "redirect_document_id": false
    },
    {
      "source_path": "docs/solution-ideas/articles/interactive-querying-with-hdinsight.yml",
      "redirect_url": "/azure/architecture/databases",
      "redirect_document_id": false
    },
    {
      "source_path": "docs/solution-ideas/articles/loan-chargeoff-prediction-with-sql-server.yml",
      "redirect_url": "/azure/architecture/databases",
      "redirect_document_id": false
    },
    {
      "source_path": "docs/solution-ideas/articles/loan-credit-risk-with-sql-server.yml",
      "redirect_url": "/azure/architecture/databases",
      "redirect_document_id": false
    },
    {
      "source_path": "docs/solution-ideas/articles/multi-region-web-app-cosmos-db-replication.yml",
      "redirect_url": "/azure/architecture/databases",
      "redirect_document_id": false
    },
    {
      "source_path": "docs/solution-ideas/articles/personalization-using-cosmos-db.yml",
      "redirect_url": "/azure/architecture/databases",
      "redirect_document_id": false
    },
    {
      "source_path": "docs/solution-ideas/articles/retail-and-ecommerce-using-azure-database-for-mysql.yml",
      "redirect_url": "/azure/architecture/databases",
      "redirect_document_id": false
    },
    {
      "source_path": "docs/solution-ideas/articles/retail-and-ecommerce-using-azure-database-for-postgresql.yml",
      "redirect_url": "/azure/architecture/databases",
      "redirect_document_id": false
    },
    {
      "source_path": "docs/solution-ideas/articles/retail-and-e-commerce-using-cosmos-db.yml",
      "redirect_url": "/azure/architecture/databases",
      "redirect_document_id": false
    },
    {
      "source_path": "docs/solution-ideas/articles/ops-automation-using-event-grid.yml",
      "redirect_url": "/azure/architecture/databases",
      "redirect_document_id": false
    },
    {
      "source_path": "docs/guide/design-principles/use-best-data-store.md",
      "redirect_url": "/azure/architecture/databases",
      "redirect_document_id": false
    },
    {
      "source_path": "docs/data-guide/big-data/batch-processing.yml",
      "redirect_url": "/azure/architecture/databases",
      "redirect_document_id": false
    },
    {
      "source_path": "docs/data-guide/big-data/real-time-processing.yml",
      "redirect_url": "/azure/architecture/databases",
      "redirect_document_id": false
    },
    {
      "source_path": "docs/data-guide/relational-data/data-warehousing.yml",
      "redirect_url": "/azure/architecture/databases",
      "redirect_document_id": false
    },
    {
      "source_path": "docs/data-guide/scenarios/search.yml",
      "redirect_url": "/azure/architecture/databases",
      "redirect_document_id": false
    },
    {
      "source_path": "docs/data-guide/scenarios/time-series.yml",
      "redirect_url": "/azure/architecture/databases",
      "redirect_document_id": false
    },
    {
      "source_path": "docs/data-guide/scenarios/interactive-data-exploration.yml",
      "redirect_url": "/azure/architecture/databases",
      "redirect_document_id": false
    },
    {
      "source_path": "docs/data-guide/scenarios/securing-data-solutions.yml",
      "redirect_url": "/azure/architecture/databases",
      "redirect_document_id": false
    },
    {
      "source_path": "docs/data-guide/technology-choices/real-time-ingestion.yml",
      "redirect_url": "/azure/architecture/databases",
      "redirect_document_id": false
    },
    {
      "source_path": "docs/isv/application-tenancy.yml",
      "redirect_url": "/azure/architecture/databases",
      "redirect_document_id": false
    },
    {
      "source_path": "docs/data-guide/index.md",
      "redirect_url": "/azure/architecture/databases",
      "redirect_document_id": false
    },
    {
      "source_path": "docs/data-guide/scenarios/csv-and-json.md",
      "redirect_url": "/azure/architecture/databases",
      "redirect_document_id": false
    },
    {
      "source_path": "docs/data-guide/big-data/index.yml",
      "redirect_url": "/azure/architecture/databases/guide/big-data-architectures",
      "redirect_document_id": true
    },
    {
      "source_path": "docs/data-science-process/explore-data-sql-server.md",
      "redirect_url": "/azure/architecture/data-science-process/overview",
      "redirect_document_id": false
    },
    {
      "source_path": "docs/data-science-process/explore-data-hive-tables.md",
      "redirect_url": "/azure/architecture/data-science-process/overview",
      "redirect_document_id": false
    },
    {
      "source_path": "docs/data-science-process/select-features.md",
      "redirect_url": "/azure/architecture/data-science-process/overview",
      "redirect_document_id": false
    },
    {
      "source_path": "docs/data-science-process/create-features-sql-server.md",
      "redirect_url": "/azure/architecture/data-science-process/overview",
      "redirect_document_id": false
    },
    {
      "source_path": "docs/industries/healthcare/healthcare-ai-blueprint.yml",
      "redirect_url": "/azure/architecture/industries/healthcare",
      "redirect_document_id": false
    },
    {
      "source_path": "docs/example-scenario/wvd/azure-virtual-desktop-azure-active-directory-join.md",
      "redirect_url": "/azure/virtual-desktop/azure-ad-joined-session-hosts",
      "redirect_document_id": false
    },
    {
      "source_path": "docs/data-science-process/team-data-science-process-for-devops.md",
      "redirect_url": "/azure/architecture/data-science-process/team-data-science-process-for-data-scientists",
      "redirect_document_id": false
    },
    {
      "source_path": "docs/guide/quantum/devops-for-quantum-computing.yml",
      "redirect_url": "/azure/architecture/guide/devops/devops-start-here",
      "redirect_document_id": false
    },
    {
      "source_path": "docs/data-science-process/agile-development.md",
      "redirect_url": "/azure/architecture/data-science-process/overview",
      "redirect_document_id": false
    },
    {
      "source_path": "docs/data-science-process/collaborative-coding-with-git.md",
      "redirect_url": "/azure/architecture/data-science-process/overview",
      "redirect_document_id": false
    },
    {
      "source_path": "docs/data-science-process/execute-data-science-tasks.md",
      "redirect_url": "/azure/architecture/data-science-process/overview",
      "redirect_document_id": false
    },
    {
      "source_path": "docs/data-science-process/code-test.md",
      "redirect_url": "/azure/architecture/data-science-process/overview",
      "redirect_document_id": false
    },
    {
      "source_path": "docs/data-science-process/track-progress.md",
      "redirect_url": "/azure/architecture/data-science-process/overview",
      "redirect_document_id": false
    },
    {
      "source_path": "docs/data-science-process/ci-cd-flask.yml",
      "redirect_url": "/azure/architecture/data-science-process/overview",
      "redirect_document_id": false
    },
    {
      "source_path": "docs/data-science-process/environment-setup.md",
      "redirect_url": "/azure/architecture/data-science-process/overview",
      "redirect_document_id": false
    },
    {
      "source_path": "docs/data-science-process/platforms-and-tools.md",
      "redirect_url": "/azure/architecture/data-science-process/overview",
      "redirect_document_id": false
    },
    {
      "source_path": "docs/data-science-process/plan-your-environment.md",
      "redirect_url": "/azure/architecture/data-science-process/overview",
      "redirect_document_id": false
    },
    {
      "source_path": "docs/data-science-process/ingest-data.md",
      "redirect_url": "/azure/architecture/data-science-process/overview",
      "redirect_document_id": false
    },
    {
      "source_path": "docs/data-science-process/move-azure-blob.md",
      "redirect_url": "/azure/architecture/data-science-process/overview",
      "redirect_document_id": false
    },
    {
      "source_path": "docs/data-science-process/move-data-to-azure-blob-using-azure-storage-explorer.md",
      "redirect_url": "/azure/architecture/data-science-process/overview",
      "redirect_document_id": false
    },
    {
      "source_path": "docs/data-science-process/move-sql-server-virtual-machine.md",
      "redirect_url": "/azure/architecture/data-science-process/overview",
      "redirect_document_id": false
    },
    {
      "source_path": "docs/data-science-process/move-sql-azure.md",
      "redirect_url": "/azure/architecture/data-science-process/overview",
      "redirect_document_id": false
    },
    {
      "source_path": "docs/data-science-process/move-hive-tables.md",
      "redirect_url": "/azure/architecture/data-science-process/overview",
      "redirect_document_id": false
    },
    {
      "source_path": "docs/data-science-process/parallel-load-sql-partitioned-tables.md",
      "redirect_url": "/azure/architecture/data-science-process/overview",
      "redirect_document_id": false
    },
    {
      "source_path": "docs/data-science-process/move-sql-azure-adf.md",
      "redirect_url": "/azure/architecture/data-science-process/overview",
      "redirect_document_id": false
    },
    {
      "source_path": "docs/data-science-process/explore-data.md",
      "redirect_url": "/azure/architecture/data-science-process/overview",
      "redirect_document_id": false
    },
    {
      "source_path": "docs/data-science-process/explore-data-blob.md",
      "redirect_url": "/azure/architecture/data-science-process/overview",
      "redirect_document_id": false
    },
    {
      "source_path": "docs/data-science-process/sample-data.md",
      "redirect_url": "/azure/architecture/data-science-process/overview",
      "redirect_document_id": false
    },
    {
      "source_path": "docs/data-science-process/sample-data-blob.md",
      "redirect_url": "/azure/architecture/data-science-process/overview",
      "redirect_document_id": false
    },
    {
      "source_path": "docs/data-science-process/sample-data-sql-server.md",
      "redirect_url": "/azure/architecture/data-science-process/overview",
      "redirect_document_id": false
    },
    {
      "source_path": "docs/data-science-process/python-data-access.md",
      "redirect_url": "/azure/architecture/data-science-process/overview",
      "redirect_document_id": false
    },
    {
      "source_path": "docs/data-science-process/data-lake-walkthrough.md",
      "redirect_url": "/azure/architecture/data-science-process/overview",
      "redirect_document_id": false
    },
    {
      "source_path": "docs/data-science-process/sql-server-virtual-machine.md",
      "redirect_url": "/azure/architecture/data-science-process/overview",
      "redirect_document_id": false
    },
    {
      "source_path": "docs/data-science-process/automated-data-pipeline-cheat-sheet.md",
      "redirect_url": "/azure/architecture/data-science-process/overview",
      "redirect_document_id": false
    },
    {
      "source_path": "docs/data-science-process/spark-overview.md",
      "redirect_url": "/azure/architecture/data-science-process/overview",
      "redirect_document_id": false
    },
    {
      "source_path": "docs/data-science-process/scala-walkthrough.md",
      "redirect_url": "/azure/architecture/data-science-process/overview",
      "redirect_document_id": false
    },
    {
      "source_path": "docs/data-science-process/create-features.md",
      "redirect_url": "/azure/architecture/data-science-process/overview",
      "redirect_document_id": false
    },
    {
      "source_path": "docs/data-science-process/deploy-models-in-production.md",
      "redirect_url": "/azure/architecture/data-science-process/overview",
      "redirect_document_id": false
    },
    {
      "source_path": "docs/data-science-process/sqldw-walkthrough.md",
      "redirect_url": "/azure/architecture/data-science-process/overview",
    },
    {  
      "source_path": "docs/guide/saas/overview.md",
      "redirect_url": "/azure/architecture/guide/saas-multitenant-solution-architecture",
      "redirect_document_id": false
    },
    {
      "source_path": "docs/ai-ml/architecture/conversational-bot.yml",
      "redirect_url": "/azure/architecture/ai-ml/architecture/baseline-openai-e2e-chat",
      "redirect_document_id": false
    },
    {
      "source_path": "docs/example-scenario/iot/field-cloud-edge-gateways.yml",
      "redirect_url": "/azure/architecture/reference-architectures/iot/iot-architecture-overview",
      "redirect_document_id": false
    },
    {
      "source_path": "docs/example-scenario/iot/introduction-to-solutions.yml",
      "redirect_url": "/azure/architecture/reference-architectures/iot/iot-architecture-overview",
      "redirect_document_id": false
    },
    {
      "source_path": "docs/example-scenario/logging/unified-logging.yml",
      "redirect_url": "/azure/architecture/best-practices/monitoring",
      "redirect_document_id": false
    },
    {
      "source_path": "docs/example-scenario/oracle-migrate/oracle-migration-lift-shift.yml",
      "redirect_url": "/azure/virtual-machines/workloads/oracle/oracle-migration",
      "redirect_document_id": false
    },
    {
      "source_path": "docs/guide/resilience/azure-ad-secure-single-page-application.yml",
      "redirect_url": "/entra/identity-platform/index-spa",
      "redirect_document_id": false
    },
    {
      "source_path": "docs/industries/finance/data-management-banking-overview.yml",
      "redirect_url": "/azure/architecture/industries/finance",
      "redirect_document_id": false
    },
    {
      "source_path": "docs/industries/manufacturing/extract-insights-iot-data.yml",
      "redirect_url": "/azure/architecture/example-scenario/data/big-data-with-iot",
      "redirect_document_id": false
    },
    {
      "source_path": "docs/industries/retail/retail-data-management-overview.md",
      "redirect_url": "/azure/architecture/industries/retail",
      "redirect_document_id": false
    },
    {
      "source_path": "docs/solution-ideas/articles/business-central.yml",
      "redirect_url": "/azure/architecture/solutions/dynamics-365-scenarios",
      "redirect_document_id": false
    },
    {
      "source_path": "docs/reference-architectures/media-services/set-up-azure-devops.yml",
      "redirect_url": "https://github.com/mspnp/gridwich/blob/main/doc/1-set-up-azure-devops.md",
      "redirect_document_id": false
    },
    {
      "source_path": "docs/reference-architectures/media-services/run-admin-scripts.yml",
      "redirect_url": "https://github.com/mspnp/gridwich/blob/main/doc/2-run-admin-scripts.md",
      "redirect_document_id": false
    },
    {
      "source_path": "docs/reference-architectures/media-services/maintain-keys.yml",
      "redirect_url": "https://github.com/mspnp/gridwich/blob/main/doc/3-maintain-keys.md",
      "redirect_document_id": false
    },
    {
      "source_path": "docs/reference-architectures/media-services/set-up-local-environment.yml",
      "redirect_url": "https://github.com/mspnp/gridwich/blob/main/doc/4-set-up-local-environment.md",
      "redirect_document_id": false
    },
    {
      "source_path": "docs/reference-architectures/media-services/create-delete-cloud-environment.yml",
      "redirect_url": "https://github.com/mspnp/gridwich/blob/main/doc/5-create-delete-cloud-environment.md",
      "redirect_document_id": false
    },
    {
      "source_path": "docs/reference-architectures/media-services/test-encoding.yml",
      "redirect_url": "https://github.com/mspnp/gridwich/blob/main/doc/6-test-mediainfo.md",
      "redirect_document_id": false
    },
    {
      "source_path": "docs/reference-architectures/media-services/gridwich-content-protection-drm.yml",
      "redirect_url": "/azure/architecture/reference-architectures/media-services/gridwich-architecture",
      "redirect_document_id": false
    },
    {
      "source_path": "docs/reference-architectures/media-services/media-services-setup-scale.yml",
      "redirect_url": "/azure/architecture/reference-architectures/media-services/gridwich-architecture",
      "redirect_document_id": false
    },
    {
      "source_path": "docs/reference-architectures/media-services/variable-group-terraform-flow.yml",
      "redirect_url": "/azure/architecture/reference-architectures/media-services/gridwich-architecture",
      "redirect_document_id": false
    },
    {
      "source_path": "docs/networking/guide/ipv6/ipv6-ip-planning.md",
      "redirect_url": "/azure/architecture/networking/guide/ipv6-ip-planning",
      "redirect_document_id": true
    },
    {
      "source_path": "docs/operator-guides/aks/troubleshoot-virtual-nodes-aks.md",
      "redirect_url": "/azure/aks/virtual-nodes",
      "redirect_document_id": false
    },
    {
      "source_path": "docs/networking/prefixes/add-ip-space-peered-vnet.yml",
      "redirect_url": "/azure/virtual-network/update-virtual-network-peering-address-space",
      "redirect_document_id": false
    },
    {
      "source_path": "docs/example-scenario/security/hardened-web-app.yml",
      "redirect_url": "/azure/architecture/web-apps/app-service/architectures/baseline-zone-redundant",
      "redirect_document_id": false
    },
    {
      "source_path": "docs/guide/networking/networking-start-here.md",
      "redirect_url": "/azure/architecture/networking/",
      "redirect_document_id": true
    },
    {
      "source_path": "docs/reference-architectures/hybrid-networking/hub-spoke.yml",
      "redirect_url": "/azure/architecture/networking/architecture/hub-spoke",
      "redirect_document_id": true
    },
    {
      "source_path": "docs/example-scenario/networking/manage-routing-azure-route-server.yml",
      "redirect_url": "/azure/architecture/networking/architecture/manage-routing-azure-route-server",
      "redirect_document_id": true
    },
    {
      "source_path": "docs/networking/hub-spoke-vwan-architecture.yml",
      "redirect_url": "/azure/architecture/networking/architecture/hub-spoke-vwan-architecture",
      "redirect_document_id": true
    },
    {
      "source_path": "docs/example-scenario/networking/massive-scale-azure-architecture.yml",
      "redirect_url": "/azure/architecture/networking/architecture/massive-scale-azure-architecture",
      "redirect_document_id": true
    },
    {
      "source_path": "docs/example-scenario/infrastructure/performance-security-optimized-vwan.yml",
      "redirect_url": "/azure/architecture/networking/architecture/performance-security-optimized-vwan",
      "redirect_document_id": true
    },
    {
      "source_path": "docs/example-scenario/networking/azure-dns-private-resolver.yml",
      "redirect_url": "/azure/architecture/networking/architecture/azure-dns-private-resolver",
      "redirect_document_id": true
    },
    {
      "source_path": "docs/example-scenario/infrastructure/apache-guacamole.yml",
      "redirect_url": "/azure/architecture/networking/architecture/apache-guacamole",
      "redirect_document_id": true
    },
    {
      "source_path": "docs/example-scenario/security/trusted-internet-connections.yml",
      "redirect_url": "/azure/architecture/networking/architecture/trusted-internet-connections",
      "redirect_document_id": true
    },
    {
      "source_path": "docs/networking/spoke-to-spoke-networking.yml",
      "redirect_url": "/azure/architecture/networking/guide/spoke-to-spoke-networking",
      "redirect_document_id": true
    },
    {
      "source_path": "docs/example-scenario/firewalls/index.yml",
      "redirect_url": "/azure/architecture/networking/guide/network-virtual-appliances-architecture",
      "redirect_document_id": true
    },
    {
      "source_path": "docs/reference-architectures/dmz/nva-ha.yml",
      "redirect_url": "/azure/architecture/networking/guide/nva-ha",
      "redirect_document_id": true
    },
    {
      "source_path": "docs/reference-architectures/hybrid-networking/network-level-segmentation.yml",
      "redirect_url": "/azure/architecture/networking/guide/network-level-segmentation",
      "redirect_document_id": true
    },
    {
      "source_path": "docs/guide/networking/private-link-ip-constraints.yml",
      "redirect_url": "/azure/architecture/networking/guide/private-link-ip-constraints",
      "redirect_document_id": true
    },
    {
      "source_path": "docs/guide/networking/private-link-hub-spoke-network.yml",
      "redirect_url": "/azure/architecture/networking/guide/private-link-hub-spoke-network",
      "redirect_document_id": true
    },
    {
      "source_path": "docs/guide/networking/cross-tenant-secure-access-private-endpoints.yml",
      "redirect_url": "/azure/architecture/networking/guide/cross-tenant-secure-access-private-endpoints",
      "redirect_document_id": true
    },
    {
      "source_path": "docs/guide/networking/private-link-virtual-wan-dns-guide.yml",
      "redirect_url": "/azure/architecture/networking/guide/private-link-virtual-wan-dns-guide",
      "redirect_document_id": true
    },
    {
      "source_path": "docs/guide/networking/private-link-virtual-wan-dns-virtual-hub-extension-pattern.yml",
      "redirect_url": "/azure/architecture/networking/guide/private-link-virtual-wan-dns-virtual-hub-extension-pattern",
      "redirect_document_id": true
    },
    {
      "source_path": "docs/guide/networking/private-link-virtual-wan-dns-single-region-workload.yml",
      "redirect_url": "/azure/architecture/networking/guide/private-link-virtual-wan-dns-single-region-workload",
      "redirect_document_id": true
    },
    {
      "source_path": "docs/guide/networking/ipv4-exhaustion.yml",
      "redirect_url": "/azure/architecture/networking/guide/ipv4-exhaustion",
      "redirect_document_id": true
    },
    {
      "source_path": "docs/high-availability/building-solutions-for-high-availability.yml",
      "redirect_url": "/azure/well-architected/reliability/regions-availability-zones",
      "redirect_document_id": false
    },
    {
      "source_path": "docs/solution-ideas/articles/low-latency-network.yml",
      "redirect_url": "/azure/architecture/networking/idea/low-latency-network",
      "redirect_document_id": true
    },
    {
      "source_path": "docs/solution-ideas/articles/video-analytics.yml",
      "redirect_url": "/azure/architecture/networking/idea/video-analytics",
      "redirect_document_id": true
    },
    {
      "source_path": "docs/solution-ideas/articles/healthcare-network.yml",
      "redirect_url": "/azure/architecture/networking/idea/healthcare-network",
      "redirect_document_id": true
    },
    {
      "source_path": "docs/service-fabric/migrate-from-cloud-services.yml",
      "redirect_url": "/azure/service-fabric/service-fabric-cloud-services-migration-worker-role-stateless-service",
      "redirect_document_id": false
    },
    {
      "source_path": "docs/example-scenario/infrastructure/service-fabric-microservices.yml",
      "redirect_url": "/azure/service-fabric/service-fabric-overview-microservices",
      "redirect_document_id": false
    },
    {
      "source_path": "docs/hybrid/deployments/solution-deployment-guide-mongodb-ha.md",
      "redirect_url": "/hybrid/app-solutions/overview-app-design-considerations",
      "redirect_document_id": false
    },
    {
      "source_path": "docs/hybrid/deployments/solution-deployment-guide-sql-ha.md",
      "redirect_url": "/hybrid/app-solutions/overview-app-design-considerations",
      "redirect_document_id": false
    },
    {
      "source_path": "docs/hybrid/deployments/solution-deployment-guide-cross-cloud-scaling.md",
      "redirect_url": "/hybrid/app-solutions/overview-app-design-considerations",
      "redirect_document_id": false
    },
    { 
      "source_path": "docs/example-scenario/hybrid/hybrid-tiered-data-analytics.yml",
      "redirect_url": "/hybrid/app-solutions/overview-app-design-considerations",
      "redirect_document_id": false
    },
    {
      "source_path": "docs/example-scenario/iot/vertical-buy-online-pickup-in-store.yml",
      "redirect_url": "/azure/architecture/browse/?terms=retail",
      "redirect_document_id": false
    },
    {
      "source_path": "docs/example-scenario/data/stream-ingestion-synapse.yml",
      "redirect_url": "/azure/architecture/data-guide/technology-choices/stream-processing",
      "redirect_document_id": false
    },
    {
      "source_path": "docs/industries/manufacturing/compute-manufacturing-overview.yml",
      "redirect_url": "/azure/architecture/industries/manufacturing",
      "redirect_document_id": false
    },
    {
      "source_path": "docs/example-scenario/hybrid/stock-detection-edge.yml",
      "redirect_url": "/hybrid/app-solutions/overview-app-design-considerations",
      "redirect_document_id": false
    },
    {
      "source_path": "docs/guide/iiot-patterns/iiot-connectivity-patterns.yml",
      "redirect_url": "/azure/architecture/reference-architectures/iot/industry-iot-hub-page",
      "redirect_document_id": false
    },
    {
      "source_path": "docs/guide/iiot-patterns/iiot-patterns-overview.yml",
      "redirect_url": "/azure/architecture/reference-architectures/iot/industry-iot-hub-page",
      "redirect_document_id": false
    },
    {
      "source_path": "docs/guide/iiot-patterns/iiot-transparency-patterns.yml",
      "redirect_url": "/azure/architecture/reference-architectures/iot/industry-iot-hub-page",
      "redirect_document_id": false
    },
    {
      "source_path": "docs/guide/iiot-patterns/iiot-prediction-patterns.yml",
      "redirect_url": "/azure/architecture/reference-architectures/iot/industry-iot-hub-page",
      "redirect_document_id": false
    },
    {
      "source_path": "docs/industries/finance/risk-grid-banking-overview.yml",
      "redirect_url": "/azure/architecture/industries/finance",
      "redirect_document_id": false
    },
    {
      "source_path": "docs/example-scenario/data/automating-diagnostic-jupyter-notebook.yml",
      "redirect_url": "/azure-data-studio/notebooks/notebooks-guidance",
      "redirect_document_id": false
    },
    {
      "source_path": "docs/guide/iot-edge-vision/alerts.md",
      "redirect_url": "/azure/architecture/guide/iot-edge-vision/",
      "redirect_document_id": false
    },
    {
      "source_path": "docs/guide/iot-edge-vision/machine-learning.yml",
      "redirect_url": "/azure/architecture/guide/iot-edge-vision/",
      "redirect_document_id": false
    },
    {
      "source_path": "docs/solution-ideas/articles/hpc-cluster.yml",
      "redirect_url": "/azure/architecture/solution-ideas/articles/big-compute-with-azure-batch",
      "redirect_document_id": false
    },
    {
      "source_path": "docs/web-apps/hosting-applications/wordpress.yml",
      "redirect_url": "/azure/architecture/guide/infrastructure/wordpress-overview",
      "redirect_document_id": false
    },
    {
<<<<<<< HEAD
      "source_path": "docs/example-scenario/wvd/windows-virtual-desktop.yml",
      "redirect_url": "/azure/architecture/example-scenario/azure-virtual-desktop/azure-virtual-desktop",
      "redirect_document_id": false
    },
    {
      "source_path": "docs/example-scenario/wvd/azure-virtual-desktop-multi-region-bcdr.yml",
      "redirect_url": "/azure/architecture/example-scenario/azure-virtual-desktop/azure-virtual-desktop-multi-region-bcdr",
      "redirect_document_id": false
    },
    {
      "source_path": "docs/example-scenario/wvd/multi-forest-azure-managed.yml",
      "redirect_url": "/azure/architecture/example-scenario/azure-virtual-desktop/multi-forest-azure-managed",
      "redirect_document_id": false
    },
    {
      "source_path": "docs/example-scenario/wvd/multi-forest.yml",
      "redirect_url": "/azure/architecture/example-scenario/azure-virtual-desktop/multi-forest",
=======
      "source_path": "docs/example-scenario/banking/jmeter-load-testing-pipeline-implementation-reference.yml",
      "redirect_url": "/azure/architecture/guide/testing/mission-critical-deployment-testing",
>>>>>>> ce1a634d
      "redirect_document_id": false
    }
  ]
}<|MERGE_RESOLUTION|>--- conflicted
+++ resolved
@@ -4295,7 +4295,6 @@
       "redirect_document_id": false
     },
     {
-<<<<<<< HEAD
       "source_path": "docs/example-scenario/wvd/windows-virtual-desktop.yml",
       "redirect_url": "/azure/architecture/example-scenario/azure-virtual-desktop/azure-virtual-desktop",
       "redirect_document_id": false
@@ -4313,10 +4312,11 @@
     {
       "source_path": "docs/example-scenario/wvd/multi-forest.yml",
       "redirect_url": "/azure/architecture/example-scenario/azure-virtual-desktop/multi-forest",
-=======
+      "redirect_document_id": false
+    },
+    {
       "source_path": "docs/example-scenario/banking/jmeter-load-testing-pipeline-implementation-reference.yml",
       "redirect_url": "/azure/architecture/guide/testing/mission-critical-deployment-testing",
->>>>>>> ce1a634d
       "redirect_document_id": false
     }
   ]
