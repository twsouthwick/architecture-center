--- conflicted
+++ resolved
@@ -1910,38 +1910,37 @@
       "redirect_document_id": false
     },
     {
-<<<<<<< HEAD
+      "source_path": "docs/framework/cost/optimizing.md",
+      "redirect_url": "/azure/architecture/framework/cost/optimize-checklist"
+    },
+    {
+      "source_path": "docs/framework/cost/modeling.md",
+      "redirect_url": "/azure/architecture/framework/cost/design-model"
+    },
+    {
+      "source_path": "docs/framework/cost/monitoring.md",
+      "redirect_url": "azure/architecture/framework/cost/monitor-checklist"
+    },
+    {
+      "source_path": "docs/framework/cost/provisioning.md",
+      "redirect_url": "azure/architecture/framework/cost/provision-checklist"
+    },
+    {
+      "source_path": "docs/framework/cost/data-management.md",
+      "redirect_url": "azure/architecture/framework/cost/provision-datastores" 
+    },
+    {
+      "source_path": "docs/solution-ideas/articles/information-chatbot.md",
+      "redirect_url": "/azure/architecture/reference-architectures/ai/conversational-bot"
+    },
+    {
+      "source_path": "docs/solution-ideas/articles/anomaly-detection-in-real-time-data-streams.md",
+      "redirect_url": "/azure/cognitive-services/anomaly-detector/"
+    },
+    {
       "source_path": "docs/serverless/index.md",
       "redirect_url": "/azure/architecture/serverless/code",
       "redirect_document_id": true
-=======
-      "source_path": "docs/framework/cost/optimizing.md",
-      "redirect_url": "/azure/architecture/framework/cost/optimize-checklist"
-    },
-    {
-      "source_path": "docs/framework/cost/modeling.md",
-      "redirect_url": "/azure/architecture/framework/cost/design-model"
-    },
-    {
-      "source_path": "docs/framework/cost/monitoring.md",
-      "redirect_url": "azure/architecture/framework/cost/monitor-checklist"
-    },
-    {
-      "source_path": "docs/framework/cost/provisioning.md",
-      "redirect_url": "azure/architecture/framework/cost/provision-checklist"
-    },
-    {
-      "source_path": "docs/framework/cost/data-management.md",
-      "redirect_url": "azure/architecture/framework/cost/provision-datastores" 
-    },
-    {
-      "source_path": "docs/solution-ideas/articles/information-chatbot.md",
-      "redirect_url": "/azure/architecture/reference-architectures/ai/conversational-bot"
-    },
-    {
-      "source_path": "docs/solution-ideas/articles/anomaly-detection-in-real-time-data-streams.md",
-      "redirect_url": "/azure/cognitive-services/anomaly-detector/"
->>>>>>> 78bf3bb0
     }
   ]
 }