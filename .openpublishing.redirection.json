--- conflicted
+++ resolved
@@ -2323,13 +2323,13 @@
       "redirect_document_id": false
     },
     {
-<<<<<<< HEAD
       "source_path": "docs/example-scenario/finance/swift-on-azure.yml",
       "redirect_url": "docs/example-scenario/finance/swift-on-azure-srx.yml",
-=======
+      "redirect_document_id": false
+    },
+    {
       "source_path": "docs/antipatterns/noisy-neighbor/index.md",
       "redirect_url": "/azure/architecture/antipatterns/noisy-neighbor/noisy-neighbor",
->>>>>>> 9fc8bf7b
       "redirect_document_id": false
     }
   ]
