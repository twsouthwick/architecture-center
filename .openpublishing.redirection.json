{
  "redirections": [
    {
      "source_path": "docs/solution-ideas/articles/loan-credit-risk-analyzer-and-default-modeling.yml",
      "redirect_url": "/azure/architecture/example-scenario/ai/loan-credit-risk-analyzer-and-default-modeling",
      "redirect_document_id": false
    },
    {
      "source_path": "docs/reference-architectures/identity/adds-extend-domain.yml",
      "redirect_url": "/azure/architecture/example-scenario/identity/adds-extend-domain",
      "redirect_document_id": false
    },
    {
      "source_path": "docs/solution-ideas/articles/streaming-using-hdinsight.yml",
      "redirect_url": "/azure/architecture",
      "redirect_document_id": false
    },
    {
      "source_path": "docs/guide/hadoop/apache-storm-migration.yml",
      "redirect_url": "/azure/architecture",
      "redirect_document_id": false
    },
    {
      "source_path": "docs/example-scenario/finance/swift-on-azure-srx.md",
      "redirect_url": "/previous-versions/azure/architecture/example-scenario/finance/swift-on-azure-srx",
      "redirect_document_id": false
    },
    {
      "source_path": "docs/example-scenario/finance/swift-alliance-access-on-azure.md",
      "redirect_url": "/previous-versions/azure/architecture/example-scenario/finance/swift-alliance-access-on-azure",
      "redirect_document_id": false
    },
    {
      "source_path": "docs/example-scenario/finance/swift-alliance-messaging-hub.md",
      "redirect_url": "/previous-versions/azure/architecture/example-scenario/finance/swift-alliance-messaging-hub",
      "redirect_document_id": false
    },
    {
      "source_path": "docs/solution-ideas/articles/front-end.yml",
      "redirect_url": "/azure/architecture/solutions/power-platform-scenarios",
      "redirect_document_id": false
    },
    {
      "source_path": "docs/solution-ideas/articles/iot-connected-platform.yml",
      "redirect_url": "/azure/architecture/industries/healthcare",
      "redirect_document_id": false
    },
    {
      "source_path": "docs/reference-architectures/migration/modernize-mainframe-data-to-azure.yml",
      "redirect_url": "/azure/architecture/example-scenario/mainframe/modernize-mainframe-data-to-azure",
      "redirect_document_id": false
    },
    {
      "source_path": "docs/solution-ideas/articles/instant-broadcasting-on-serverless-architecture.yml",
      "redirect_url": "/azure/architecture/serverless-quest/serverless-overview",
      "redirect_document_id": false
    },
    {
      "source_path": "docs/solution-ideas/articles/blockchain-workflow-application.yml",
      "redirect_url": "https://azure.microsoft.com/updates/action-required-migrate-your-azure-blockchain-service-data-by-10-september-2021",
      "redirect_document_id": false
    },
    {
      "source_path": "docs/networking/guide/waf-application-gateway.md",
      "redirect_url": "/azure/architecture/framework/services/networking/azure-application-gateway#security",
      "redirect_document_id": false
    },
    {
      "source_path": "docs/framework/scalability/data-management.md",
      "redirect_url": "/azure/architecture/framework/Scalability/overview",
      "redirect_document_id": false
    },
    {
      "source_path": "docs/blueprints/hybrid-networking/index.md",
      "redirect_url": "/azure/architecture/reference-architectures/hybrid-networking/",
      "redirect_document_id": true
    },
    {
      "source_path": "docs/solution-ideas/articles/predict-length-of-stay-and-patient-flow-with-healthcare-analytics.yml",
      "redirect_url": "/azure/architecture/example-scenario/digital-health/predict-patient-length-of-stay",
      "redirect_document_id": false
    },
    {
      "source_path": "docs/solution-ideas/articles/predicting-length-of-stay-in-hospitals.yml",
      "redirect_url": "/azure/architecture/example-scenario/digital-health/predict-patient-length-of-stay",
      "redirect_document_id": false
    },
    {
      "source_path": "docs/compliance/fedramp/index.md",
      "redirect_url": "/previous-versions/azure/security/blueprints/fedramp-iaaswa-overview"
    },
    {
      "source_path": "docs/compliance/pci-dss/index.md",
      "redirect_url": "/azure/security/blueprints/payment-processing-blueprint",
      "redirect_document_id": false
    },
    {
      "source_path": "docs/reference-architectures/managed-web-app/index.md",
      "redirect_url": "/azure/architecture/reference-architectures/app-service-web-app/basic-web-app",
      "redirect_document_id": false
    },
    {
      "source_path": "docs/solution-ideas/articles/remote-patient-monitoring.yml",
      "redirect_url": "/azure/architecture/example-scenario/digital-health/remote-patient-monitoring",
      "redirect_document_id": false
    },
    {
      "source_path": "docs/elasticsearch/automated-performance-tests.md",
      "redirect_url": "/azure/architecture"
    },
    {
      "source_path": "docs/elasticsearch/automated-resilience-tests.md",
      "redirect_url": "/azure/architecture"
    },
    {
      "source_path": "docs/elasticsearch/data-aggregation-and-query-performance.md",
      "redirect_url": "/azure/architecture"
    },
    {
      "source_path": "docs/elasticsearch/data-ingestion-performance.md",
      "redirect_url": "/azure/architecture"
    },
    {
      "source_path": "docs/elasticsearch/index.md",
      "redirect_url": "/azure/architecture"
    },
    {
      "source_path": "docs/elasticsearch/jmeter-junit-sampler.md",
      "redirect_url": "/azure/architecture"
    },
    {
      "source_path": "docs/elasticsearch/jmeter-test-plan.md",
      "redirect_url": "/azure/architecture"
    },
    {
      "source_path": "docs/elasticsearch/performance-testing-environment.md",
      "redirect_url": "/azure/architecture"
    },
    {
      "source_path": "docs/elasticsearch/resilience-and-recover.md",
      "redirect_url": "/azure/architecture"
    },
    {
      "source_path": "docs/data-guide/scenarios/batch-processing.md",
      "redirect_url": "/azure/architecture/data-guide/big-data/batch-processing"
    },
    {
      "source_path": "docs/data-guide/concepts/big-data.md",
      "redirect_url": "/azure/architecture/data-guide/big-data"
    },
    {
      "source_path": "docs/data-guide/concepts/machine-learning-at-scale.md",
      "redirect_url": "/azure/architecture/data-guide/big-data/machine-learning-at-scale"
    },
    {
      "source_path": "docs/data-guide/concepts/non-relational-data.md",
      "redirect_url": "/azure/architecture/data-guide/big-data/non-relational-data"
    },
    {
      "source_path": "docs/data-guide/scenarios/real-time-processing.md",
      "redirect_url": "/azure/architecture/data-guide/big-data/real-time-processing"
    },
    {
      "source_path": "docs/data-guide/technology-choices/data-warehouses.md",
      "redirect_url": "/azure/architecture/data-guide/relational-data/data-warehousing"
    },
    {
      "source_path": "docs/data-guide/scenarios/etl.md",
      "redirect_url": "/azure/architecture/data-guide/relational-data/etl"
    },
    {
      "source_path": "docs/data-guide/concepts/relational-data.md",
      "redirect_url": "/azure/architecture/data-guide/relational-data"
    },
    {
      "source_path": "docs/data-guide/concepts/advanced-analytics.md",
      "redirect_url": "/azure/architecture/data-guide/scenarios/advanced-analytics"
    },
    {
      "source_path": "docs/data-guide/concepts/csv-and-json.md",
      "redirect_url": "/azure/architecture/data-guide/scenarios/csv-and-json"
    },
    {
      "source_path": "docs/data-guide/concepts/data-lake.md",
      "redirect_url": "/azure/architecture/data-guide/scenarios/data-lake"
    },
    {
      "source_path": "docs/data-guide/concepts/semantic-modeling.md",
      "redirect_url": "/azure/architecture/data-guide/relational-data/online-analytical-processing"
    },
    {
      "source_path": "docs/data-guide/concepts/transactional-data.md",
      "redirect_url": "/azure/architecture/data-guide/relational-data/online-transaction-processing"
    },
    {
      "source_path": "docs/data-guide/scenarios/data-warehousing.md",
      "redirect_url": "/azure/architecture/data-guide/relational-data/data-warehousing"
    },
    {
      "source_path": "docs/data-guide/scenarios/online-analytical-processing.yml",
      "redirect_url": "/azure/architecture/data-guide/relational-data/online-analytical-processing"
    },
    {
      "source_path": "docs/data-guide/scenarios/online-transaction-processing.md",
      "redirect_url": "/azure/architecture/data-guide/relational-data/online-transaction-processing"
    },
    {
      "source_path": "docs/data-guide/technology-choices/olap-data-stores.md",
      "redirect_url": "/azure/architecture/data-guide//relational-data/online-analytical-processing"
    },
    {
      "source_path": "docs/data-guide/technology-choices/oltp-data-stores.md",
      "redirect_url": "/azure/architecture/data-guide/relational-data/online-transaction-processing"
    },
    {
      "source_path": "docs/guide/technology-choices.md",
      "redirect_url": "/azure/architecture/guide/technology-choices/compute-overview"
    },
    {
      "source_path": "docs/example-scenario/infrastructure/ServiceFabricMicroservices.md",
      "redirect_url": "/azure/architecture/example-scenario/infrastructure/service-fabric-microservices",
      "redirect_document_id": true
    },
    {
      "source_path": "docs/example-scenario/apps/commerce-chatbot.md",
      "redirect_url": "/azure/architecture/example-scenario/ai/commerce-chatbot",
      "redirect_document_id": true
    },
    {
      "source_path": "docs/reference-architectures/enterprise-integration/simple-enterprise-integration.md",
      "redirect_url": "/azure/architecture/reference-architectures/enterprise-integration/basic-enterprise-integration",
      "redirect_document_id": true
    },
    {
      "source_path": "docs/example-scenario/apps/app-monitoring.md",
      "redirect_url": "/azure/architecture/reference-architectures/app-service-web-app/app-monitoring",
      "redirect_document_id": true
    },
    {
      "source_path": "docs/framework/devops/iac.md",
      "redirect_url": "/azure/architecture/framework/devops/automation-infrastructure",
      "redirect_document_id": false
    },
    {
      "source_path": "docs/microservices/domain-analysis.md",
      "redirect_url": "/azure/architecture/microservices/model/domain-analysis",
      "redirect_document_id": true
    },
    {
      "source_path": "docs/microservices/microservice-boundaries.md",
      "redirect_url": "/azure/architecture/microservices/model/microservice-boundaries",
      "redirect_document_id": true
    },
    {
      "source_path": "docs/microservices/data-considerations.md",
      "redirect_url": "/azure/architecture/microservices/design/data-considerations",
      "redirect_document_id": true
    },
    {
      "source_path": "docs/microservices/interservice-communication.md",
      "redirect_url": "/azure/architecture/microservices/design/interservice-communication",
      "redirect_document_id": true
    },
    {
      "source_path": "docs/microservices/api-design.md",
      "redirect_url": "/azure/architecture/microservices/design/api-design",
      "redirect_document_id": true
    },
    {
      "source_path": "docs/microservices/gateway.md",
      "redirect_url": "/azure/architecture/microservices/design/gateway",
      "redirect_document_id": true
    },
    {
      "source_path": "docs/reference-architectures/jenkins/index.md",
      "redirect_url": "/azure/architecture/example-scenario/apps/jenkins",
      "redirect_document_id": true
    },
    {
      "source_path": "docs/example-scenario/infrastructure/regulated-multitier-app.md",
      "redirect_url": "/azure/architecture/reference-architectures/n-tier/n-tier-sql-server",
      "redirect_document_id": true
    },
    {
      "source_path": "docs/checklist/resiliency.md",
      "redirect_url": "/azure/architecture/reliability"
    },
    {
      "source_path": "docs/checklist/availability.md",
      "redirect_url": "/azure/architecture/reliability"
    },
    {
      "source_path": "docs/checklist/scalability.md",
      "redirect_url": "/azure/architecture/framework/scalability/overview",
      "redirect_document_id": false
    },
    {
      "source_path": "docs/resiliency/index.md",
      "redirect_url": "/azure/architecture/framework/resiliency/overview",
      "redirect_document_id": false
    },
    {
      "source_path": "docs/resiliency/disaster-recovery-azure-applications.md",
      "redirect_url": "/azure/architecture/reliability/disaster-recovery",
      "redirect_document_id": true
    },
    {
      "source_path": "docs/resiliency/recovery-local-failures.md",
      "redirect_url": "/azure/architecture/reliability/disaster-recovery"
    },
    {
      "source_path": "docs/resiliency/recovery-on-premises-azure.md",
      "redirect_url": "/azure/architecture/reliability/disaster-recovery"
    },
    {
      "source_path": "docs/resiliency/high-availability-azure-applications.md",
      "redirect_url": "/azure/architecture/reliability"
    },
    {
      "source_path": "docs/resiliency/high-availability-checklist.md",
      "redirect_url": "/azure/architecture/reliability"
    },
    {
      "source_path": "docs/resiliency/disaster-recovery-high-availability-azure-applications.md",
      "redirect_url": "/azure/architecture/reliability/disaster-recovery"
    },
    {
      "source_path": "docs/guide/architectural-styles/cqrs.md",
      "redirect_url": "/azure/architecture/patterns/cqrs",
      "redirect_document_id": true
    },
    {
      "source_path": "docs/guide/architecture-styles/cqrs.md",
      "redirect_url": "/azure/architecture/patterns/cqrs",
      "redirect_document_id": false
    },
    {
      "source_path": "docs/data-guide/relational-data/index.md",
      "redirect_url": "/azure/architecture/data-guide"
    },
    {
      "source_path": "docs/microservices/ingestion-workflow.md",
      "redirect_url": "/azure/architecture/microservices/design/api-design"
    },
    {
      "source_path": "docs/service-fabric/refactor-migrated-app.md",
      "redirect_url": "/azure/service-fabric/service-fabric-cloud-services-migration-worker-role-stateless-service",
      "redirect_document_id": false
    },
    {
      "source_path": "docs/databricks-monitoring/configure-cluster.md",
      "redirect_url": "/azure/architecture/databricks-monitoring"
    },
    {
      "source_path": "docs/topics/high-performance-computing/index.md",
      "redirect_url": "/azure/architecture/topics/high-performance-computing",
      "redirect_document_id": true
    },
    {
      "source_path": "docs/multitenant-identity/run-the-app.md",
      "redirect_url": "/azure/architecture/multitenant-identity/tailspin",
      "redirect_document_id": true
    },
    {
      "source_path": "docs/multitenant-identity/key-vault.md",
      "redirect_url": "/azure/architecture/multitenant-identity/web-api",
      "redirect_document_id": true
    },
    {
      "source_path": "docs/cloud-adoption/getting-started/azure-resource-access.md",
      "redirect_url": "/azure/cloud-adoption-framework/govern/resource-consistency/resource-access-management"
    },
    {
      "source_path": "docs/cloud-adoption/getting-started/what-is-governance.md",
      "redirect_url": "/azure/architecture/cloud-adoption/governance/resource-consistency/what-is-governance",
      "redirect_document_id": true
    },
    {
      "source_path": "docs/cloud-adoption/getting-started/overview.md",
      "redirect_url": "/azure/architecture/cloud-adoption/getting-started/migrate"
    },
    {
      "source_path": "docs/cloud-adoption/getting-started/index.md",
      "redirect_url": "/azure/architecture/cloud-adoption/getting-started/migrate"
    },
    {
      "source_path": "docs/cloud-adoption/governance/governance-single-team.md",
      "redirect_url": "/azure/architecture/cloud-adoption/governance/",
      "redirect_document_id": true
    },
    {
      "source_path": "docs/cloud-adoption/governance/governance-multiple-teams.md",
      "redirect_url": "/azure/cloud-adoption-framework/govern/index",
      "redirect_document_id": false
    },
    {
      "source_path": "docs/cloud-adoption/migrate/expanded-scope/skills-readiness.md",
      "redirect_url": "/azure/architecture/cloud-adoption/migrate/",
      "redirect_document_id": true
    },
    {
      "source_path": "docs/framework/devops/gitflow-branch-workflow.md",
      "redirect_url": "/azure/architecture/framework/devops/overview",
      "redirect_document_id": false
    },
    {
      "source_path": "docs/cloud-adoption/operations/monitor/cloud-app-howto.md",
      "redirect_url": "/azure/architecture/cloud-adoption/operations/monitor/cloud-models-monitor-overview"
    },
    {
      "source_path": "docs/cloud-adoption/ready/considerations/naming-and-tagging.md",
      "redirect_url": "/azure/architecture/cloud-adoption/ready/considerations/name-and-tag",
      "redirect_document_id": true
    },
    {
      "source_path": "docs/cloud-adoption-guide/adoption-intro/governance-how-to.md",
      "redirect_url": "/azure/architecture/cloud-adoption/governance/governance-single-team",
      "redirect_document_id": true
    },
    {
      "source_path": "docs/cloud-adoption-guide/adoption-intro/overview.md",
      "redirect_url": "/azure/architecture/cloud-adoption/getting-started/migrate"
    },
    {
      "source_path": "docs/cloud-adoption-guide/adoption-intro/governance-explainer.md",
      "redirect_url": "/azure/architecture/cloud-adoption/getting-started/what-is-governance",
      "redirect_document_id": true
    },
    {
      "source_path": "docs/cloud-adoption-guide/adoption-intro/azure-explainer.md",
      "redirect_url": "/azure/architecture/cloud-adoption/getting-started/what-is-azure",
      "redirect_document_id": true
    },
    {
      "source_path": "docs/security/overview.md",
      "redirect_url": "/azure/architecture/framework/security/overview",
      "redirect_document_id": false
    },
    {
      "source_path": "docs/security/applications-services.md",
      "redirect_url": "/azure/architecture/framework/security/applications-services",
      "redirect_document_id": true
    },
    {
      "source_path": "docs/security/architecture-type.md",
      "redirect_url": "/azure/architecture/framework/security/architecture-type",
      "redirect_document_id": false
    },
    {
      "source_path": "docs/security/critical-impact-accounts.md",
      "redirect_url": "/azure/architecture/framework/security/critical-impact-accounts",
      "redirect_document_id": true
    },
    {
      "source_path": "docs/reliability/index.md",
      "redirect_url": "/azure/architecture/framework/resiliency/overview",
      "redirect_document_id": false
    },
    {
      "source_path": "docs/reliability/requirements.md",
      "redirect_url": "/azure/architecture/framework/resiliency/business-metrics",
      "redirect_document_id": false
    },
    {
      "source_path": "docs/reliability/testing.md",
      "redirect_url": "/azure/architecture/framework/resiliency/testing",
      "redirect_document_id": false
    },
    {
      "source_path": "docs/reliability/deploy.md",
      "redirect_url": "/azure/architecture/framework/devops/deployment",
      "redirect_document_id": true
    },
    {
      "source_path": "docs/reliability/monitoring.md",
      "redirect_url": "/azure/architecture/framework/resiliency/monitoring",
      "redirect_document_id": false
    },
    {
      "source_path": "docs/reliability/disaster-recovery.md",
      "redirect_url": "/azure/architecture/framework/resiliency/backup-and-recovery",
      "redirect_document_id": false
    },
    {
      "source_path": "docs/resiliency/recovery-data-corruption.md",
      "redirect_url": "/azure/architecture/framework/resiliency/data-management",
      "redirect_document_id": false
    },
    {
      "source_path": "docs/security/governance.md",
      "redirect_url": "/azure/architecture/framework/security/governance",
      "redirect_document_id": true
    },
    {
      "source_path": "docs/security/law-authority.md",
      "redirect_url": "/azure/architecture/framework/security/design-regulatory-compliance",
      "redirect_document_id": false
    },
    {
      "source_path": "docs/security/network-security-containment.md",
      "redirect_url": "/azure/architecture/framework/security/network-security-containment",
      "redirect_document_id": true
    },
    {
      "source_path": "docs/security/resilience.md",
      "redirect_url": "/azure/architecture/framework/security/resilience",
      "redirect_document_id": false
    },
    {
      "source_path": "docs/security/security-operations.md",
      "redirect_url": "/azure/architecture/framework/security/security-operations",
      "redirect_document_id": false
    },
    {
      "source_path": "docs/security/security-principles.md",
      "redirect_url": "/azure/architecture/framework/security/security-principles",
      "redirect_document_id": false
    },
    {
      "source_path": "docs/security/storage-data-encryption.md",
      "redirect_url": "/azure/architecture/framework/security/storage-data-encryption",
      "redirect_document_id": false
    },
    {
      "source_path": "docs/cloud-adoption-guide/adoption-intro/azure-resource-access.md",
      "redirect_url": "/cloud-adoption-framework/ready/azure-setup-guide/manage-access"
    },
    {
      "source_path": "docs/cloud-adoption-guide/adoption-intro/resource-group-explainer.md",
      "redirect_url": "/azure/cloud-adoption-framework/ready/azure-setup-guide/organize-resources"
    },
    {
      "source_path": "docs/cloud-adoption-guide/adoption-intro/resource-group.md",
      "redirect_url": "/azure/cloud-adoption-framework/ready/azure-setup-guide/organize-resources"
    },
    {
      "source_path": "docs/cloud-adoption-guide/adoption-intro/resource-manager-explainer.md",
      "redirect_url": "/azure/cloud-adoption-framework/ready/azure-setup-guide/organize-resources"
    },
    {
      "source_path": "docs/cloud-adoption-guide/adoption-intro/subscription-explainer.md",
      "redirect_url": "/azure/cloud-adoption-framework/ready/azure-setup-guide/organize-resources"
    },
    {
      "source_path": "docs/cloud-adoption-guide/adoption-intro/subscription.md",
      "redirect_url": "/azure/cloud-adoption-framework/ready/azure-setup-guide/organize-resources"
    },
    {
      "source_path": "docs/cloud-adoption-guide/adoption-intro/tenant-explainer.md",
      "redirect_url": "/azure/cloud-adoption-framework/ready/azure-setup-guide/organize-resources"
    },
    {
      "source_path": "docs/cloud-adoption-guide/adoption-intro/tenant.md",
      "redirect_url": "/azure/cloud-adoption-framework/ready/azure-setup-guide/organize-resources"
    },
    {
      "source_path": "docs/cloud-adoption-guide/intermediate-stage/governance-design-guide.md",
      "redirect_url": "/azure/architecture/cloud-adoption/governance/governance-multiple-teams",
      "redirect_document_id": true
    },
    {
      "source_path": "docs/cloud-adoption-guide/intermediate-stage/overview.md",
      "redirect_url": "/azure/architecture/cloud-adoption/getting-started/migrate"
    },
    {
      "source_path": "docs/cloud-adoption-guide/index.md",
      "redirect_url": "/azure/architecture/cloud-adoption",
      "redirect_document_id": false
    },
    {
      "source_path": "docs/cloud-adoption-guide/subscription-governance-examples.md",
      "redirect_url": "/azure/architecture/cloud-adoption/appendix/azure-scaffold-examples",
      "redirect_document_id": true
    },
    {
      "source_path": "docs/cloud-adoption-guide/subscription-governance.md",
      "redirect_url": "/azure/architecture/cloud-adoption/appendix/azure-scaffold",
      "redirect_document_id": true
    },
    {
      "source_path": "docs/cloud-adoption/appendix/index.md",
      "redirect_url": "/azure/cloud-adoption-framework/reference/roadmap"
    },
    {
      "source_path": "docs/cloud-adoption/appendix/azure-scaffold.md",
      "redirect_url": "/azure/cloud-adoption-framework/reference/azure-scaffold"
    },
    {
      "source_path": "docs/cloud-adoption/appendix/azure-scaffold-examples.md",
      "redirect_url": "/azure/cloud-adoption-framework/reference/azure-scaffold-examples"
    },
    {
      "source_path": "docs/cloud-adoption/appendix/cloud-operating-model.md",
      "redirect_url": "/azure/cloud-adoption-framework/reference/cloud-operating-model"
    },
    {
      "source_path": "docs/cloud-adoption/appendix/roadmap.md",
      "redirect_url": "/azure/cloud-adoption-framework/reference/roadmap"
    },
    {
      "source_path": "docs/cloud-adoption/business-strategy/business-outcomes/agility-outcomes.md",
      "redirect_url": "/azure/cloud-adoption-framework/strategy/business-outcomes/agility-outcomes"
    },
    {
      "source_path": "docs/cloud-adoption/business-strategy/business-outcomes/engagement-outcomes.md",
      "redirect_url": "/azure/cloud-adoption-framework/strategy/business-outcomes/engagement-outcomes"
    },
    {
      "source_path": "docs/cloud-adoption/business-strategy/business-outcomes/fiscal-outcomes.md",
      "redirect_url": "/azure/cloud-adoption-framework/strategy/business-outcomes/fiscal-outcomes"
    },
    {
      "source_path": "docs/cloud-adoption/business-strategy/business-outcomes/how-to-use-the-business-outcome-template.md",
      "redirect_url": "/azure/cloud-adoption-framework/strategy/business-outcomes/business-outcome-template"
    },
    {
      "source_path": "docs/cloud-adoption/business-strategy/business-outcomes/index.md",
      "redirect_url": "/azure/cloud-adoption-framework/strategy/business-outcomes/index"
    },
    {
      "source_path": "docs/cloud-adoption/business-strategy/business-outcomes/performance-outcomes.md",
      "redirect_url": "/azure/cloud-adoption-framework/strategy/business-outcomes/performance-outcomes"
    },
    {
      "source_path": "docs/cloud-adoption/business-strategy/business-outcomes/reach-outcomes.md",
      "redirect_url": "/azure/cloud-adoption-framework/strategy/business-outcomes/reach-outcomes"
    },
    {
      "source_path": "docs/cloud-adoption/business-strategy/cloud-accounting.md",
      "redirect_url": "/azure/cloud-adoption-framework/strategy/cloud-accounting"
    },
    {
      "source_path": "docs/cloud-adoption/business-strategy/cloud-migration-business-case.md",
      "redirect_url": "/azure/cloud-adoption-framework/strategy/cloud-migration-business-case"
    },
    {
      "source_path": "docs/cloud-adoption/business-strategy/financial-models.md",
      "redirect_url": "/azure/cloud-adoption-framework/strategy/financial-models"
    },
    {
      "source_path": "docs/cloud-adoption/business-strategy/first-adoption-project.md",
      "redirect_url": "/azure/cloud-adoption-framework/strategy/first-adoption-project"
    },
    {
      "source_path": "docs/cloud-adoption/business-strategy/global-markets.md",
      "redirect_url": "/azure/cloud-adoption-framework/strategy/global-markets"
    },
    {
      "source_path": "docs/cloud-adoption/business-strategy/index.md",
      "redirect_url": "/azure/cloud-adoption-framework/strategy/index"
    },
    {
      "source_path": "docs/cloud-adoption/business-strategy/learning-metrics.md",
      "redirect_url": "/azure/cloud-adoption-framework/strategy/learning-metrics"
    },
    {
      "source_path": "docs/cloud-adoption/business-strategy/motivations-why-are-we-moving-to-the-cloud.md",
      "redirect_url": "/azure/cloud-adoption-framework/strategy/motivations"
    },
    {
      "source_path": "docs/cloud-adoption/business-strategy/suggested-skills.md",
      "redirect_url": "/azure/cloud-adoption-framework/strategy/suggested-skills"
    },
    {
      "source_path": "docs/cloud-adoption/decision-guides/encryption/index.md",
      "redirect_url": "/azure/cloud-adoption-framework/decision-guides/encryption/index"
    },
    {
      "source_path": "docs/cloud-adoption/decision-guides/encryption/overview.md",
      "redirect_url": "/azure/cloud-adoption-framework/decision-guides/encryption/index"
    },
    {
      "source_path": "docs/cloud-adoption/decision-guides/identity/index.md",
      "redirect_url": "/azure/cloud-adoption-framework/decision-guides/identity/index"
    },
    {
      "source_path": "docs/cloud-adoption/decision-guides/identity/overview.md",
      "redirect_url": "/azure/cloud-adoption-framework/decision-guides/identity/index"
    },
    {
      "source_path": "docs/cloud-adoption/decision-guides/log-and-report/index.md",
      "redirect_url": "/azure/cloud-adoption-framework/decision-guides/logging-and-reporting/index"
    },
    {
      "source_path": "docs/cloud-adoption/decision-guides/log-and-report/overview.md",
      "redirect_url": "/azure/cloud-adoption-framework/decision-guides/logging-and-reporting/index"
    },
    {
      "source_path": "docs/cloud-adoption/decision-guides/migrate-decision-guide/index.md",
      "redirect_url": "/azure/cloud-adoption-framework/decision-guides/migrate-decision-guide/index"
    },
    {
      "source_path": "docs/cloud-adoption/decision-guides/migrate-decision-guide/overview.md",
      "redirect_url": "/azure/cloud-adoption-framework/decision-guides/migrate-decision-guide/index"
    },
    {
      "source_path": "docs/cloud-adoption/decision-guides/policy-enforcement/index.md",
      "redirect_url": "/azure/cloud-adoption-framework/decision-guides/policy-enforcement/index"
    },
    {
      "source_path": "docs/cloud-adoption/decision-guides/policy-enforcement/overview.md",
      "redirect_url": "/azure/cloud-adoption-framework/decision-guides/policy-enforcement/index"
    },
    {
      "source_path": "docs/cloud-adoption/decision-guides/resource-consistency/index.md",
      "redirect_url": "/azure/cloud-adoption-framework/decision-guides/resource-consistency/index"
    },
    {
      "source_path": "docs/cloud-adoption/decision-guides/resource-consistency/overview.md",
      "redirect_url": "/azure/cloud-adoption-framework/decision-guides/resource-consistency/index"
    },
    {
      "source_path": "docs/cloud-adoption/decision-guides/resource-tagging/index.md",
      "redirect_url": "/azure/cloud-adoption-framework/decision-guides/resource-tagging/index"
    },
    {
      "source_path": "docs/cloud-adoption/decision-guides/resource-tagging/overview.md",
      "redirect_url": "/azure/cloud-adoption-framework/decision-guides/resource-tagging/index"
    },
    {
      "source_path": "docs/cloud-adoption/decision-guides/software-defined-network/cloud-dmz.md",
      "redirect_url": "/azure/cloud-adoption-framework/decision-guides/software-defined-network/cloud-dmz"
    },
    {
      "source_path": "docs/cloud-adoption/decision-guides/software-defined-network/cloud-native.md",
      "redirect_url": "/azure/cloud-adoption-framework/decision-guides/software-defined-network/cloud-native"
    },
    {
      "source_path": "docs/cloud-adoption/decision-guides/software-defined-network/hub-spoke.md",
      "redirect_url": "/azure/cloud-adoption-framework/decision-guides/software-defined-network/hub-spoke"
    },
    {
      "source_path": "docs/cloud-adoption/decision-guides/software-defined-network/hybrid.md",
      "redirect_url": "/azure/cloud-adoption-framework/decision-guides/software-defined-network/hybrid"
    },
    {
      "source_path": "docs/cloud-adoption/decision-guides/software-defined-network/index.md",
      "redirect_url": "/azure/cloud-adoption-framework/decision-guides/software-defined-network/index"
    },
    {
      "source_path": "docs/cloud-adoption/decision-guides/software-defined-network/overview.md",
      "redirect_url": "/azure/cloud-adoption-framework/decision-guides/software-defined-network/index"
    },
    {
      "source_path": "docs/cloud-adoption/decision-guides/software-defined-network/paas-only.md",
      "redirect_url": "/azure/cloud-adoption-framework/decision-guides/software-defined-network/paas-only"
    },
    {
      "source_path": "docs/cloud-adoption/decision-guides/subscriptions/index.md",
      "redirect_url": "/azure/cloud-adoption-framework/decision-guides/subscriptions/index"
    },
    {
      "source_path": "docs/cloud-adoption/decision-guides/subscriptions/overview.md",
      "redirect_url": "/azure/cloud-adoption-framework/decision-guides/subscriptions/index"
    },
    {
      "source_path": "docs/cloud-adoption/decision-guides/index.md",
      "redirect_url": "/azure/cloud-adoption-framework/decision-guides/index"
    },
    {
      "source_path": "docs/cloud-adoption/decision-guides/overview.md",
      "redirect_url": "/azure/cloud-adoption-framework/decision-guides/index"
    },
    {
      "source_path": "docs/cloud-adoption/digital-estate/5-rs-of-rationalization.md",
      "redirect_url": "/azure/cloud-adoption-framework/digital-estate/5-rs-of-rationalization"
    },
    {
      "source_path": "docs/cloud-adoption/digital-estate/approach.md",
      "redirect_url": "/azure/cloud-adoption-framework/digital-estate/approach"
    },
    {
      "source_path": "docs/cloud-adoption/digital-estate/calculate.md",
      "redirect_url": "/azure/cloud-adoption-framework/digital-estate/calculate"
    },
    {
      "source_path": "docs/cloud-adoption/digital-estate/index.md",
      "redirect_url": "/azure/cloud-adoption-framework/digital-estate/index"
    },
    {
      "source_path": "docs/cloud-adoption/digital-estate/inventory.md",
      "redirect_url": "/azure/cloud-adoption-framework/digital-estate/inventory"
    },
    {
      "source_path": "docs/cloud-adoption/digital-estate/overview.md",
      "redirect_url": "/azure/cloud-adoption-framework/digital-estate/index"
    },
    {
      "source_path": "docs/cloud-adoption/digital-estate/rationalize.md",
      "redirect_url": "/azure/cloud-adoption-framework/digital-estate/rationalize"
    },
    {
      "source_path": "docs/cloud-adoption/getting-started/enable.md",
      "redirect_url": "/azure/cloud-adoption-framework/getting-started/enable"
    },
    {
      "source_path": "docs/cloud-adoption/getting-started/innovate.md",
      "redirect_url": "/azure/cloud-adoption-framework/getting-started/innovate"
    },
    {
      "source_path": "docs/cloud-adoption/getting-started/migrate.md",
      "redirect_url": "/azure/cloud-adoption-framework/getting-started/migrate"
    },
    {
      "source_path": "docs/cloud-adoption/getting-started/what-is-azure.md",
      "redirect_url": "/azure/cloud-adoption-framework/getting-started/what-is-azure"
    },
    {
      "source_path": "docs/cloud-adoption/governance/cost-management/business-risks.md",
      "redirect_url": "/azure/cloud-adoption-framework/govern/cost-management/business-risks"
    },
    {
      "source_path": "docs/cloud-adoption/governance/cost-management/compliance-processes.md",
      "redirect_url": "/azure/cloud-adoption-framework/govern/cost-management/compliance-processes"
    },
    {
      "source_path": "docs/cloud-adoption/governance/cost-management/discipline-improvement.md",
      "redirect_url": "/azure/cloud-adoption-framework/govern/cost-management/discipline-improvement"
    },
    {
      "source_path": "docs/cloud-adoption/governance/cost-management/index.md",
      "redirect_url": "/azure/cloud-adoption-framework/govern/cost-management/index"
    },
    {
      "source_path": "docs/cloud-adoption/governance/cost-management/metrics-tolerance.md",
      "redirect_url": "/azure/cloud-adoption-framework/govern/cost-management/metrics-tolerance"
    },
    {
      "source_path": "docs/cloud-adoption/governance/cost-management/overview.md",
      "redirect_url": "/azure/cloud-adoption-framework/govern/cost-management/index"
    },
    {
      "source_path": "docs/cloud-adoption/governance/cost-management/policy-statements.md",
      "redirect_url": "/azure/cloud-adoption-framework/govern/cost-management/policy-statements"
    },
    {
      "source_path": "docs/cloud-adoption/governance/cost-management/template.md",
      "redirect_url": "/azure/cloud-adoption-framework/govern/cost-management/template"
    },
    {
      "source_path": "docs/cloud-adoption/governance/cost-management/toolchain.md",
      "redirect_url": "/azure/cloud-adoption-framework/govern/cost-management/toolchain"
    },
    {
      "source_path": "docs/cloud-adoption/governance/deployment-acceleration/business-risks.md",
      "redirect_url": "/azure/cloud-adoption-framework/govern/deployment-acceleration/business-risks"
    },
    {
      "source_path": "docs/cloud-adoption/governance/deployment-acceleration/compliance-processes.md",
      "redirect_url": "/azure/cloud-adoption-framework/govern/deployment-acceleration/compliance-processes"
    },
    {
      "source_path": "docs/cloud-adoption/governance/deployment-acceleration/discipline-improvement.md",
      "redirect_url": "/azure/cloud-adoption-framework/govern/deployment-acceleration/discipline-improvement"
    },
    {
      "source_path": "docs/cloud-adoption/governance/deployment-acceleration/index.md",
      "redirect_url": "/azure/cloud-adoption-framework/govern/deployment-acceleration/index"
    },
    {
      "source_path": "docs/cloud-adoption/governance/deployment-acceleration/metrics-tolerance.md",
      "redirect_url": "/azure/cloud-adoption-framework/govern/deployment-acceleration/metrics-tolerance"
    },
    {
      "source_path": "docs/cloud-adoption/governance/deployment-acceleration/overview.md",
      "redirect_url": "/azure/cloud-adoption-framework/govern/deployment-acceleration/index"
    },
    {
      "source_path": "docs/cloud-adoption/governance/deployment-acceleration/policy-statements.md",
      "redirect_url": "/azure/cloud-adoption-framework/govern/deployment-acceleration/policy-statements"
    },
    {
      "source_path": "docs/cloud-adoption/governance/deployment-acceleration/template.md",
      "redirect_url": "/azure/cloud-adoption-framework/govern/deployment-acceleration/template"
    },
    {
      "source_path": "docs/cloud-adoption/governance/deployment-acceleration/toolchain.md",
      "redirect_url": "/azure/cloud-adoption-framework/govern/deployment-acceleration/toolchain"
    },
    {
      "source_path": "docs/cloud-adoption/governance/identity-baseline/business-risks.md",
      "redirect_url": "/azure/cloud-adoption-framework/govern/identity-baseline/business-risks"
    },
    {
      "source_path": "docs/cloud-adoption/governance/identity-baseline/compliance-processes.md",
      "redirect_url": "/azure/cloud-adoption-framework/govern/identity-baseline/compliance-processes"
    },
    {
      "source_path": "docs/cloud-adoption/governance/identity-baseline/discipline-improvement.md",
      "redirect_url": "/azure/cloud-adoption-framework/govern/identity-baseline/discipline-improvement"
    },
    {
      "source_path": "docs/cloud-adoption/governance/identity-baseline/index.md",
      "redirect_url": "/azure/cloud-adoption-framework/govern/identity-baseline/index"
    },
    {
      "source_path": "docs/cloud-adoption/governance/identity-baseline/metrics-tolerance.md",
      "redirect_url": "/azure/cloud-adoption-framework/govern/identity-baseline/metrics-tolerance"
    },
    {
      "source_path": "docs/cloud-adoption/governance/identity-baseline/overview.md",
      "redirect_url": "/azure/cloud-adoption-framework/govern/identity-baseline/index"
    },
    {
      "source_path": "docs/cloud-adoption/governance/identity-baseline/policy-statements.md",
      "redirect_url": "/azure/cloud-adoption-framework/govern/identity-baseline/policy-statements"
    },
    {
      "source_path": "docs/cloud-adoption/governance/identity-baseline/template.md",
      "redirect_url": "/azure/cloud-adoption-framework/govern/identity-baseline/template"
    },
    {
      "source_path": "docs/cloud-adoption/governance/identity-baseline/toolchain.md",
      "redirect_url": "/azure/cloud-adoption-framework/govern/identity-baseline/toolchain"
    },
    {
      "source_path": "docs/cloud-adoption/governance/journeys/large-enterprise/best-practice-explained.md",
      "redirect_url": "/azure/cloud-adoption-framework/govern/guides/complex/prescriptive-guidance"
    },
    {
      "source_path": "docs/cloud-adoption/governance/journeys/large-enterprise/cost-management-evolution.md",
      "redirect_url": "/azure/cloud-adoption-framework/govern/guides/complex/cost-management-improvement"
    },
    {
      "source_path": "docs/cloud-adoption/governance/journeys/large-enterprise/identity-baseline-evolution.md",
      "redirect_url": "/azure/cloud-adoption-framework/govern/guides/complex/identity-baseline-improvement"
    },
    {
      "source_path": "docs/cloud-adoption/governance/journeys/large-enterprise/index.md",
      "redirect_url": "/azure/cloud-adoption-framework/govern/guides/complex/index"
    },
    {
      "source_path": "docs/cloud-adoption/governance/journeys/large-enterprise/initial-corporate-policy.md",
      "redirect_url": "/azure/cloud-adoption-framework/govern/guides/complex/initial-corporate-policy"
    },
    {
      "source_path": "docs/cloud-adoption/governance/journeys/large-enterprise/multi-cloud-evolution.md",
      "redirect_url": "/azure/cloud-adoption-framework/govern/guides/complex/multicloud-improvement"
    },
    {
      "source_path": "docs/cloud-adoption/governance/journeys/large-enterprise/multicloud-evolution.md",
      "redirect_url": "/azure/cloud-adoption-framework/govern/guides/complex/multicloud-improvement"
    },
    {
      "source_path": "docs/cloud-adoption/governance/journeys/large-enterprise/multiple-layers-of-governance.md",
      "redirect_url": "/azure/cloud-adoption-framework/govern/guides/complex/multiple-layers-of-governance"
    },
    {
      "source_path": "docs/cloud-adoption/governance/journeys/large-enterprise/narrative.md",
      "redirect_url": "/azure/cloud-adoption-framework/govern/guides/complex/narrative"
    },
    {
      "source_path": "docs/cloud-adoption/governance/journeys/large-enterprise/overview.md",
      "redirect_url": "/azure/cloud-adoption-framework/govern/guides/complex/index"
    },
    {
      "source_path": "docs/cloud-adoption/governance/journeys/large-enterprise/resource-consistency-evolution.md",
      "redirect_url": "/azure/cloud-adoption-framework/govern/guides/complex/resource-consistency-improvement"
    },
    {
      "source_path": "docs/cloud-adoption/governance/journeys/large-enterprise/security-baseline-evolution.md",
      "redirect_url": "/azure/cloud-adoption-framework/govern/guides/complex/security-baseline-improvement"
    },
    {
      "source_path": "docs/cloud-adoption/governance/journeys/small-to-medium-enterprise/best-practice-explained.md",
      "redirect_url": "/azure/cloud-adoption-framework/govern/guides/standard/prescriptive-guidance"
    },
    {
      "source_path": "docs/cloud-adoption/governance/journeys/small-to-medium-enterprise/cost-management-evolution.md",
      "redirect_url": "/azure/cloud-adoption-framework/govern/guides/standard/cost-management-improvement"
    },
    {
      "source_path": "docs/cloud-adoption/governance/journeys/small-to-medium-enterprise/index.md",
      "redirect_url": "/azure/cloud-adoption-framework/govern/guides/standard/index"
    },
    {
      "source_path": "docs/cloud-adoption/governance/journeys/small-to-medium-enterprise/initial-corporate-policy.md",
      "redirect_url": "/azure/cloud-adoption-framework/govern/guides/standard/initial-corporate-policy"
    },
    {
      "source_path": "docs/cloud-adoption/governance/journeys/small-to-medium-enterprise/multi-cloud-evolution.md",
      "redirect_url": "/azure/cloud-adoption-framework/govern/guides/standard/multicloud-improvement"
    },
    {
      "source_path": "docs/cloud-adoption/governance/journeys/small-to-medium-enterprise/multicloud-evolution.md",
      "redirect_url": "/azure/cloud-adoption-framework/govern/guides/standard/multicloud-improvement"
    },
    {
      "source_path": "docs/cloud-adoption/governance/journeys/small-to-medium-enterprise/narrative.md",
      "redirect_url": "/azure/cloud-adoption-framework/govern/guides/standard/narrative"
    },
    {
      "source_path": "docs/cloud-adoption/governance/journeys/small-to-medium-enterprise/overview.md",
      "redirect_url": "/azure/cloud-adoption-framework/govern/guides/standard/index"
    },
    {
      "source_path": "docs/cloud-adoption/governance/journeys/small-to-medium-enterprise/resource-consistency-evolution.md",
      "redirect_url": "/azure/cloud-adoption-framework/govern/guides/standard/resource-consistency-improvement"
    },
    {
      "source_path": "docs/cloud-adoption/governance/journeys/small-to-medium-enterprise/security-baseline-evolution.md",
      "redirect_url": "/azure/cloud-adoption-framework/govern/guides/standard/security-baseline-improvement"
    },
    {
      "source_path": "docs/cloud-adoption/governance/journeys/index.md",
      "redirect_url": "/azure/cloud-adoption-framework/govern/guides/index"
    },
    {
      "source_path": "docs/cloud-adoption/governance/journeys/overview.md",
      "redirect_url": "/azure/cloud-adoption-framework/govern/guides/index"
    },
    {
      "source_path": "docs/cloud-adoption/governance/policy-compliance/align-governance-journeys.md",
      "redirect_url": "/azure/cloud-adoption-framework/govern/policy-compliance/governance-alignment"
    },
    {
      "source_path": "docs/cloud-adoption/governance/policy-compliance/define-policy.md",
      "redirect_url": "/azure/cloud-adoption-framework/govern/policy-compliance/policy-definition"
    },
    {
      "source_path": "docs/cloud-adoption/governance/policy-compliance/how-can-a-ciso-prepare-for-the-cloud.md",
      "redirect_url": "/azure/cloud-adoption-framework/govern/policy-compliance/cloud-security-readiness"
    },
    {
      "source_path": "docs/cloud-adoption/governance/policy-compliance/index.md",
      "redirect_url": "/azure/cloud-adoption-framework/govern/policy-compliance/index"
    },
    {
      "source_path": "docs/cloud-adoption/governance/policy-compliance/overview.md",
      "redirect_url": "/azure/cloud-adoption-framework/govern/policy-compliance/index"
    },
    {
      "source_path": "docs/cloud-adoption/governance/policy-compliance/processes.md",
      "redirect_url": "/azure/cloud-adoption-framework/govern/policy-compliance/processes"
    },
    {
      "source_path": "docs/cloud-adoption/governance/policy-compliance/risk-tolerance.md",
      "redirect_url": "/azure/cloud-adoption-framework/govern/policy-compliance/risk-tolerance"
    },
    {
      "source_path": "docs/cloud-adoption/governance/policy-compliance/understanding-business-risk.md",
      "redirect_url": "/azure/cloud-adoption-framework/govern/policy-compliance/business-risk"
    },
    {
      "source_path": "docs/cloud-adoption/governance/policy-compliance/what-is-a-cloud-policy-review.md",
      "redirect_url": "/azure/cloud-adoption-framework/govern/policy-compliance/cloud-policy-review"
    },
    {
      "source_path": "docs/cloud-adoption/governance/policy-compliance/what-is-data-classification.md",
      "redirect_url": "/azure/cloud-adoption-framework/govern/policy-compliance/data-classification"
    },
    {
      "source_path": "docs/cloud-adoption/governance/policy-compliance/what-is-regulatory-compliance.md",
      "redirect_url": "/azure/cloud-adoption-framework/govern/policy-compliance/regulatory-compliance"
    },
    {
      "source_path": "docs/cloud-adoption/governance/resource-consistency/resource-access-management.md",
      "redirect_url": "/azure/cloud-adoption-framework/govern/resource-consistency/resource-access-management"
    },
    {
      "source_path": "docs/cloud-adoption/governance/resource-consistency/business-risks.md",
      "redirect_url": "/azure/cloud-adoption-framework/govern/resource-consistency/business-risks"
    },
    {
      "source_path": "docs/cloud-adoption/governance/resource-consistency/compliance-processes.md",
      "redirect_url": "/azure/cloud-adoption-framework/govern/resource-consistency/compliance-processes"
    },
    {
      "source_path": "docs/cloud-adoption/governance/resource-consistency/discipline-improvement.md",
      "redirect_url": "/azure/cloud-adoption-framework/govern/resource-consistency/discipline-improvement"
    },
    {
      "source_path": "docs/cloud-adoption/governance/resource-consistency/governance-multiple-teams.md",
      "redirect_url": "/azure/cloud-adoption-framework/govern/resource-consistency/governance-multiple-teams"
    },
    {
      "source_path": "docs/cloud-adoption/governance/resource-consistency/governance-simple-workload.md",
      "redirect_url": "/azure/cloud-adoption-framework/govern/resource-consistency/governance-simple-workload"
    },
    {
      "source_path": "docs/cloud-adoption/governance/resource-consistency/index.md",
      "redirect_url": "/azure/cloud-adoption-framework/govern/resource-consistency/index"
    },
    {
      "source_path": "docs/cloud-adoption/governance/resource-consistency/metrics-tolerance.md",
      "redirect_url": "/azure/cloud-adoption-framework/govern/resource-consistency/metrics-tolerance"
    },
    {
      "source_path": "docs/cloud-adoption/governance/resource-consistency/overview.md",
      "redirect_url": "/azure/cloud-adoption-framework/govern/resource-consistency/index"
    },
    {
      "source_path": "docs/cloud-adoption/governance/resource-consistency/policy-statements.md",
      "redirect_url": "/azure/cloud-adoption-framework/govern/resource-consistency/policy-statements"
    },
    {
      "source_path": "docs/cloud-adoption/governance/resource-consistency/template.md",
      "redirect_url": "/azure/cloud-adoption-framework/govern/resource-consistency/template"
    },
    {
      "source_path": "docs/cloud-adoption/governance/resource-consistency/toolchain.md",
      "redirect_url": "/azure/cloud-adoption-framework/govern/resource-consistency/toolchain"
    },
    {
      "source_path": "docs/cloud-adoption/governance/resource-consistency/what-is-governance.md",
      "redirect_url": "/azure/cloud-adoption-framework/govern/resource-consistency/what-is-governance"
    },
    {
      "source_path": "docs/cloud-adoption/governance/security-baseline/azure-security-guidance.md",
      "redirect_url": "/azure/cloud-adoption-framework/govern/security-baseline/azure-security-guidance"
    },
    {
      "source_path": "docs/cloud-adoption/governance/security-baseline/business-risks.md",
      "redirect_url": "/azure/cloud-adoption-framework/govern/security-baseline/business-risks"
    },
    {
      "source_path": "docs/cloud-adoption/governance/security-baseline/cloud-native-policy.md",
      "redirect_url": "/azure/cloud-adoption-framework/govern/security-baseline/cloud-native-policy"
    },
    {
      "source_path": "docs/cloud-adoption/governance/security-baseline/compliance-processes.md",
      "redirect_url": "/azure/cloud-adoption-framework/govern/security-baseline/compliance-processes"
    },
    {
      "source_path": "docs/cloud-adoption/governance/security-baseline/discipline-improvement.md",
      "redirect_url": "/azure/cloud-adoption-framework/govern/security-baseline/discipline-improvement"
    },
    {
      "source_path": "docs/cloud-adoption/governance/security-baseline/index.md",
      "redirect_url": "/azure/cloud-adoption-framework/govern/security-baseline/index"
    },
    {
      "source_path": "docs/cloud-adoption/governance/security-baseline/metrics-tolerance.md",
      "redirect_url": "/azure/cloud-adoption-framework/govern/security-baseline/metrics-tolerance"
    },
    {
      "source_path": "docs/cloud-adoption/governance/security-baseline/overview.md",
      "redirect_url": "/azure/cloud-adoption-framework/govern/security-baseline/index"
    },
    {
      "source_path": "docs/cloud-adoption/governance/security-baseline/policy-statements.md",
      "redirect_url": "/azure/cloud-adoption-framework/govern/security-baseline/policy-statements"
    },
    {
      "source_path": "docs/cloud-adoption/governance/security-baseline/template.md",
      "redirect_url": "/azure/cloud-adoption-framework/govern/security-baseline/template"
    },
    {
      "source_path": "docs/cloud-adoption/governance/security-baseline/toolchain.md",
      "redirect_url": "/azure/cloud-adoption-framework/govern/security-baseline/toolchain"
    },
    {
      "source_path": "docs/cloud-adoption/governance/security-baseline/what-is-cloud-security-management.md",
      "redirect_url": "/azure/cloud-adoption-framework/govern/security-baseline/cloud-security-baseline"
    },
    {
      "source_path": "docs/cloud-adoption/governance/benchmark.md",
      "redirect_url": "/azure/cloud-adoption-framework/govern/benchmark"
    },
    {
      "source_path": "docs/cloud-adoption/governance/best-practices.md",
      "redirect_url": "/azure/cloud-adoption-framework/govern/foundation-improvements"
    },
    {
      "source_path": "docs/cloud-adoption/governance/corporate-policy.md",
      "redirect_url": "/azure/cloud-adoption-framework/govern/corporate-policy"
    },
    {
      "source_path": "docs/cloud-adoption/governance/getting-started.md",
      "redirect_url": "/azure/cloud-adoption-framework/govern/initial-foundation"
    },
    {
      "source_path": "docs/cloud-adoption/governance/governance-disciplines.md",
      "redirect_url": "/azure/cloud-adoption-framework/govern/governance-disciplines"
    },
    {
      "source_path": "docs/cloud-adoption/governance/index.md",
      "redirect_url": "/azure/cloud-adoption-framework/govern/index"
    },
    {
      "source_path": "docs/cloud-adoption/governance/methodology.md",
      "redirect_url": "/azure/cloud-adoption-framework/govern/methodology"
    },
    {
      "source_path": "docs/cloud-adoption/governance/overview.md",
      "redirect_url": "/azure/cloud-adoption-framework/govern/index"
    },
    {
      "source_path": "docs/cloud-adoption/infrastructure/mainframe-migration/application-strategies.md",
      "redirect_url": "/azure/cloud-adoption-framework/infrastructure/mainframe-migration/application-strategies"
    },
    {
      "source_path": "docs/cloud-adoption/infrastructure/mainframe-migration/index.md",
      "redirect_url": "/azure/cloud-adoption-framework/infrastructure/mainframe-migration/index"
    },
    {
      "source_path": "docs/cloud-adoption/infrastructure/mainframe-migration/migration-strategies.md",
      "redirect_url": "/azure/cloud-adoption-framework/infrastructure/mainframe-migration/migration-strategies"
    },
    {
      "source_path": "docs/cloud-adoption/infrastructure/mainframe-migration/myths-and-facts.md",
      "redirect_url": "/azure/cloud-adoption-framework/infrastructure/mainframe-migration/myths-and-facts"
    },
    {
      "source_path": "docs/cloud-adoption/infrastructure/mainframe-migration/overview.md",
      "redirect_url": "/azure/cloud-adoption-framework/infrastructure/mainframe-migration/index"
    },
    {
      "source_path": "docs/cloud-adoption/infrastructure/misc/hybrid-consistency.md",
      "redirect_url": "/azure/cloud-adoption-framework/infrastructure/misc/hybrid-consistency"
    },
    {
      "source_path": "docs/cloud-adoption/infrastructure/virtual-machines/basic-workload.md",
      "redirect_url": "/azure/cloud-adoption-framework/infrastructure/virtual-machines/basic-workload"
    },
    {
      "source_path": "docs/cloud-adoption/infrastructure/basic-workload.md",
      "redirect_url": "/azure/cloud-adoption-framework/infrastructure/virtual-machines/basic-workload"
    },
    {
      "source_path": "docs/cloud-adoption/innovate/index.md",
      "redirect_url": "/azure/cloud-adoption-framework/innovate/index"
    },
    {
      "source_path": "docs/cloud-adoption/migrate/azure-best-practices/contoso-migration-assessment.md",
      "redirect_url": "/azure/cloud-adoption-framework/migrate/azure-best-practices/contoso-migration-assessment"
    },
    {
      "source_path": "docs/cloud-adoption/migrate/azure-best-practices/contoso-migration-infrastructure.md",
      "redirect_url": "/azure/cloud-adoption-framework/migrate/azure-best-practices/contoso-migration-infrastructure"
    },
    {
      "source_path": "docs/cloud-adoption/migrate/azure-best-practices/contoso-migration-overview.md",
      "redirect_url": "/azure/cloud-adoption-framework/migrate/azure-best-practices/contoso-migration-overview"
    },
    {
      "source_path": "docs/cloud-adoption/migrate/azure-best-practices/contoso-migration-rearchitect-container-sql.md",
      "redirect_url": "/azure/cloud-adoption-framework/migrate/azure-best-practices/contoso-migration-rearchitect-container-sql"
    },
    {
      "source_path": "docs/cloud-adoption/migrate/azure-best-practices/contoso-migration-rebuild.md",
      "redirect_url": "/azure/cloud-adoption-framework/migrate/azure-best-practices/contoso-migration-rebuild"
    },
    {
      "source_path": "docs/cloud-adoption/migrate/azure-best-practices/contoso-migration-refactor-linux-app-service-mysql.md",
      "redirect_url": "/azure/cloud-adoption-framework/migrate/azure-best-practices/contoso-migration-refactor-linux-app-service-mysql"
    },
    {
      "source_path": "docs/cloud-adoption/migrate/azure-best-practices/contoso-migration-refactor-web-app-sql.md",
      "redirect_url": "/azure/cloud-adoption-framework/migrate/azure-best-practices/contoso-migration-refactor-web-app-sql"
    },
    {
      "source_path": "docs/cloud-adoption/migrate/azure-best-practices/contoso-migration-rehost-linux-vm-mysql.md",
      "redirect_url": "/azure/cloud-adoption-framework/migrate/azure-best-practices/contoso-migration-rehost-linux-vm-mysql"
    },
    {
      "source_path": "docs/cloud-adoption/migrate/azure-best-practices/contoso-migration-rehost-linux-vm.md",
      "redirect_url": "/azure/cloud-adoption-framework/migrate/azure-best-practices/contoso-migration-rehost-linux-vm"
    },
    {
      "source_path": "docs/cloud-adoption/migrate/azure-best-practices/contoso-migration-rehost-vm-sql-ag.md",
      "redirect_url": "/azure/cloud-adoption-framework/migrate/azure-best-practices/contoso-migration-rehost-vm-sql-ag"
    },
    {
      "source_path": "docs/cloud-adoption/migrate/azure-best-practices/contoso-migration-rehost-vm-sql-managed-instance.md",
      "redirect_url": "/azure/cloud-adoption-framework/migrate/azure-best-practices/contoso-migration-rehost-vm-sql-managed-instance"
    },
    {
      "source_path": "docs/cloud-adoption/migrate/azure-best-practices/contoso-migration-rehost-vm.md",
      "redirect_url": "/azure/cloud-adoption-framework/migrate/azure-best-practices/contoso-migration-rehost-vm"
    },
    {
      "source_path": "docs/cloud-adoption/migrate/azure-best-practices/contoso-migration-scale.md",
      "redirect_url": "/azure/cloud-adoption-framework/migrate/azure-best-practices/contoso-migration-scale"
    },
    {
      "source_path": "docs/cloud-adoption/migrate/azure-best-practices/contoso-migration-tfs-vsts.md",
      "redirect_url": "/azure/cloud-adoption-framework/migrate/azure-best-practices/contoso-migration-tfs-vsts"
    },
    {
      "source_path": "docs/cloud-adoption/migrate/azure-best-practices/index.md",
      "redirect_url": "/azure/cloud-adoption-framework/migrate/azure-best-practices/index"
    },
    {
      "source_path": "docs/cloud-adoption/migrate/azure-best-practices/migrate-best-practices-costs.md",
      "redirect_url": "/azure/cloud-adoption-framework/migrate/azure-best-practices/migrate-best-practices-costs"
    },
    {
      "source_path": "docs/cloud-adoption/migrate/azure-best-practices/migrate-best-practices-networking.md",
      "redirect_url": "/azure/cloud-adoption-framework/migrate/azure-best-practices/migrate-best-practices-networking"
    },
    {
      "source_path": "docs/cloud-adoption/migrate/azure-best-practices/migrate-best-practices-security-management.md",
      "redirect_url": "/azure/cloud-adoption-framework/migrate/azure-best-practices/migrate-best-practices-security-management"
    },
    {
      "source_path": "docs/cloud-adoption/migrate/azure-migration-guide/assess.md",
      "redirect_url": "/azure/cloud-adoption-framework/migrate/azure-migration-guide/assess"
    },
    {
      "source_path": "docs/cloud-adoption/migrate/azure-migration-guide/assistance.md",
      "redirect_url": "/azure/cloud-adoption-framework/migrate/azure-migration-guide/assistance"
    },
    {
      "source_path": "docs/cloud-adoption/migrate/azure-migration-guide/index.md",
      "redirect_url": "/azure/cloud-adoption-framework/migrate/azure-migration-guide/index"
    },
    {
      "source_path": "docs/cloud-adoption/migrate/azure-migration-guide/manage-costs.md",
      "redirect_url": "/azure/cloud-adoption-framework/migrate/azure-migration-guide/manage-costs"
    },
    {
      "source_path": "docs/cloud-adoption/migrate/azure-migration-guide/migrate.md",
      "redirect_url": "/azure/cloud-adoption-framework/migrate/azure-migration-guide/migrate"
    },
    {
      "source_path": "docs/cloud-adoption/migrate/azure-migration-guide/optimize-and-transform.md",
      "redirect_url": "/azure/cloud-adoption-framework/migrate/azure-migration-guide/optimize-and-transform"
    },
    {
      "source_path": "docs/cloud-adoption/migrate/azure-migration-guide/organize-resources.md",
      "redirect_url": "/azure/cloud-adoption-framework/migrate/azure-migration-guide/organize-resources"
    },
    {
      "source_path": "docs/cloud-adoption/migrate/azure-migration-guide/prerequisites.md",
      "redirect_url": "/azure/cloud-adoption-framework/migrate/azure-migration-guide/prerequisites"
    },
    {
      "source_path": "docs/cloud-adoption/migrate/azure-migration-guide/secure-and-manage.md",
      "redirect_url": "/azure/cloud-adoption-framework/migrate/azure-migration-guide/secure-and-manage"
    },
    {
      "source_path": "docs/cloud-adoption/migrate/expanded-scope/balance-the-portfolio.md",
      "redirect_url": "/azure/cloud-adoption-framework/migrate/expanded-scope/balance-the-portfolio"
    },
    {
      "source_path": "docs/cloud-adoption/migrate/expanded-scope/governance-or-compliance.md",
      "redirect_url": "/azure/cloud-adoption-framework/migrate/expanded-scope/governance-or-compliance"
    },
    {
      "source_path": "docs/cloud-adoption/migrate/expanded-scope/index.md",
      "redirect_url": "/azure/cloud-adoption-framework/migrate/expanded-scope/index"
    },
    {
      "source_path": "docs/cloud-adoption/migrate/expanded-scope/multiple-datacenters.md",
      "redirect_url": "/azure/cloud-adoption-framework/migrate/expanded-scope/multiple-datacenters"
    },
    {
      "source_path": "docs/cloud-adoption/migrate/expanded-scope/multiple-regions.md",
      "redirect_url": "/azure/cloud-adoption-framework/decision-guides/regions/index"
    },
    {
      "source_path": "docs/cloud-adoption/migrate/expanded-scope/network-capacity-exceeded.md",
      "redirect_url": "/azure/cloud-adoption-framework/migrate/expanded-scope/network-capacity-exceeded"
    },
    {
      "source_path": "docs/cloud-adoption/migrate/expanded-scope/suggested-skills.md",
      "redirect_url": "/azure/cloud-adoption-framework/migrate/expanded-scope/suggested-skills"
    },
    {
      "source_path": "docs/cloud-adoption/migrate/migration-considerations/assess/approve.md",
      "redirect_url": "/azure/cloud-adoption-framework/migrate/migration-considerations/assess/approve"
    },
    {
      "source_path": "docs/cloud-adoption/migrate/migration-considerations/assess/architect.md",
      "redirect_url": "/azure/cloud-adoption-framework/migrate/migration-considerations/assess/architect"
    },
    {
      "source_path": "docs/cloud-adoption/migrate/migration-considerations/assess/business-priorities.md",
      "redirect_url": "/azure/cloud-adoption-framework/migrate/migration-considerations/assess/business-priorities"
    },
    {
      "source_path": "docs/cloud-adoption/migrate/migration-considerations/assess/estimate.md",
      "redirect_url": "/azure/cloud-adoption-framework/migrate/migration-considerations/assess/estimate"
    },
    {
      "source_path": "docs/cloud-adoption/migrate/migration-considerations/assess/evaluate.md",
      "redirect_url": "/azure/cloud-adoption-framework/migrate/migration-considerations/assess/evaluate"
    },
    {
      "source_path": "docs/cloud-adoption/migrate/migration-considerations/assess/index.md",
      "redirect_url": "/azure/cloud-adoption-framework/migrate/migration-considerations/assess/index"
    },
    {
      "source_path": "docs/cloud-adoption/migrate/migration-considerations/assess/partnership-options.md",
      "redirect_url": "/azure/cloud-adoption-framework/migrate/migration-considerations/assess/partnership-options"
    },
    {
      "source_path": "docs/cloud-adoption/migrate/migration-considerations/assess/release-iteration-backlog.md",
      "redirect_url": "/azure/cloud-adoption-framework/migrate/migration-considerations/assess/release-iteration-backlog"
    },
    {
      "source_path": "docs/cloud-adoption/migrate/migration-considerations/migrate/index.md",
      "redirect_url": "/azure/cloud-adoption-framework/migrate/migration-considerations/migrate/index"
    },
    {
      "source_path": "docs/cloud-adoption/migrate/migration-considerations/migrate/promotion-models.md",
      "redirect_url": "/azure/cloud-adoption-framework/migrate/migration-considerations/migrate/promotion-models"
    },
    {
      "source_path": "docs/cloud-adoption/migrate/migration-considerations/migrate/remediate.md",
      "redirect_url": "/azure/cloud-adoption-framework/migrate/migration-considerations/migrate/remediate"
    },
    {
      "source_path": "docs/cloud-adoption/migrate/migration-considerations/migrate/replicate-options.md",
      "redirect_url": "/azure/cloud-adoption-framework/migrate/migration-considerations/migrate/replicate-options"
    },
    {
      "source_path": "docs/cloud-adoption/migrate/migration-considerations/migrate/replicate.md",
      "redirect_url": "/azure/cloud-adoption-framework/migrate/migration-considerations/migrate/replicate"
    },
    {
      "source_path": "docs/cloud-adoption/migrate/migration-considerations/migrate/stage.md",
      "redirect_url": "/azure/cloud-adoption-framework/migrate/migration-considerations/migrate/stage"
    },
    {
      "source_path": "docs/cloud-adoption/migrate/migration-considerations/optimize/business-change-plan.md",
      "redirect_url": "/azure/cloud-adoption-framework/migrate/migration-considerations/optimize/business-change-plan"
    },
    {
      "source_path": "docs/cloud-adoption/migrate/migration-considerations/optimize/business-test.md",
      "redirect_url": "/azure/cloud-adoption-framework/migrate/migration-considerations/optimize/business-test"
    },
    {
      "source_path": "docs/cloud-adoption/migrate/migration-considerations/optimize/decommission.md",
      "redirect_url": "/azure/cloud-adoption-framework/migrate/migration-considerations/optimize/decommission"
    },
    {
      "source_path": "docs/cloud-adoption/migrate/migration-considerations/optimize/index.md",
      "redirect_url": "/azure/cloud-adoption-framework/migrate/migration-considerations/optimize/index"
    },
    {
      "source_path": "docs/cloud-adoption/migrate/migration-considerations/optimize/optimize.md",
      "redirect_url": "/azure/cloud-adoption-framework/migrate/migration-considerations/optimize/optimize"
    },
    {
      "source_path": "docs/cloud-adoption/migrate/migration-considerations/optimize/promote.md",
      "redirect_url": "/azure/cloud-adoption-framework/migrate/migration-considerations/optimize/promote"
    },
    {
      "source_path": "docs/cloud-adoption/migrate/migration-considerations/optimize/ready.md",
      "redirect_url": "/azure/cloud-adoption-framework/migrate/migration-considerations/optimize/ready"
    },
    {
      "source_path": "docs/cloud-adoption/migrate/migration-considerations/optimize/retrospective.md",
      "redirect_url": "/azure/cloud-adoption-framework/migrate/migration-considerations/optimize/retrospective"
    },
    {
      "source_path": "docs/cloud-adoption/migrate/migration-considerations/prerequisites/culture-complexity.md",
      "redirect_url": "/azure/cloud-adoption-framework/migrate/migration-considerations/prerequisites/cultural-complexity"
    },
    {
      "source_path": "docs/cloud-adoption/migrate/migration-considerations/prerequisites/decisions.md",
      "redirect_url": "/azure/cloud-adoption-framework/migrate/migration-considerations/prerequisites/decisions"
    },
    {
      "source_path": "docs/cloud-adoption/migrate/migration-considerations/prerequisites/index.md",
      "redirect_url": "/azure/cloud-adoption-framework/migrate/migration-considerations/prerequisites/index"
    },
    {
      "source_path": "docs/cloud-adoption/migrate/migration-considerations/prerequisites/migration-backlog-review.md",
      "redirect_url": "/azure/cloud-adoption-framework/migrate/migration-considerations/prerequisites/migration-backlog-review"
    },
    {
      "source_path": "docs/cloud-adoption/migrate/migration-considerations/prerequisites/planning-checklist.md",
      "redirect_url": "/azure/cloud-adoption-framework/migrate/migration-considerations/prerequisites/planning-checklist"
    },
    {
      "source_path": "docs/cloud-adoption/migrate/migration-considerations/prerequisites/technical-complexity.md",
      "redirect_url": "/azure/cloud-adoption-framework/migrate/migration-considerations/prerequisites/technical-complexity"
    },
    {
      "source_path": "docs/cloud-adoption/migrate/migration-considerations/secure-and-manage/index.md",
      "redirect_url": "/azure/cloud-adoption-framework/migrate/migration-considerations/secure-and-manage/index"
    },
    {
      "source_path": "docs/cloud-adoption/migrate/migration-considerations/index.md",
      "redirect_url": "/azure/cloud-adoption-framework/migrate/migration-considerations/index"
    },
    {
      "source_path": "docs/cloud-adoption/migrate/about.md",
      "redirect_url": "/azure/cloud-adoption-framework/migrate/about"
    },
    {
      "source_path": "docs/cloud-adoption/migrate/index.md",
      "redirect_url": "/azure/cloud-adoption-framework/migrate/index"
    },
    {
      "source_path": "docs/cloud-adoption/operating-model/index.md",
      "redirect_url": "/azure/cloud-adoption-framework/operate/index"
    },
    {
      "source_path": "docs/cloud-adoption/operating-model/terms.md",
      "redirect_url": "/azure/cloud-adoption-framework/operate/terms"
    },
    {
      "source_path": "docs/cloud-adoption/operations/azure-server-management/common-policies.md",
      "redirect_url": "/azure/cloud-adoption-framework/manage/azure-server-management/common-policies"
    },
    {
      "source_path": "docs/cloud-adoption/operations/azure-server-management/enable-tracking-alerting.md",
      "redirect_url": "/azure/cloud-adoption-framework/manage/azure-server-management/enable-tracking-alerting"
    },
    {
      "source_path": "docs/cloud-adoption/operations/azure-server-management/guest-configuration-policy.md",
      "redirect_url": "/azure/cloud-adoption-framework/manage/azure-server-management/guest-configuration-policy"
    },
    {
      "source_path": "docs/cloud-adoption/operations/azure-server-management/index.md",
      "redirect_url": "/azure/cloud-adoption-framework/manage/azure-server-management/index"
    },
    {
      "source_path": "docs/cloud-adoption/operations/azure-server-management/onboard-at-scale.md",
      "redirect_url": "/azure/cloud-adoption-framework/manage/azure-server-management/onboard-at-scale"
    },
    {
      "source_path": "docs/cloud-adoption/operations/azure-server-management/onboard-single-vm.md",
      "redirect_url": "/azure/cloud-adoption-framework/manage/azure-server-management/onboard-single-vm"
    },
    {
      "source_path": "docs/cloud-adoption/operations/azure-server-management/onboarding-automation.md",
      "redirect_url": "/azure/cloud-adoption-framework/manage/azure-server-management/onboarding-automation"
    },
    {
      "source_path": "docs/cloud-adoption/operations/azure-server-management/onboarding-overview.md",
      "redirect_url": "/azure/cloud-adoption-framework/manage/azure-server-management/onboarding-overview"
    },
    {
      "source_path": "docs/cloud-adoption/operations/azure-server-management/ongoing-management-overview.md",
      "redirect_url": "/azure/cloud-adoption-framework/manage/azure-server-management/ongoing-management-overview"
    },
    {
      "source_path": "docs/cloud-adoption/operations/azure-server-management/prerequisites.md",
      "redirect_url": "/azure/cloud-adoption-framework/manage/azure-server-management/prerequisites"
    },
    {
      "source_path": "docs/cloud-adoption/operations/azure-server-management/setup-alerts.md",
      "redirect_url": "/azure/cloud-adoption-framework/manage/azure-server-management/setup-alerts"
    },
    {
      "source_path": "docs/cloud-adoption/operations/azure-server-management/tools-services.md",
      "redirect_url": "/azure/cloud-adoption-framework/manage/azure-server-management/tools-services"
    },
    {
      "source_path": "docs/cloud-adoption/operations/azure-server-management/update-schedules.md",
      "redirect_url": "/azure/cloud-adoption-framework/manage/azure-server-management/update-schedules"
    },
    {
      "source_path": "docs/cloud-adoption/operations/monitor/alert.md",
      "redirect_url": "/azure/cloud-adoption-framework/manage/monitor/alerting"
    },
    {
      "source_path": "docs/cloud-adoption/operations/monitor/cloud-models-monitor-overview.md",
      "redirect_url": "/azure/cloud-adoption-framework/manage/monitor/cloud-models-monitor-overview"
    },
    {
      "source_path": "docs/cloud-adoption/operations/monitor/data-collection.md",
      "redirect_url": "/azure/cloud-adoption-framework/manage/monitor/data-collection"
    },
    {
      "source_path": "docs/cloud-adoption/operations/monitor/index.md",
      "redirect_url": "/azure/cloud-adoption-framework/manage/monitor/index"
    },
    {
      "source_path": "docs/cloud-adoption/operations/monitor/platform-overview.md",
      "redirect_url": "/azure/cloud-adoption-framework/manage/monitor/platform-overview"
    },
    {
      "source_path": "docs/cloud-adoption/operations/index.md",
      "redirect_url": "/azure/cloud-adoption-framework/manage/index"
    },
    {
      "source_path": "docs/cloud-adoption/operations/operational-fitness-review.md",
      "redirect_url": "/azure/cloud-adoption-framework/manage/operational-fitness-review"
    },
    {
      "source_path": "docs/cloud-adoption/organization/cloud-adoption.md",
      "redirect_url": "/azure/cloud-adoption-framework/organize/cloud-adoption"
    },
    {
      "source_path": "docs/cloud-adoption/organization/cloud-automation.md",
      "redirect_url": "/azure/cloud-adoption-framework/organize/cloud-automation"
    },
    {
      "source_path": "docs/cloud-adoption/organization/cloud-center-excellence.md",
      "redirect_url": "/azure/cloud-adoption-framework/organize/cloud-center-of-excellence"
    },
    {
      "source_path": "docs/cloud-adoption/organization/cloud-governance.md",
      "redirect_url": "/azure/cloud-adoption-framework/organize/cloud-governance"
    },
    {
      "source_path": "docs/cloud-adoption/organization/cloud-operations.md",
      "redirect_url": "/azure/cloud-adoption-framework/organize/cloud-operations"
    },
    {
      "source_path": "docs/cloud-adoption/organization/cloud-platform.md",
      "redirect_url": "/azure/cloud-adoption-framework/organize/cloud-platform"
    },
    {
      "source_path": "docs/cloud-adoption/organization/cloud-strategy.md",
      "redirect_url": "/azure/cloud-adoption-framework/organize/cloud-strategy"
    },
    {
      "source_path": "docs/cloud-adoption/organization/cost-conscious-organization.md",
      "redirect_url": "/azure/cloud-adoption-framework/organize/cost-conscious-organization"
    },
    {
      "source_path": "docs/cloud-adoption/organization/fiefdoms-silos.md",
      "redirect_url": "/azure/cloud-adoption-framework/organize/fiefdoms-silos"
    },
    {
      "source_path": "docs/cloud-adoption/organization/index.md",
      "redirect_url": "/azure/cloud-adoption-framework/organize/index"
    },
    {
      "source_path": "docs/cloud-adoption/organization/organization-structures.md",
      "redirect_url": "/azure/cloud-adoption-framework/organize/organization-structures"
    },
    {
      "source_path": "docs/cloud-adoption/organization/raci-alignment.md",
      "redirect_url": "/azure/cloud-adoption-framework/organize/raci-alignment"
    },
    {
      "source_path": "docs/cloud-adoption/organization/suggested-skills.md",
      "redirect_url": "/azure/cloud-adoption-framework/organize/suggested-skills"
    },
    {
      "source_path": "docs/cloud-adoption/plan/adapt-roles-skills-processes.md",
      "redirect_url": "/azure/cloud-adoption-framework/plan/adapt-roles-skills-processes"
    },
    {
      "source_path": "docs/cloud-adoption/plan/assets.md",
      "redirect_url": "/azure/cloud-adoption-framework/plan/assets"
    },
    {
      "source_path": "docs/cloud-adoption/plan/index.md",
      "redirect_url": "/azure/cloud-adoption-framework/plan/index"
    },
    {
      "source_path": "docs/cloud-adoption/plan/initial-org-alignment.md",
      "redirect_url": "/azure/cloud-adoption-framework/plan/initial-org-alignment"
    },
    {
      "source_path": "docs/cloud-adoption/plan/iteration-paths.md",
      "redirect_url": "/azure/cloud-adoption-framework/plan/iteration-paths"
    },
    {
      "source_path": "docs/cloud-adoption/plan/plan-intro.md",
      "redirect_url": "/azure/cloud-adoption-framework/plan/plan-intro"
    },
    {
      "source_path": "docs/cloud-adoption/plan/prerequisites.md",
      "redirect_url": "/azure/cloud-adoption-framework/plan/prerequisites"
    },
    {
      "source_path": "docs/cloud-adoption/plan/review-rationalization.md",
      "redirect_url": "/azure/cloud-adoption-framework/plan/review-rationalization"
    },
    {
      "source_path": "docs/cloud-adoption/plan/suggested-skills.md",
      "redirect_url": "/azure/cloud-adoption-framework/plan/suggested-skills"
    },
    {
      "source_path": "docs/cloud-adoption/plan/template.md",
      "redirect_url": "/azure/cloud-adoption-framework/plan/template"
    },
    {
      "source_path": "docs/cloud-adoption/plan/timelines.md",
      "redirect_url": "/azure/cloud-adoption-framework/plan/timelines"
    },
    {
      "source_path": "docs/cloud-adoption/plan/workloads.md",
      "redirect_url": "/azure/cloud-adoption-framework/plan/workloads"
    },
    {
      "source_path": "docs/cloud-adoption/ready/azure-best-practices/hub-spoke-network-topology.md",
      "redirect_url": "/azure/cloud-adoption-framework/ready/azure-best-practices/hub-spoke-network-topology"
    },
    {
      "source_path": "docs/cloud-adoption/ready/azure-best-practices/index.md",
      "redirect_url": "/azure/cloud-adoption-framework/ready/azure-best-practices/index"
    },
    {
      "source_path": "docs/cloud-adoption/ready/azure-best-practices/perimeter-networks.md",
      "redirect_url": "/azure/cloud-adoption-framework/ready/azure-best-practices/perimeter-networks"
    },
    {
      "source_path": "docs/cloud-adoption/ready/azure-best-practices/roles.md",
      "redirect_url": "/azure/cloud-adoption-framework/ready/azure-best-practices/roles"
    },
    {
      "source_path": "docs/cloud-adoption/ready/azure-best-practices/track-costs.md",
      "redirect_url": "/azure/cloud-adoption-framework/ready/azure-best-practices/track-costs"
    },
    {
      "source_path": "docs/cloud-adoption/ready/azure-readiness-guide/govern-org-compliance.md",
      "redirect_url": "/azure/cloud-adoption-framework/ready/azure-readiness-guide/govern-org-compliance"
    },
    {
      "source_path": "docs/cloud-adoption/ready/azure-readiness-guide/index.md",
      "redirect_url": "/azure/cloud-adoption-framework/ready/azure-readiness-guide/index"
    },
    {
      "source_path": "docs/cloud-adoption/ready/azure-readiness-guide/manage-access.md",
      "redirect_url": "/azure/cloud-adoption-framework/ready/azure-readiness-guide/manage-access"
    },
    {
      "source_path": "docs/cloud-adoption/ready/azure-readiness-guide/manage-costs.md",
      "redirect_url": "/azure/cloud-adoption-framework/ready/azure-readiness-guide/manage-costs"
    },
    {
      "source_path": "docs/cloud-adoption/ready/azure-readiness-guide/migration-landing-zone.md",
      "redirect_url": "/azure/cloud-adoption-framework/ready/azure-readiness-guide/migration-landing-zone"
    },
    {
      "source_path": "docs/cloud-adoption/ready/azure-readiness-guide/monitoring-reporting.md",
      "redirect_url": "/azure/cloud-adoption-framework/ready/azure-readiness-guide/monitoring-reporting"
    },
    {
      "source_path": "docs/cloud-adoption/ready/azure-readiness-guide/organize-resources.md",
      "redirect_url": "/azure/cloud-adoption-framework/ready/azure-readiness-guide/organize-resources"
    },
    {
      "source_path": "docs/cloud-adoption/ready/azure-readiness-guide/staying-current.md",
      "redirect_url": "/azure/cloud-adoption-framework/ready/azure-readiness-guide/staying-current"
    },
    {
      "source_path": "docs/cloud-adoption/ready/considerations/compute-decisions.md",
      "redirect_url": "/azure/cloud-adoption-framework/ready/considerations/compute-decisions"
    },
    {
      "source_path": "docs/cloud-adoption/ready/considerations/data-decisions.md",
      "redirect_url": "/azure/cloud-adoption-framework/ready/considerations/data-decisions"
    },
    {
      "source_path": "docs/cloud-adoption/ready/considerations/fundamental-concepts.md",
      "redirect_url": "/azure/cloud-adoption-framework/ready/considerations/fundamental-concepts"
    },
    {
      "source_path": "docs/cloud-adoption/ready/considerations/index.md",
      "redirect_url": "/azure/cloud-adoption-framework/ready/considerations/index"
    },
    {
      "source_path": "docs/cloud-adoption/ready/considerations/name-and-tag.md",
      "redirect_url": "/azure/cloud-adoption-framework/ready/considerations/naming-and-tagging"
    },
    {
      "source_path": "docs/cloud-adoption/ready/considerations/network-decisions.md",
      "redirect_url": "/azure/cloud-adoption-framework/ready/considerations/network-decisions"
    },
    {
      "source_path": "docs/cloud-adoption/ready/considerations/scaling-subscriptions.md",
      "redirect_url": "/azure/cloud-adoption-framework/ready/considerations/scale-subscriptions"
    },
    {
      "source_path": "docs/cloud-adoption/ready/considerations/storage-guidance.md",
      "redirect_url": "/azure/cloud-adoption-framework/ready/considerations/storage-guidance"
    },
    {
      "source_path": "docs/cloud-adoption/ready/index.md",
      "redirect_url": "/azure/cloud-adoption-framework/ready/index"
    },
    {
      "source_path": "docs/cloud-adoption/ready/initial-org-alignment.md",
      "redirect_url": "/azure/cloud-adoption-framework/plan/initial-org-alignment"
    },
    {
      "source_path": "docs/cloud-adoption/ready/suggested-skills.md",
      "redirect_url": "/azure/cloud-adoption-framework/ready/suggested-skills"
    },
    {
      "source_path": "docs/cloud-adoption/ready/technical-skills.md",
      "redirect_url": "/azure/cloud-adoption-framework/ready/technical-skills"
    },
    {
      "source_path": "docs/cloud-adoption/index.md",
      "redirect_url": "/azure/cloud-adoption-framework/index"
    },
    {
      "source_path": "docs/cloud-adoption/overview.md",
      "redirect_url": "/azure/cloud-adoption-framework/index"
    },
    {
      "source_path": "docs/vdc/index.md",
      "redirect_url": "/azure/cloud-adoption-framework/reference/vdc"
    },
    {
      "source_path_from_root": "/docs/networking/guide/well-architected-framework-azure-firewall.md",
      "redirect_url": "/azure/architecture/framework/services/networking/azure-firewall",
      "redirect_document_id": false
    },
    {
      "source_path": "docs/vdc/networking-virtual-datacenter.md",
      "redirect_url": "/azure/cloud-adoption-framework/reference/networking-vdc"
    },
    {
      "source_path": "docs/best-practices/naming-conventions.md",
      "redirect_url": "/azure/cloud-adoption-framework/ready/azure-best-practices/naming-and-tagging",
      "redirect_document_id": false
    },
    {
      "source_path": "docs/hybrid/azure-stack-vm-dr.yml",
      "redirect_url": "/azure/architecture/hybrid/azure-stack-vm-disaster-recovery",
      "redirect_document_id": true
    },
    {
      "source_path": "docs/reference-architectures/dmz/secure-vnet-hybrid.md",
      "redirect_url": "/azure/architecture/reference-architectures/dmz/secure-vnet-dmz",
      "redirect_document_id": true
    },
    {
      "source_path": "docs/reference-architectures/dmz/index.md",
      "redirect_url": "/azure/architecture/reference-architectures/dmz/secure-vnet-dmz"
    },
    {
      "source_path": "docs/microservices/introduction.md",
      "redirect_url": "/azure/architecture/microservices/",
      "redirect_document_id": true
    },
    {
      "source_path": "docs/reference-architectures/data/enterprise-bi-sqldw.md",
      "redirect_url": "/azure/architecture/reference-architectures/data/enterprise-bi-synapse",
      "redirect_document_id": true
    },
    {
      "source_path": "docs/best-practices/index.md",
      "redirect_url": "/azure/architecture/best-practices/api-design",
      "redirect_document_id": false
    },
    {
      "source_path": "docs/patterns/category/resiliency.md",
      "redirect_url": "/azure/architecture/framework/resiliency/reliability-patterns",
      "redirect_document_id": false
    },
    {
      "source_path": "docs/patterns/category/availability.md",
      "redirect_url": "/azure/architecture/framework/resiliency/reliability-patterns",
      "redirect_document_id": false
    },
    {
      "source_path": "docs/patterns/category/performance-scalability.md",
      "redirect_url": "/azure/architecture/framework/resiliency/reliability-patterns",
      "redirect_document_id": false
    },
    {
      "source_path": "docs/patterns/category/security.md",
      "redirect_url": "/azure/architecture/framework/resiliency/reliability-patterns",
      "redirect_document_id": false
    },
    {
      "source_path": "docs/patterns/runtime-reconfiguration.md",
      "redirect_url": "/azure/architecture/patterns",
      "redirect_document_id": false
    },
    {
      "source_path": "docs/patterns/index-patterns.md",
      "redirect_url": "/azure/architecture/patterns",
      "redirect_document_id": false
    },
    {
      "source_path": "docs/patterns/messaging-bridge-patterns.yml",
      "redirect_url": "/azure/architecture/patterns/messaging-bridge",
      "redirect_document_id": true
    },
    {
      "source_path": "docs/guide/design-principles/use-the-best-data-store.md",
      "redirect_url": "/azure/architecture/guide/design-principles/use-best-data-store",
      "redirect_document_id": true
    },
    {
      "source_path": "docs/reference-architectures/sap/sap-netweaver.yml",
      "redirect_url": "/azure/architecture/guide/sap/sap-netweaver",
      "redirect_document_id": true
    },
    {
      "source_path": "docs/reference-architectures/sap/sap-s4hana.yml",
      "redirect_url": "/azure/architecture/guide/sap/sap-s4hana",
      "redirect_document_id": true
    },
    {
      "source_path": "docs/reference-architectures/aws/aws-azure-security-solutions.yml",
      "redirect_url": "/azure/architecture/guide/aws/aws-azure-security-solutions",
      "redirect_document_id": true
    },
    {
      "source_path": "docs/reference-architectures/ai/index.md",
      "redirect_url": "/azure/architecture/reference-architectures/ai/batch-scoring-deep-learning",
      "redirect_document_id": false
    },
    {
      "source_path": "docs/reference-architectures/ai/predictive-maintenance.md",
      "redirect_url": "/azure/architecture/data-guide/big-data/ai-overview",
      "redirect_document_id": false
    },
    {
      "source_path": "docs/example-scenario/apps/sap-on-oracle.yml",
      "redirect_url": "/azure/architecture/example-scenario/apps/sap-production",
      "redirect_document_id": false
    },
    {
      "source_path": "docs/reference-architectures/ai/defect-prevention-with-predictive-maintenance.md",
      "redirect_url": "/azure/architecture/solution-ideas/articles/defect-prevention-with-predictive-maintenance",
      "redirect_document_id": false
    },
    {
      "source_path": "docs/reference-architectures/ai/movie-recommendations.md",
      "redirect_url": "/azure/architecture/example-scenario/ai/movie-recommendations",
      "redirect_document_id": false
    },
    {
      "source_path": "docs/reference-architectures/ai/product-recommendations.md",
      "redirect_url": "/azure/architecture/reference-architectures/ai/real-time-recommendation",
      "redirect_document_id": false
    },
    {
      "source_path": "docs/reference-architectures/ai/visual-assistant.md",
      "redirect_url": "/azure/architecture/solution-ideas/articles/visual-assistant",
      "redirect_document_id": false
    },
    {
      "source_path": "docs/reference-architectures/ai/commerce-chatbot.md",
      "redirect_url": "/azure/architecture/reference-architectures/ai/conversational-bot",
      "redirect_document_id": false
    },
    {
      "source_path": "docs/solution-ideas/articles/example-scenario/ai/intelligent-apps-image-processing.md",
      "redirect_url": "/azure/architecture/example-scenario/ai/intelligent-apps-image-processing",
      "redirect_document_id": false
    },
    {
      "source_path": "docs/reference-architectures/app-service-web-app/index.md",
      "redirect_url": "/azure/architecture/reference-architectures/basic-web-app",
      "redirect_document_id": false
    },
    {
      "source_path": "docs/reference-architectures/enterprise-integration/index.md",
      "redirect_url": "/azure/architecture/reference-architectures/enterprise-integration/simple-enterprise-integration",
      "redirect_document_id": false
    },
    {
      "source_path": "docs/reference-architectures/hybrid-networking/considerations.md",
      "redirect_url": "/azure/architecture/reference-architectures/hybrid-networking",
      "redirect_document_id": false
    },
    {
      "source_path": "docs/reference-architectures/identity/considerations.md",
      "redirect_url": "/azure/architecture/reference-architectures/identity",
      "redirect_document_id": false
    },
    {
      "source_path": "docs/reference-architectures/n-tier/index.md",
      "redirect_url": "/azure/architecture/reference-architectures/n-tier/n-tier-sql-server",
      "redirect_document_id": false
    },
    {
      "source_path": "docs/reference-architectures/sap/index.md",
      "redirect_url": "/azure/architecture/reference-architectures/sap/sap-netweaver",
      "redirect_document_id": false
    },
    {
      "source_path": "docs/reference-architectures/serverless/index.md",
      "redirect_url": "/azure/architecture/web-apps/serverless/architectures/web-app",
      "redirect_document_id": false
    },
    {
      "source_path": "docs/reference-architectures/virtual-machines-linux/index.md",
      "redirect_url": "/azure/architecture/reference-architectures/n-tier",
      "redirect_document_id": false
    },
    {
      "source_path": "docs/reference-architectures/virtual-machines-linux/multi-region-application.md",
      "redirect_url": "/azure/architecture/reference-architectures/n-tier/n-tier-cassandra",
      "redirect_document_id": false
    },
    {
      "source_path": "docs/reference-architectures/virtual-machines-linux/multi-vm.md",
      "redirect_url": "/azure/architecture/reference-architectures/n-tier/n-tier-cassandra",
      "redirect_document_id": false
    },
    {
      "source_path": "docs/reference-architectures/virtual-machines-linux/n-tier.md",
      "redirect_url": "/azure/architecture/reference-architectures/n-tier/n-tier-cassandra",
      "redirect_document_id": false
    },
    {
      "source_path": "docs/reference-architectures/virtual-machines-linux/single-vm.md",
      "redirect_url": "/azure/architecture/reference-architectures/n-tier/linux-vm",
      "redirect_document_id": false
    },
    {
      "source_path": "docs/reference-architectures/virtual-machines-windows/index.md",
      "redirect_url": "/azure/architecture/reference-architectures/n-tier",
      "redirect_document_id": false
    },
    {
      "source_path": "docs/reference-architectures/virtual-machines-windows/multi-region-application.md",
      "redirect_url": "/azure/architecture/reference-architectures/n-tier/multi-region-sql-server",
      "redirect_document_id": false
    },
    {
      "source_path": "docs/reference-architectures/virtual-machines-windows/multi-vm.md",
      "redirect_url": "/azure/architecture/reference-architectures/n-tier/n-tier-sql-server",
      "redirect_document_id": false
    },
    {
      "source_path": "docs/reference-architectures/virtual-machines-windows/n-tier.md",
      "redirect_url": "/azure/architecture/reference-architectures/n-tier/n-tier-sql-server",
      "redirect_document_id": false
    },
    {
      "source_path": "docs/reference-architectures/virtual-machines-windows/single-vm.md",
      "redirect_url": "/azure/architecture/reference-architectures/n-tier/windows-vm",
      "redirect_document_id": false
    },
    {
      "source_path": "docs/resources/diagrams.md",
      "redirect_url": "https://aka.ms/CnESymbols",
      "redirect_document_id": false
    },
    {
      "source_path": "docs/resources/index.md",
      "redirect_url": "/azure/architecture/resources/diagrams",
      "redirect_document_id": false
    },
    {
      "source_path": "docs/service-fabric/index.md",
      "redirect_url": "/azure/service-fabric/service-fabric-cloud-services-migration-worker-role-stateless-service",
      "redirect_document_id": false
    },
    {
      "source_path": "docs/reference-architectures/index.md",
      "redirect_url": "/azure/architecture/browse",
      "redirect_document_id": false
    },
    {
      "source_path": "docs/example-scenario/index.experimental.md",
      "redirect_url": "/azure/architecture/browse",
      "redirect_document_id": false
    },
    {
      "source_path": "docs/example-scenario/index.md",
      "redirect_url": "/azure/architecture/browse"
    },
    {
      "source_path": "docs/cloud-adoption/operations/overview.md",
      "redirect_url": "/azure/cloud-adoption-framework/operating-model",
      "redirect_document_id": false
    },
    {
      "source_path": "docs/guide/pillars.md",
      "redirect_url": "/azure/architecture/framework/",
      "redirect_document_id": false
    },
    {
      "source_path": "docs/guide/technology-choices/compute-overview.md",
      "redirect_url": "/azure/architecture/guide/technology-choices/compute-decision-tree"
    },
    {
      "source_path": "docs/guide/technology-choices/compute-comparison.md",
      "redirect_url": "/azure/architecture/guide/technology-choices/compute-decision-tree"
    },
    {
      "source_path": "docs/best-practices/resource-naming.md",
      "redirect_url": "/azure/azure-resource-manager/management/resource-name-rules"
    },
    {
      "source_path": "docs/data-guide/scenarios/natural-language-processing.md",
      "redirect_url": "/azure/architecture/data-guide/technology-choices/natural-language-processing"
    },
    {
      "source_path": "docs/architectures/index.md",
      "redirect_url": "/azure/architecture/browse"
    },
    {
      "source_path": "docs/architectures/example-workloads.md",
      "redirect_url": "/azure/architecture/browse"
    },
    {
      "source_path": "docs/architectures/reference-architectures.md",
      "redirect_url": "/azure/architecture/browse"
    },
    {
      "source_path": "docs/solution-ideas/articles/security-compliance-blueprint-hippa-hitrust-health-data-ai.md",
      "redirect_url": "/azure/architecture/solution-ideas/articles/security-compliance-blueprint-hipaa-hitrust-health-data-ai"
    },
    {
      "source_path": "docs/solution-ideas/articles/hybrid-ci-cd.md",
      "redirect_url": "/azure/architecture/solution-ideas/articles/devops-in-a-hybrid-environment",
      "redirect_document_id": false
    },
    {
      "source_path": "docs/solution-ideas/articles/modern-data-warehouse.md",
      "redirect_url": "/azure/architecture/solution-ideas/articles/enterprise-data-warehouse",
      "redirect_document_id": false
    },
    {
      "source_path": "docs/framework/cost/optimizing.md",
      "redirect_url": "/azure/architecture/framework/cost/optimize-checklist"
    },
    {
      "source_path": "docs/framework/cost/modeling.md",
      "redirect_url": "/azure/architecture/framework/cost/design-model"
    },
    {
      "source_path": "docs/framework/cost/monitoring.md",
      "redirect_url": "/azure/architecture/framework/cost/monitor-checklist"
    },
    {
      "source_path": "docs/framework/cost/provisioning.md",
      "redirect_url": "/azure/architecture/framework/cost/provision-checklist"
    },
    {
      "source_path": "docs/framework/cost/data-management.md",
      "redirect_url": "/azure/architecture/framework/cost/provision-datastores"
    },
    {
      "source_path": "docs/solution-ideas/articles/information-chatbot.md",
      "redirect_url": "/azure/architecture/reference-architectures/ai/conversational-bot"
    },
    {
      "source_path": "docs/solution-ideas/articles/anomaly-detection-in-real-time-data-streams.md",
      "redirect_url": "/azure/cognitive-services/anomaly-detector/"
    },
    {
      "source_path": "docs/solution-ideas/articles/sap-s4-hana-vm-on-linux.md",
      "redirect_url": "/azure/architecture/reference-architectures/sap/run-sap-bw4hana-with-linux-virtual-machines"
    },
    {
      "source_path": "docs/serverless/index.md",
      "redirect_url": "/azure/architecture/serverless/code",
      "redirect_document_id": true
    },
    {
      "source_path": "docs/solution-ideas/articles/ibems-shield-smart-buildings.md",
      "redirect_url": "/azure/architecture/solution-ideas/articles/safe-buildings"
    },
    {
      "source_path": "docs/solution-ideas/articles/azure-iot-subsystems.md",
      "redirect_url": "/azure/architecture/reference-architectures/iot"
    },
    {
      "source_path": "docs/solution-ideas/articles/iot-with-aks.md",
      "redirect_url": "/azure/architecture/reference-architectures/iot"
    },
    {
      "source_path": "docs/reference-architectures/iot-with-sql.md",
      "redirect_url": "/azure/architecture/reference-architectures/iot"
    },
    {
      "source_path": "docs/solution-ideas/articles/real-time-web-dashboard.md",
      "redirect_url": "/azure/architecture/reference-architectures/iot"
    },
    {
      "source_path": "docs/solution-ideas/articles/telemetry-analytics.md",
      "redirect_url": "/azure/architecture/reference-architectures/iot"
    },
    {
      "source_path": "docs/solution-ideas/articles/customer-360.md",
      "redirect_url": "/azure/architecture/solution-ideas/articles/product-recommendations",
      "redirect_document_id": true
    },
    {
      "source_path": "docs/reference-architectures/microservices/aks.md",
      "redirect_url": "/azure/architecture/reference-architectures/containers/aks-microservices/aks-microservices",
      "redirect_document_id": true
    },
    {
      "source_path": "docs/guide/technology-choices/data-store-comparison.md",
      "redirect_url": "/azure/architecture/guide/technology-choices/data-store-overview",
      "redirect_document_id": true
    },
    {
      "source_path": "docs/solution-ideas/articles/backup-archive-cloud-application.md",
      "redirect_url": "/azure/backup/guidance-best-practices",
      "redirect_document_id": false
    },
    {
      "source_path": "framework/security/network-security-containment.md",
      "redirect_url": "/azure/architecture/framework/security/design-network",
      "redirect_document_id": true
    },
    {
      "source_path": "framework/security/identity.md",
      "redirect_url": "/azure/architecture/framework/security/design-identity",
      "redirect_document_id": false
    },
    {
      "source_path": "docs/solution-ideas/articles/sharepoint-farm-office-365.md",
      "redirect_url": "/azure/architecture/solution-ideas/articles/sharepoint-farm-microsoft-365",
      "redirect_document_id": true
    },
    {
      "source_path": "docs/framework/security/applications-services.md",
      "redirect_url": "/azure/architecture/framework/security/design-apps-services",
      "redirect_document_id": false
    },
    {
      "source_path": "docs/example-scenario/cobalt/cobalt-extensible-cloud-framework.md",
      "redirect_url": "/azure/architecture/reference-architectures/containers/aks-start-here",
      "redirect_document_id": false
    },
    {
      "source_path": "docs/example-scenario/bedrock/bedrock-automated-deployments.md",
      "redirect_url": "/azure/architecture/reference-architectures/containers/aks-start-here",
      "redirect_document_id": false
    },
    {
      "source_path": "docs/framework/devops/development.md",
      "redirect_url": "/azure/architecture/framework/devops/release-engineering-app-dev"
    },
    {
      "source_path": "docs/framework/devops/app-design.md",
      "redirect_url": "/azure/architecture/framework/devops/release-engineering-app-dev"
    },
    {
      "source_path": "docs/framework/devops/testing.md",
      "redirect_url": "/azure/architecture/framework/devops/release-engineering-testing"
    },
    {
      "source_path": "docs/framework/devops/deployment.md",
      "redirect_url": "/azure/architecture/framework/devops/release-engineering-cd"
    },
    {
      "source_path": "docs/framework/devops/configuration.md",
      "redirect_url": "/azure/architecture/framework/devops/overview"
    },
    {
      "source_path": "docs/framework/devops/performance.md",
      "redirect_url": "/azure/architecture/framework/devops/release-engineering-performance"
    },
    {
      "source_path": "docs/framework/devops/process.md",
      "redirect_url": "/azure/architecture/framework/devops/overview"
    },
    {
      "source_path": "docs/framework/scalability/app-design.md",
      "redirect_url": "/azure/architecture/framework/scalability/design-apps"
    },
    {
      "source_path": "docs/patterns/strangler.md",
      "redirect_url": "/azure/architecture/patterns/strangler-fig"
    },
    {
      "source_path": "docs/browse/hybrid_index.md",
      "redirect_url": "/azure/architecture/browse/?azure_categories=hybrid"
    },
    {
      "source_path": "docs/framework/scalability/monitoring.md",
      "redirect_url": "/azure/architecture/framework/scalability/monitor",
      "redirect_document_id": false
    },
    {
      "source_path": "docs/guide/azure-resource-manager/advanced-templates/conditional-deploy.md",
      "redirect_url": "/azure/azure-resource-manager/templates/template-tutorial-use-conditions",
      "redirect_document_id": false
    },
    {
      "source_path": "docs/example-scenario/iot-aad/iot-aad.yml",
      "redirect_url": "/azure/architecture/reference-architectures/iot",
      "redirect_document_id": false
    },
    {
      "source_path": "docs/solution-ideas/articles/ai-for-earth.yml",
      "redirect_url": "https://aka.ms/AIArchitecture",
      "redirect_document_id": false
    },
    {
      "source_path": "docs/solution-ideas/articles/cctv-mask-detection.yml",
      "redirect_url": "/azure/architecture/solution-ideas/articles/cctv-iot-edge-for-covid-19-safe-environment-and-mask-detection",
      "redirect_document_id": true
    },
    {
      "source_path": "docs/example-scenario/ai/newsfeed-ingestion.yml",
      "redirect_url": "/azure/architecture/example-scenario/ai/news-feed-ingestion-and-near-real-time-analysis",
      "redirect_document_id": true
    },
    {
      "source_path": "docs/solution-ideas/articles/demand-forecasting-and-price-optimization.yml",
      "redirect_url": "/azure/architecture/solution-ideas/articles/demand-forecasting-price-optimization-marketing",
      "redirect_document_id": false
    },
    {
      "source_path": "docs/solution-ideas/articles/information-discovery-with-deep-learning-and-nlp.yml",
      "redirect_url": "/azure/architecture/solution-ideas/articles/website-content-tag-suggestion-with-deep-learning-and-nlp",
      "redirect_document_id": true
    },
    {
      "source_path": "docs/example-scenario/ai/movie-recommendations.yml",
      "redirect_url": "/azure/architecture/example-scenario/ai/movie-recommendations-with-machine-learning",
      "redirect_document_id": true
    },
    {
      "source_path": "docs/example-scenario/ai/scalable-personalization.yml",
      "redirect_url": "/azure/architecture/example-scenario/ai/scalable-personalization-with-content-based-recommendation-system",
      "redirect_document_id": true
    },
    {
      "source_path": "docs/solution-ideas/articles/machine-learning-with-aks.yml",
      "redirect_url": "/azure/architecture/solution-ideas/articles/machine-learning-model-deployment-aks",
      "redirect_document_id": true
    },
    {
      "source_path": "docs/reference-architectures/ai/speech-ai-ingestion.yml",
      "redirect_url": "/azure/architecture/reference-architectures/ai/speech-to-text-transcription-pipeline",
      "redirect_document_id": true
    },
    {
      "source_path": "docs/reference-architectures/ai/realtime-scoring-python.yml",
      "redirect_url": "/azure/architecture/ai-ml/",
      "redirect_document_id": false
    },
    {
      "source_path": "docs/reference-architectures/containers/aks/secure-baseline-aks.yml",
      "redirect_url": "/azure/architecture/reference-architectures/containers/aks/baseline-aks",
      "redirect_document_id": true
    },
    {
      "source_path": "docs/reference-architectures/data/enterprise-bi-synapse.yml",
      "redirect_url": "/azure/architecture/example-scenario/analytics/enterprise-bi-synapse",
      "redirect_document_id": true
    },
    {
      "source_path": "docs/reference-architectures/containers/aks/secure-baseline-aks-content.md",
      "redirect_url": "/azure/architecture/reference-architectures/containers/aks/baseline-aks-content",
      "redirect_document_id": true
    },
    {
      "source_path": "docs/framework/security/law-authority.md",
      "redirect_url": "/azure/architecture/framework/security/design-regulatory-compliance",
      "redirect_document_id": false
    },
    {
      "source_path": "docs/framework/security/monitor-identity-network.md",
      "redirect_url": "/azure/architecture/framework/security/monitor-resources",
      "redirect_document_id": false
    },
    {
      "source_path": "docs/framework/security/governance.md",
      "redirect_url": "/azure/architecture/framework/security/design-governance",
      "redirect_document_id": false
    },
    {
      "source_path": "docs/framework/security/network-security-containment.md",
      "redirect_url": "/azure/architecture/framework/security/design-network-segmentation",
      "redirect_document_id": false
    },
    {
      "source_path": "docs/framework/security/critical-impact-accounts.md",
      "redirect_url": "/azure/architecture/framework/security/design-admins",
      "redirect_document_id": false
    },
    {
      "source_path": "docs/framework/security/role-of-security.md",
      "redirect_url": "/azure/architecture/framework/security/overview",
      "redirect_document_id": false
    },
    {
      "source_path": "docs/multitenant-identity/client-assertion.md",
      "redirect_url": "/azure/architecture/multitenant-identity/client-certificate",
      "redirect_document_id": true
    },
    {
      "source_path": "docs/guide/devops/release-packaging-deploying-disconnected-azure-stack-hub.md",
      "redirect_url": "/azure/architecture/",
      "redirect_document_id": false
    },
    {
      "source_path": "docs/guide/startups/core-startup-stack.yml",
      "redirect_url": "/azure/architecture/example-scenario/startups/core-startup-stack",
      "redirect_document_id": true
    },
    {
      "source_path": "docs/reference-architectures/containers/deploy-keda-aksacr-disconnected-azure-stack-hub.yml",
      "redirect_url": "/azure/architecture/",
      "redirect_document_id": false
    },
    {
      "source_path": "docs/data-science-process/hive-criteo-walkthrough.md",
      "redirect_url": "/azure/architecture/data-science-process/overview",
      "redirect_document_id": false
    },
    {
      "source_path": "docs/data-science-process/hive-walkthrough.md",
      "redirect_url": "/azure/architecture/data-science-process/overview",
      "redirect_document_id": false
    },
    {
      "source_path": "docs/data-science-process/plan-sample-scenarios.md",
      "redirect_url": "/azure/architecture/data-science-process/overview",
      "redirect_document_id": false
    },
    {
      "source_path": "docs/data-science-process/sql-walkthrough.md",
      "redirect_url": "/azure/architecture/data-science-process/overview",
      "redirect_document_id": false
    },
    {
      "source_path": "docs/data-science-process/walkthroughs.md",
      "redirect_url": "/azure/architecture/data-science-process/overview",
      "redirect_document_id": false
    },
    {
      "source_path": "docs/data-science-process/walkthroughs-spark.md",
      "redirect_url": "/azure/architecture/data-science-process/overview",
      "redirect_document_id": false
    },
    {
      "source_path": "docs/data-science-process/spark-data-exploration-modeling.md",
      "redirect_url": "/azure/architecture/data-science-process/overview",
      "redirect_document_id": false
    },
    {
      "source_path": "docs/data-science-process/spark-advanced-data-exploration-modeling.md",
      "redirect_url": "/azure/architecture/data-science-process/overview",
      "redirect_document_id": false
    },
    {
      "source_path": "docs/data-science-process/spark-model-consumption.md",
      "redirect_url": "/azure/architecture/data-science-process/overview",
      "redirect_document_id": false
    },
    {
      "source_path": "docs/data-science-process/walkthroughs-hdinsight-hadoop.md",
      "redirect_url": "/azure/architecture/data-science-process/overview",
      "redirect_document_id": false
    },
    {
      "source_path": "docs/data-science-process/walkthroughs-azure-data-lake.md",
      "redirect_url": "/azure/architecture/data-science-process/overview",
      "redirect_document_id": false
    },
    {
      "source_path": "docs/data-science-process/walkthroughs-sql-server.md",
      "redirect_url": "/azure/architecture/data-science-process/overview",
      "redirect_document_id": false
    },
    {
      "source_path": "docs/data-science-process/walkthroughs-sql-data-warehouse.md",
      "redirect_url": "/azure/architecture/data-science-process/overview",
      "redirect_document_id": false
    },
    {
      "source_path": "docs/data-science-process/apps-anomaly-detection-api.md",
      "redirect_url": "/azure/architecture/data-science-process/overview",
      "redirect_document_id": false
    },
    {
      "source_path": "docs/data-science-process/predictive-maintenance-playbook.md",
      "redirect_url": "/azure/architecture/data-science-process/overview",
      "redirect_document_id": false
    },
    {
      "source_path": "docs/data-science-process/predictive-maintenance-technical-guide.md",
      "redirect_url": "/azure/architecture/data-science-process/overview",
      "redirect_document_id": false
    },
    {
      "source_path": "docs/example-scenario/finance/swift-on-azure.yml",
      "redirect_url": "/azure/architecture/example-scenario/finance/swift-on-azure-srx",
      "redirect_document_id": false
    },
    {
      "source_path": "docs/antipatterns/noisy-neighbor/index.md",
      "redirect_url": "/azure/architecture/antipatterns/noisy-neighbor/noisy-neighbor",
      "redirect_document_id": false
    },
    {
      "source_path": "docs/reference-architectures/hybrid-networking/vpn.yml",
      "redirect_url": "/azure/expressroute/expressroute-howto-coexist-resource-manager",
      "redirect_document_id": false
    },
    {
      "source_path": "docs/reference-architectures/ai/speech-to-text-transcription-pipeline.yml",
      "redirect_url": "/azure/architecture/example-scenario/ai/speech-to-text-transcription-analytics",
      "redirect_document_id": false
    },
    {
      "source_path": "docs/example-scenario/ai/scalable-personalization-with-content-based-recommendation-system.yml",
      "redirect_url": "/azure/architecture/solution-ideas/articles/build-content-based-recommendation-system-using-recommender",
      "redirect_document_id": true
    },
    {
      "source_path": "docs/solution-ideas/articles/campaign-optimization-with-azure-hdinsight-spark-clusters.yml",
      "redirect_url": "/azure/architecture/solution-ideas/articles/optimize-marketing-with-machine-learning",
      "redirect_document_id": false
    },
    {
      "source_path": "docs/example-scenario/iot/builders-developers-operators-content.md",
      "redirect_url": "/azure/architecture/reference-architectures/iot/iot-architecture-overview",
      "redirect_document_id": false
    },
    {
      "source_path": "docs/example-scenario/iot/builders-developers-operators.yml",
      "redirect_url": "/azure/architecture/reference-architectures/iot/iot-architecture-overview",
      "redirect_document_id": false
    },
    {
      "source_path": "docs/reference-architectures/power-platform/eventual-consistency.yml",
      "redirect_url": "/azure/architecture/guide/power-platform/eventual-consistency",
      "redirect_document_id": true
    },
    {
      "source_path": "docs/example-scenario/quantum/loosely-coupled-quantum-computing-job.yml",
      "redirect_url": "/azure/architecture/example-scenario/quantum/quantum-computing-integration-with-classical-apps",
      "redirect_document_id": false
    },
    {
      "source_path": "docs/example-scenario/quantum/tightly-coupled-quantum-computing-job.yml",
      "redirect_url": "/azure/architecture/example-scenario/quantum/quantum-computing-integration-with-classical-apps",
      "redirect_document_id": false
    },
    {
      "source_path": "docs/solution-ideas/articles/cicd-for-quantum-computing-jobs.yml",
      "redirect_url": "/azure/architecture/example-scenario/quantum/quantum-computing-integration-with-classical-apps",
      "redirect_document_id": false
    },
    {
      "source_path": "docs/solution-ideas/articles/aks-api-first.yml",
      "redirect_url": "/azure/architecture/reference-architectures/containers/aks-start-here",
      "redirect_document_id": false
    },
    {
      "source_path": "docs/solution-ideas/articles/aks-demand-spikes.yml",
      "redirect_url": "/azure/architecture/reference-architectures/containers/aks-start-here",
      "redirect_document_id": false
    },
    {
      "source_path": "docs/solution-ideas/articles/aks-iot-data-streaming.yml",
      "redirect_url": "/azure/architecture/reference-architectures/containers/aks-start-here",
      "redirect_document_id": false
    },
    {
      "source_path": "docs/solution-ideas/articles/cloud-native-apps.yml",
      "redirect_url": "/azure/architecture/reference-architectures/containers/aks-start-here",
      "redirect_document_id": false
    },
    {
      "source_path": "docs/solution-ideas/articles/scale-using-aks-with-aci.yml",
      "redirect_url": "/azure/architecture/reference-architectures/containers/aks-start-here",
      "redirect_document_id": false
    },
    {
      "source_path": "docs/solution-ideas/articles/secure-devops-for-kubernetes.yml",
      "redirect_url": "/azure/architecture/reference-architectures/containers/aks-start-here",
      "redirect_document_id": false
    },
    {
      "source_path": "docs/solution-ideas/articles/scalable-web-apps-content.md",
      "redirect_url": "/azure/architecture/reference-architectures/app-service-web-app/scalable-web-app",
      "redirect_document_id": false
    },
    {
      "source_path": "docs/solution-ideas/articles/scalable-web-apps.yml",
      "redirect_url": "/azure/architecture/reference-architectures/app-service-web-app/scalable-web-app",
      "redirect_document_id": false
    },
    {
      "source_path": "docs/solution-ideas/articles/digital-marketing-using-azure-database-for-postgresql-content.md",
      "redirect_url": "/azure/architecture/solution-ideas/articles/cloud-native-apps",
      "redirect_document_id": false
    },
    {
      "source_path": "docs/solution-ideas/articles/digital-marketing-using-azure-database-for-postgresql.yml",
      "redirect_url": "/azure/architecture/solution-ideas/articles/cloud-native-apps",
      "redirect_document_id": false
    },
    {
      "source_path": "docs/solution-ideas/articles/digital-marketing-using-azure-database-for-mysql-content.md",
      "redirect_url": "/azure/architecture/solution-ideas/articles/cloud-native-apps",
      "redirect_document_id": false
    },
    {
      "source_path": "docs/solution-ideas/articles/digital-marketing-using-azure-database-for-mysql.yml",
      "redirect_url": "/azure/architecture/solution-ideas/articles/cloud-native-apps",
      "redirect_document_id": false
    },
    {
      "source_path": "docs/reference-architectures/ai/training-python-models.yml",
      "redirect_url": "/azure/architecture/example-scenario/ai/training-python-models",
      "redirect_document_id": false
    },
    {
      "source_path": "docs/solution-ideas/articles/migrate-existing-applications-with-aks.yml",
      "redirect_url": "/azure/cloud-adoption-framework/migrate",
      "redirect_document_id": false
    },
    {
      "source_path": "docs/reference-architectures/app-service-web-app/multi-region-experiment.yml",
      "redirect_url": "/azure/architecture/reference-architectures/app-service-web-app/multi-region-webapp",
      "redirect_document_id": false
    },
    {
      "source_path": "docs/reference-architectures/enterprise-integration/queues-events.yml",
      "redirect_url": "/azure/architecture/example-scenario/integration/queues-events",
      "redirect_document_id": true
    },
    {
      "source_path": "docs/example-scenario/apps/devops-dotnet-webapp.yml",
      "redirect_url": "/azure/architecture/example-scenario/apps/devops-dotnet-baseline",
      "redirect_document_id": false
    },
    {
      "source_path": "docs/example-scenario/data/data-analysis-regulated-industries.yml",
      "redirect_url": "/azure/architecture/example-scenario/data/data-warehouse",
      "redirect_document_id": false
    },
    {
      "source_path": "docs/industries/retail/recommendation-engine-optimization.yml",
      "redirect_url": "/previous-versions/machine-learning-server/install/machine-learning-server-install",
      "redirect_document_id": false
    },
    {
      "source_path": "docs/solution-ideas/articles/data-sovereignty-and-gravity.yml",
      "redirect_url": "https://azure.microsoft.com/resources/data-residency-data-sovereignty-and-compliance-in-the-microsoft-cloud/",
      "redirect_document_id": false
    },
    {
      "source_path": "docs/solution-ideas/articles/devsecops-in-azure.yml",
      "redirect_url": "/azure/architecture/guide/devsecops/devsecops-on-aks",
      "redirect_document_id": false
    },
    {
      "source_path": "docs/multitenant-identity/adfs.yml",
      "redirect_url": "/azure/architecture/guide/multitenant/considerations/identity",
      "redirect_document_id": false
    },
    {
      "source_path": "docs/multitenant-identity/app-roles.md",
      "redirect_url": "/azure/architecture/guide/multitenant/considerations/identity",
      "redirect_document_id": false
    },
    {
      "source_path": "docs/multitenant-identity/authenticate.yml",
      "redirect_url": "/azure/architecture/guide/multitenant/considerations/identity",
      "redirect_document_id": false
    },
    {
      "source_path": "docs/multitenant-identity/authorize.md",
      "redirect_url": "/azure/architecture/guide/multitenant/considerations/identity",
      "redirect_document_id": false
    },
    {
      "source_path": "docs/multitenant-identity/claims.md",
      "redirect_url": "/azure/architecture/guide/multitenant/considerations/identity",
      "redirect_document_id": false
    },
    {
      "source_path": "docs/multitenant-identity/client-certificate.yml",
      "redirect_url": "/azure/architecture/guide/multitenant/considerations/identity",
      "redirect_document_id": false
    },
    {
      "source_path": "docs/multitenant-identity/index.yml",
      "redirect_url": "/azure/architecture/guide/multitenant/considerations/identity",
      "redirect_document_id": false
    },
    {
      "source_path": "docs/multitenant-identity/signup.md",
      "redirect_url": "/azure/architecture/guide/multitenant/considerations/identity",
      "redirect_document_id": false
    },
    {
      "source_path": "docs/multitenant-identity/tailspin.yml",
      "redirect_url": "/azure/architecture/guide/multitenant/considerations/identity",
      "redirect_document_id": false
    },
    {
      "source_path": "docs/multitenant-identity/token-cache.md",
      "redirect_url": "/azure/architecture/guide/multitenant/considerations/identity",
      "redirect_document_id": false
    },
    {
      "source_path": "docs/multitenant-identity/web-api.yml ",
      "redirect_url": "/azure/architecture/guide/multitenant/considerations/identity",
      "redirect_document_id": false
    },
    {
      "source_path": "docs/guide/saas/saas-digital-business-journey-azure.md",
      "redirect_url": "/azure/architecture/guide/saas/plan-journey-saas",
      "redirect_document_id": true
    },
    {
      "source_path": "docs/guide/microsoft-cloud/overview.md",
      "redirect_url": "/microsoft-cloud/dev/overview/introduction",
      "redirect_document_id": false
    },
    {
      "source_path": "docs/guide/microsoft-cloud/create-deploy-more-applications-less-time.md",
      "redirect_url": "/microsoft-cloud/dev/overview/create-deploy-more-applications-less-time",
      "redirect_document_id": false
    },
    {
      "source_path": "docs/guide/microsoft-cloud/get-most-value-technical-talent.md",
      "redirect_url": "/microsoft-cloud/dev/overview/get-most-value-technical-talent",
      "redirect_document_id": false
    },
    {
      "source_path": "docs/guide/microsoft-cloud/integrate-new-applications-existing-solutions.md",
      "redirect_url": "/microsoft-cloud/dev/overview/integrate-new-applications-existing-solutions",
      "redirect_document_id": false
    },
    {
      "source_path": "docs/guide/microsoft-cloud/create-run-secure-applications.md",
      "redirect_url": "/microsoft-cloud/dev/overview/create-run-secure-applications",
      "redirect_document_id": false
    },
    {
      "source_path": "docs/guide/microsoft-cloud/summary.md",
      "redirect_url": "/microsoft-cloud/dev/overview/summary",
      "redirect_document_id": false
    },
    {
      "source_path": "docs/example-scenario/wvd/windows-virtual-desktop-fslogix.yml",
      "redirect_url": "/fslogix/concepts-configuration-examples",
      "redirect_document_id": false
    },
    {
      "source_path": "docs/example-scenario/apps/devops-dotnet-baseline.yml",
      "redirect_url": "/azure/devops/pipelines/architectures/devops-pipelines-baseline-architecture",
      "redirect_document_id": false
    },
    {
      "source_path": "docs/solution-ideas/articles/cicd-for-azure-vms.yml",
      "redirect_url": "/azure/devops/pipelines/architectures/devops-pipelines-iaas-vms-architecture",
      "redirect_document_id": false
    },
    {
      "source_path": "docs/solution-ideas/articles/azure-devops-continuous-integration-and-continuous-deployment-for-azure-web-apps.yml",
      "redirect_url": "/azure/devops/pipelines/architectures/devops-pipelines-azure-web-apps-architecture",
      "redirect_document_id": false
    },
    {
      "source_path": "docs/solution-ideas/articles/dev-test-iaas.yml",
      "redirect_url": "/azure/devops/pipelines/architectures/devops-pipelines-devtest-iaas-architecture",
      "redirect_document_id": false
    },
    {
      "source_path": "docs/solution-ideas/articles/azure-databricks-modern-analytics-architecture-experiment.yml",
      "redirect_url": "/azure/architecture/solution-ideas/articles/azure-databricks-modern-analytics-architecture",
      "redirect_document_id": false
    },
    {
      "source_path": "docs/example-scenario/infrastructure/multi-tier-app-disaster-recovery-experiment.yml",
      "redirect_url": "/azure/architecture/example-scenario/infrastructure/multi-tier-app-disaster-recovery",
      "redirect_document_id": false
    },
    {
      "source_path": "docs/example-scenario/dataplate2e/data-platform-end-to-end-experiment.yml",
      "redirect_url": "/azure/architecture/example-scenario/dataplate2e/data-platform-end-to-end",
      "redirect_document_id": false
    },
    {
      "source_path": "docs/example-scenario/ai/form-recognizer-covid.yml",
      "redirect_url": "/azure/architecture/example-scenario/ai/form-recognizer-healthcare",
      "redirect_document_id": true
    },
    {
      "source_path": "docs/reference-architectures/data/cluedin-experiment.yml",
      "redirect_url": "/azure/architecture/reference-architectures/data/cluedin",
      "redirect_document_id": false
    },
    {
      "source_path": "docs/reliability/architect.md",
      "redirect_url": "/azure/well-architected/resiliency/app-design",
      "redirect_document_id": false
    },
    {
      "source_path": "docs/data-science-process/predictive-maintenance-architecture.md",
      "redirect_url": "/azure/architecture/industries/aerospace",
      "redirect_document_id": false
    },
    {
      "source_path": "docs/industries/manufacturing/predictive-maintenance-solution.yml",
      "redirect_url": "/azure/architecture/industries/manufacturing",
      "redirect_document_id": false
    },
    {
      "source_path": "docs/serverless-quest/ads.md",
      "redirect_url": "/azure/architecture/serverless-quest/serverless-overview",
      "redirect_document_id": false
    },
    {
      "source_path": "docs/serverless-quest/code-with.md",
      "redirect_url": "/azure/architecture/serverless-quest/serverless-overview",
      "redirect_document_id": false
    },
    {
      "source_path": "docs/solution-ideas/articles/durable-functions-containers.yml",
      "redirect_url": "/azure/architecture/web-apps/guides/networking/automation-application-gateway",
      "redirect_document_id": false
    },
    {
      "source_path": "docs/solution-ideas/articles/loan-chargeoff-prediction-with-azure-hdinsight-spark-clusters.yml",
      "redirect_url": "/azure/architecture/example-scenario/ai/loan-credit-risk-analyzer-default-modeling",
      "redirect_document_id": false
    },
    {
      "source_path": "docs/reference-architectures/app-service-web-app/zone-redundant.yml",
      "redirect_url": "/azure/architecture/web-apps/app-service/architectures/baseline-zone-redundant",
      "redirect_document_id": false
    },
    {
      "source_path": "docs/reference-architectures/app-service-web-app/scalable-web-app.yml",
      "redirect_url": "/azure/architecture/web-apps/app-service/architectures/baseline-zone-redundant",
      "redirect_document_id": false
    },
    {
      "source_path": "docs/example-scenario/private-web-app/private-web-app.yml",
      "redirect_url": "/azure/architecture/web-apps/app-service/architectures/baseline-zone-redundant",
      "redirect_document_id": false
    },
    {
      "source_path": "docs/example-scenario/web/multi-tier-app-service-private-endpoint.yml",
      "redirect_url": "/azure/architecture/web-apps/app-service/architectures/baseline-zone-redundant",
      "redirect_document_id": false
    },
    {
      "source_path": "docs/reference-architectures/containers/blue-green-deployment-for-aks/blue-green-deployment-for-aks.yml",
      "redirect_url": "/azure/architecture/guide/aks/blue-green-deployment-for-aks",
      "redirect_document_id": true
    },
    {
      "source_path": "docs/solution-ideas/articles/microservices-with-aks.yml",
      "redirect_url": "/azure/architecture/guide/aks/aks-cicd-azure-pipelines",
      "redirect_document_id": true
    },
    {
      "source_path": "docs/example-scenario/aks-firewall/aks-firewall.yml",
      "redirect_url": "/azure/architecture/guide/aks/aks-firewall",
      "redirect_document_id": true
    },
    {
      "source_path": "docs/example-scenario/apps/devops-with-aks.yml",
      "redirect_url": "/azure/architecture/guide/aks/aks-cicd-github-actions-and-gitops",
      "redirect_document_id": true
    },
    {
      "source_path": "docs/example-scenario/aks-dualstack/aks-dual-stack.yml",
      "redirect_url": "/azure/architecture/guide/aks/aks-dual-stack",
      "redirect_document_id": true
    },
    {
      "source_path": "docs/reference-architectures/microservices/spring-apps-multi-region.yml",
      "redirect_url": "/azure/architecture/web-apps/spring-apps/spring-apps-multi-region",
      "redirect_document_id": true
    },
    {
      "source_path": "docs/reference-architectures/microservices/spring-apps-landing-zone.yml",
      "redirect_url": "/azure/architecture/web-apps/spring-apps/spring-apps-landing-zone",
      "redirect_document_id": true
    },
    {
      "source_path": "docs/example-scenario/blue-green-spring/blue-green-spring.yml",
      "redirect_url": "/azure/architecture/web-apps/spring-apps/blue-green-spring",
      "redirect_document_id": true
    },
    {
      "source_path": "docs/reference-architectures/microservices/spring-apps-multi-zone.yml",
      "redirect_url": "/azure/architecture/web-apps/spring-apps/spring-apps-multi-zone",
      "redirect_document_id": true
    },
    {
      "source_path": "docs/reference-architectures/microservices/spring-cloud-reverse-proxy.yml",
      "redirect_url": "/azure/architecture/web-apps/spring-apps/spring-cloud-reverse-proxy",
      "redirect_document_id": true
    },
    {
      "source_path": "docs/solution-ideas/articles/scalable-ecommerce-web-app.yml",
      "redirect_url": "/azure/architecture/web-apps/idea/scalable-ecommerce-web-app",
      "redirect_document_id": true
    },
    {
      "source_path": "docs/solution-ideas/articles/ecommerce-website-running-in-secured-ase.yml",
      "redirect_url": "/azure/architecture/web-apps/idea/ecommerce-website-running-in-secured-ase",
      "redirect_document_id": true
    },
    {
      "source_path": "docs/solution-ideas/articles/migrate-existing-applications-to-container-apps.yml",
      "redirect_url": "/azure/architecture/web-apps/idea/migrate-existing-applications-to-container-apps",
      "redirect_document_id": true
    },
    {
      "source_path": "docs/solution-ideas/articles/simple-branded-website.yml",
      "redirect_url": "/azure/architecture/web-apps/",
      "redirect_document_id": false
    },
    {
      "source_path": "docs/solution-ideas/articles/modern-customer-support-portal-powered-by-an-agile-business-process.yml",
      "redirect_url": "/azure/architecture/web-apps/",
      "redirect_document_id": false
    },
    {
      "source_path": "docs/solution-ideas/articles/digital-marketing-smb.yml",
      "redirect_url": "/azure/architecture/web-apps/",
      "redirect_document_id": false
    },
    {
      "source_path": "docs/solution-ideas/articles/webapps.yml",
      "redirect_url": "/azure/architecture/web-apps/",
      "redirect_document_id": false
    },
    {
      "source_path": "docs/guide/web/web-start-here.md",
      "redirect_url": "/azure/architecture/web-apps/index",
      "redirect_document_id": true
    },
    {
      "source_path": "docs/reference-architectures/app-service-web-app/basic-web-app.yml",
      "redirect_url": "/azure/architecture/web-apps/app-service/architectures/basic-web-app",
      "redirect_document_id": true
    },
    {
      "source_path": "docs/reference-architectures/app-service-web-app/baseline-zone-redundant.yml",
      "redirect_url": "/azure/architecture/web-apps/app-service/architectures/baseline-zone-redundant",
      "redirect_document_id": true
    },
    {
      "source_path": "docs/reference-architectures/app-service-web-app/multi-region.yml",
      "redirect_url": "/azure/architecture/web-apps/app-service/architectures/multi-region",
      "redirect_document_id": true
    },
    {
      "source_path": "docs/example-scenario/infrastructure/wordpress.yml",
      "redirect_url": "/azure/architecture/guide/infrastructure/wordpress-overview",
      "redirect_document_id": true
    },
    {
      "source_path": "docs/solution-ideas/articles/digital-marketing-episerver.yml",
      "redirect_url": "/azure/architecture/web-apps/hosting-applications/digital-marketing-episerver",
      "redirect_document_id": true
    },
    {
      "source_path": "docs/solution-ideas/articles/digital-marketing-sitecore.yml",
      "redirect_url": "/azure/architecture/web-apps/hosting-applications/digital-marketing-sitecore",
      "redirect_document_id": true
    },
    {
      "source_path": "docs/solution-ideas/articles/medium-umbraco-web-app.yml",
      "redirect_url": "/azure/architecture/web-apps/hosting-applications/medium-umbraco-web-app",
      "redirect_document_id": true
    },
    {
      "source_path": "docs/reference-architectures/enterprise-integration/ase-standard-deployment.yml",
      "redirect_url": "/azure/architecture/web-apps/app-service-environment/architectures/ase-standard-deployment",
      "redirect_document_id": true
    },
    {
      "source_path": "docs/reference-architectures/enterprise-integration/ase-high-availability-deployment.yml",
      "redirect_url": "/azure/architecture/web-apps/app-service-environment/architectures/ase-high-availability-deployment",
      "redirect_document_id": true
    },
    {
      "source_path": "docs/example-scenario/security/access-multitenant-web-app-from-on-premises.yml",
      "redirect_url": "/azure/architecture/web-apps/guides/networking/access-multitenant-web-app-from-on-premises",
      "redirect_document_id": true
    },
    {
      "source_path": "docs/reference-architectures/app-service-web-app/multi-tier-app-service-service-endpoint.yml",
      "redirect_url": "/azure/architecture/web-apps/app-service/architectures/baseline-zone-redundant",
      "redirect_document_id": false
    },
    {
      "source_path": "docs/reference-architectures/apis/protect-apis.yml",
      "redirect_url": "/azure/architecture/web-apps/api-management/architectures/protect-apis",
      "redirect_document_id": true
    },
    {
      "source_path": "docs/reference-architectures/serverless/web-app.yml",
      "redirect_url": "/azure/architecture/web-apps/serverless/architectures/web-app",
      "redirect_document_id": true
    },
    {
      "source_path": "docs/reference-architectures/app-service-web-app/app-monitoring.yml",
      "redirect_url": "/azure/architecture/web-apps/guides/monitoring/app-monitoring",
      "redirect_document_id": true
    },
    {
      "source_path": "docs/reference-architectures/reliable-web-app/dotnet/pattern-overview.yml",
      "redirect_url": "/azure/architecture/web-apps/guides/reliable-web-app/pattern-overview",
      "redirect_document_id": true
    },
    {
      "source_path": "docs/reference-architectures/reliable-web-app/dotnet/apply-pattern.yml",
      "redirect_url": "/azure/architecture/web-apps/guides/reliable-web-app/apply-pattern",
      "redirect_document_id": true
    },
    {
      "source_path": "docs/web-apps/guides/reliable-web-app/pattern-overview.yml",
      "redirect_url": "/azure/architecture/web-apps/guides/reliable-web-app/dotnet/plan-implementation",
      "redirect_document_id": true
    },
    {
      "source_path": "docs/web-apps/guides/reliable-web-app/apply-pattern.yml",
      "redirect_url": "/azure/architecture/web-apps/guides/reliable-web-app/dotnet/apply-pattern",
      "redirect_document_id": true
    },
    {
      "source_path": "docs/example-scenario/serverless/automation-application-gateway.yml",
      "redirect_url": "/azure/architecture/web-apps/guides/networking/automation-application-gateway",
      "redirect_document_id": true
    },
    {
      "source_path": "docs/guide/web/secure-single-page-application-authorization.yml",
      "redirect_url": "/azure/architecture/web-apps/guides/security/secure-single-page-application-authorization",
      "redirect_document_id": true
    },
    {
      "source_path": "docs/data-guide/technology-choices/r-developers-guide.md",
      "redirect_url": "/azure/machine-learning/how-to-r-interactive-development",
      "redirect_document_id": false
    },
    {
      "source_path": "docs/web-apps/spring-apps/spring-apps-landing-zone.yml",
      "redirect_url": "/azure/architecture/web-apps/spring-apps/architectures/spring-apps-landing-zone",
      "redirect_document_id": true
    },
    {
      "source_path": "docs/web-apps/spring-apps/spring-apps-multi-region.yml",
      "redirect_url": "/azure/architecture/web-apps/spring-apps/architectures/spring-apps-multi-region",
      "redirect_document_id": true
    },
    {
      "source_path": "docs/web-apps/spring-apps/spring-apps-multi-zone.yml",
      "redirect_url": "/azure/architecture/web-apps/spring-apps/architectures/spring-apps-multi-zone",
      "redirect_document_id": true
    },
    {
      "source_path": "docs/web-apps/spring-apps/blue-green-spring.yml",
      "redirect_url": "/azure/architecture/web-apps/spring-apps/guides/blue-green-spring",
      "redirect_document_id": true
    },
    {
      "source_path": "docs/web-apps/spring-apps/spring-cloud-reverse-proxy.yml",
      "redirect_url": "/azure/architecture/web-apps/spring-apps/guides/spring-cloud-reverse-proxy",
      "redirect_document_id": true
    },
    {
      "source_path": "docs/example-scenario/sql-failover/sql-failover-2008r2.yml",
      "redirect_url": "/azure/azure-sql/virtual-machines/windows/failover-cluster-instance-prepare-vm",
      "redirect_document_id": false
    },
    {
      "source_path": "docs/serverless/code.yml",
      "redirect_url": "/azure/architecture/web-apps/serverless/architectures/code",
      "redirect_document_id": true
    },
    {
      "source_path": "docs/data-guide/big-data/ai-overview.md",
      "redirect_url": "/azure/architecture/ai-ml/index",
      "redirect_document_id": true
    },
    {
      "source_path": "docs/solution-ideas/articles/ai-at-the-edge.yml",
      "redirect_url": "/azure/architecture/ai-ml/idea/ai-at-the-edge",
      "redirect_document_id": true
    },
    {
      "source_path": "docs/solution-ideas/articles/ai-at-the-edge-disconnected.yml",
      "redirect_url": "/azure/architecture/ai-ml/idea/ai-at-the-edge-disconnected",
      "redirect_document_id": true
    },
    {
      "source_path": "docs/solution-ideas/articles/customer-feedback-and-analytics.yml",
      "redirect_url": "/azure/architecture/ai-ml/idea/customer-feedback-and-analytics",
      "redirect_document_id": true
    },
    {
      "source_path": "docs/solution-ideas/articles/large-scale-custom-natural-language-processing.yml",
      "redirect_url": "/azure/architecture/ai-ml/idea/large-scale-custom-natural-language-processing",
      "redirect_document_id": true
    },
    {
      "source_path": "docs/solution-ideas/articles/website-content-tag-suggestion-with-deep-learning-and-nlp.yml",
      "redirect_url": "/azure/architecture/ai-ml/idea/website-content-tag-suggestion-with-deep-learning-and-nlp",
      "redirect_document_id": true
    },
    {
      "source_path": "docs/solution-ideas/articles/image-classification-with-convolutional-neural-networks.yml",
      "redirect_url": "/azure/architecture/ai-ml/idea/image-classification-with-convolutional-neural-networks",
      "redirect_document_id": true
    },
    {
      "source_path": "docs/solution-ideas/articles/retail-assistant-or-vacation-planner-with-visual-capabilities.yml",
      "redirect_url": "/azure/architecture/ai-ml/idea/retail-assistant-or-vacation-planner-with-visual-capabilities",
      "redirect_document_id": true
    },
    {
      "source_path": "docs/solution-ideas/articles/visual-assistant.yml",
      "redirect_url": "/azure/architecture/ai-ml/idea/visual-assistant",
      "redirect_document_id": true
    },
    {
      "source_path": "docs/example-scenario/dronerescue/vision-classifier-model-with-custom-vision.yml",
      "redirect_url": "/azure/architecture/ai-ml/idea/vision-classifier-model-with-custom-vision",
      "redirect_document_id": true
    },
    {
      "source_path": "docs/solution-ideas/articles/digital-media-speech-text.yml",
      "redirect_url": "/azure/architecture/ai-ml/idea/digital-media-speech-text",
      "redirect_document_id": true
    },
    {
      "source_path": "docs/solution-ideas/articles/customer-churn-prediction.yml",
      "redirect_url": "/azure/architecture/ai-ml/idea/customer-churn-prediction",
      "redirect_document_id": true
    },
    {
      "source_path": "docs/solution-ideas/articles/personalized-offers.yml",
      "redirect_url": "/azure/architecture/ai-ml/idea/personalized-offers",
      "redirect_document_id": true
    },
    {
      "source_path": "docs/solution-ideas/articles/optimize-marketing-with-machine-learning.yml",
      "redirect_url": "/azure/architecture/ai-ml/idea/optimize-marketing-with-machine-learning",
      "redirect_document_id": true
    },
    {
      "source_path": "docs/solution-ideas/articles/machine-learning-model-deployment-aks.yml",
      "redirect_url": "/azure/architecture/ai-ml/idea/machine-learning-model-deployment-aks",
      "redirect_document_id": true
    },
    {
      "source_path": "docs/reference-architectures/ai/orchestrate-mlops-azure-databricks.yml",
      "redirect_url": "/azure/architecture/ai-ml/idea/orchestrate-mlops-azure-databricks",
      "redirect_document_id": true
    },
    {
      "source_path": "docs/solution-ideas/articles/video-ingestion-object-detection-edge-cloud.yml",
      "redirect_url": "/azure/architecture/ai-ml/idea/video-ingestion-object-detection-edge-cloud",
      "redirect_document_id": true
    },
    {
      "source_path": "docs/solution-ideas/articles/auditing-and-risk-compliance.yml",
      "redirect_url": "https://azure.microsoft.com/solutions/knowledge-mining/",
      "redirect_document_id": false
    },
    {
      "source_path": "docs/solution-ideas/articles/business-process-management.yml",
      "redirect_url": "https://azure.microsoft.com/solutions/knowledge-mining/",
      "redirect_document_id": false
    },
    {
      "source_path": "docs/solution-ideas/articles/contract-management.yml",
      "redirect_url": "https://azure.microsoft.com/solutions/knowledge-mining/",
      "redirect_document_id": false
    },
    {
      "source_path": "docs/solution-ideas/articles/defect-prevention-with-predictive-maintenance.yml",
      "redirect_url": "/industries/manufacturing/predictive-maintenance-overview/",
      "redirect_document_id": false
    },
    {
      "source_path": "docs/solution-ideas/articles/digital-asset-management.yml",
      "redirect_url": "https://azure.microsoft.com/solutions/knowledge-mining/",
      "redirect_document_id": false
    },
    {
      "source_path": "docs/solution-ideas/articles/commerce-chatbot.yml",
      "redirect_url": "/azure/ai-services/openai/chatgpt-quickstart",
      "redirect_document_id": false
    },
    {
      "source_path": "docs/solution-ideas/articles/enterprise-chatbot-disaster-recovery.yml",
      "redirect_url": "/azure/ai-services/openai/chatgpt-quickstart",
      "redirect_document_id": false
    },
    {
      "source_path": "docs/solution-ideas/articles/enterprise-productivity-chatbot.yml",
      "redirect_url": "/azure/ai-services/openai/chatgpt-quickstart",
      "redirect_document_id": false
    },
    {
      "source_path": "docs/solution-ideas/articles/faq-chatbot-with-data-champion-model.yml",
      "redirect_url": "/azure/ai-services/openai/chatgpt-quickstart",
      "redirect_document_id": false
    },
    {
      "source_path": "docs/solution-ideas/articles/interactive-voice-response-bot.yml",
      "redirect_url": "/azure/ai-services/openai/chatgpt-quickstart",
      "redirect_document_id": false
    },
    {
      "source_path": "docs/solution-ideas/articles/predictive-maintenance.yml",
      "redirect_url": "/industries/manufacturing/predictive-maintenance-overview/",
      "redirect_document_id": false
    },
    {
      "source_path": "docs/solution-ideas/articles/predictive-marketing-campaigns-with-machine-learning-and-spark.yml",
      "redirect_url": "/azure/architecture/ai-ml/idea/optimize-marketing-with-machine-learning",
      "redirect_document_id": false
    },
    {
      "source_path": "docs/solution-ideas/articles/product-recommendations.yml",
      "redirect_url": "/azure/architecture/ai-ml/idea/personalized-offers",
      "redirect_document_id": false
    },
    {
      "source_path": "docs/solution-ideas/articles/speech-services.yml",
      "redirect_url": "/azure/architecture/data-guide/cognitive-services/speech-api",
      "redirect_document_id": false
    },
    {
      "source_path": "docs/solution-ideas/articles/personalized-marketing.yml",
      "redirect_url": "/azure/architecture/ai-ml/idea/personalized-marketing",
      "redirect_document_id": true
    },
    {
      "source_path": "docs/example-scenario/ai/automate-document-classification-durable-functions.yml",
      "redirect_url": "/azure/architecture/ai-ml/architecture/automate-document-classification-durable-functions",
      "redirect_document_id": true
    },
    {
      "source_path": "docs/example-scenario/ai/automate-document-processing-azure-form-recognizer.yml",
      "redirect_url": "/azure/architecture/ai-ml/architecture/automate-document-processing-azure-form-recognizer",
      "redirect_document_id": true
    },
    {
      "source_path": "docs/example-scenario/document-processing/automate-pdf-forms-processing.yml",
      "redirect_url": "/azure/architecture/ai-ml/architecture/automate-pdf-forms-processing",
      "redirect_document_id": true
    },
    {
      "source_path": "docs/example-scenario/document-processing/build-deploy-custom-models.yml",
      "redirect_url": "/azure/architecture/ai-ml/architecture/build-deploy-custom-models",
      "redirect_document_id": true
    },
    {
      "source_path": "docs/example-scenario/data/search-blob-metadata.yml",
      "redirect_url": "/azure/architecture/ai-ml/architecture/search-blob-metadata",
      "redirect_document_id": true
    },
    {
      "source_path": "docs/example-scenario/ai/analyze-video-computer-vision-machine-learning.yml",
      "redirect_url": "/azure/architecture/ai-ml/architecture/analyze-video-computer-vision-machine-learning",
      "redirect_document_id": true
    },
    {
      "source_path": "docs/example-scenario/ai/intelligent-apps-image-processing.yml",
      "redirect_url": "/azure/architecture/ai-ml/architecture/intelligent-apps-image-processing",
      "redirect_document_id": true
    },
    {
      "source_path": "docs/example-scenario/ai/speech-to-text-transcription-analytics.yml",
      "redirect_url": "/azure/architecture/ai-ml/architecture/speech-to-text-transcription-analytics",
      "redirect_document_id": true
    },
    {
      "source_path": "docs/reference-architectures/ai/batch-scoring-deep-learning.yml",
      "redirect_url": "/azure/architecture/ai-ml/architecture/batch-scoring-deep-learning",
      "redirect_document_id": true
    },
    {
      "source_path": "docs/reference-architectures/ai/batch-scoring-python.yml",
      "redirect_url": "/azure/architecture/ai-ml/architecture/batch-scoring-python",
      "redirect_document_id": true
    },
    {
      "source_path": "docs/reference-architectures/ai/batch-scoring-R-models.yml",
      "redirect_url": "/azure/architecture/ai-ml/architecture/batch-scoring-R-models",
      "redirect_document_id": true
    },
    {
      "source_path": "docs/reference-architectures/ai/batch-scoring-databricks.yml",
      "redirect_url": "/azure/architecture/ai-ml/architecture/batch-scoring-databricks",
      "redirect_document_id": true
    },
    {
      "source_path": "docs/reference-architectures/ai/conversational-bot.yml",
      "redirect_url": "/azure/architecture/ai-ml/architecture/conversational-bot",
      "redirect_document_id": true
    },
    {
      "source_path": "docs/reference-architectures/ai/real-time-recommendation.yml",
      "redirect_url": "/azure/architecture/ai-ml/architecture/real-time-recommendation",
      "redirect_document_id": true
    },
    {
      "source_path": "docs/example-scenario/ai/analyze-browser-info-for-security-insights.yml",
      "redirect_url": "/azure/architecture/ai-ml/",
      "redirect_document_id": false
    },
    {
      "source_path": "docs/example-scenario/ai/form-recognizer-healthcare.yml",
      "redirect_url": "/azure/architecture/ai-ml/automate-document-processing-azure-form-recognizer",
      "redirect_document_id": false
    },
    {
      "source_path": "docs//data-guide/big-data/baseball-ml-workload.yml",
      "redirect_url": "/azure/architecture/ai-ml/",
      "redirect_document_id": false
    },
    {
      "source_path": "docs/example-scenario/ai/commerce-chatbot.yml",
      "redirect_url": "/azure/architecture/ai-ml/architecture/conversational-bot",
      "redirect_document_id": false
    },
    {
      "source_path": "docs/example-scenario/ai/multiline-model-deployment.yml",
      "redirect_url": "/azure/architecture/ai-ml/",
      "redirect_document_id": false
    },
    {
      "source_path": "docs/example-scenario/ai/movie-recommendations-with-machine-learning.yml",
      "redirect_url": "/azure/architecture/ai-ml/architecture/real-time-recommendation",
      "redirect_document_id": false
    },
    {
      "source_path": "docs/reference-architectures/ai/training-deep-learning.yml",
      "redirect_url": "/azure/architecture/ai-ml/",
      "redirect_document_id": false
    },
    {
      "source_path": "docs/example-scenario/ai/training-python-models.yml",
      "redirect_url": "/azure/architecture/ai-ml/",
      "redirect_document_id": false
    },
    {
      "source_path": "docs/reference-architectures/ai/real-time-scoring-machine-learning-models.yml",
      "redirect_url": "/azure/architecture/ai-ml/",
      "redirect_document_id": false
    },
    {
      "source_path": "docs/hybrid/deploy-ai-ml-azure-stack-edge.yml",
      "redirect_url": "/azure/architecture/ai-ml/idea/deploy-ai-ml-azure-stack-edge",
      "redirect_document_id": true
    },
    {
      "source_path": "docs/example-scenario/ai/customer-lifecycle-churn.yml",
      "redirect_url": "/azure/architecture/ai-ml/architecture/customer-lifecycle-churn",
      "redirect_document_id": true
    },
    {
      "source_path": "docs/example-scenario/ai/many-models-machine-learning-azure-spark.yml",
      "redirect_url": "/azure/architecture/ai-ml/idea/many-models-machine-learning-azure-spark",
      "redirect_document_id": true
    },
    {
      "source_path": "docs/example-scenario/ai/many-models-machine-learning-azure-machine-learning.yml",
      "redirect_url": "/azure/architecture/ai-ml/idea/many-models-machine-learning-azure-machine-learning",
      "redirect_document_id": true
    },
    {
      "source_path": "docs/example-scenario/ai/network-security-mlops.yml",
      "redirect_url": "/azure/architecture/ai-ml/guide/network-security-mlops",
      "redirect_document_id": true
    },
    {
      "source_path": "docs/reference-architectures/ai/mlops-python.yml",
      "redirect_url": "/azure/architecture/ai-ml/guide/mlops-python",
      "redirect_document_id": true
    },
    {
      "source_path": "docs/reference-architectures/ai/realtime-scoring-r.yml",
      "redirect_url": "/azure/architecture/ai-ml/",
      "redirect_document_id": false
    },
    {
      "source_path": "docs/example-scenario/ai/secure-compute-for-research.yml",
      "redirect_url": "/azure/architecture/ai-ml/architecture/secure-compute-for-research",
      "redirect_document_id": true
    },
    {
      "source_path": "docs/example-scenario/ai/build-deploy-social-media-analytics-solution.yml",
      "redirect_url": "/azure/architecture/ai-ml/architecture/build-deploy-social-media-analytics-solution",
      "redirect_document_id": true
    },
    {
      "source_path": "docs/guide/ai/query-based-summarization.md",
      "redirect_url": "/azure/architecture/ai-ml/guide/query-based-summarization",
      "redirect_document_id": true
    },
    {
      "source_path": "docs/guide/ai/custom-speech-text.yml",
      "redirect_url": "/azure/architecture/ai-ml/guide/custom-speech-text",
      "redirect_document_id": true
    },
    {
      "source_path": "docs/guide/ai/conversation-summarization.yml",
      "redirect_url": "/azure/architecture/ai-ml/guide/conversation-summarization",
      "redirect_document_id": true
    },
    {
      "source_path": "docs/example-scenario/mlops/mlops-technical-paper.yml",
      "redirect_url": "/azure/architecture/ai-ml/guide/mlops-technical-paper",
      "redirect_document_id": true
    },
    {
      "source_path": "docs/example-scenario/mlops/mlops-maturity-model.yml",
      "redirect_url": "/azure/architecture/ai-ml/guide/mlops-maturity-model",
      "redirect_document_id": true
    },
    {
      "source_path": "docs/data-guide/technology-choices/machine-learning-operations-v2.md",
      "redirect_url": "/azure/architecture/ai-ml/guide/machine-learning-operations-v2",
      "redirect_document_id": true
    },
    {
      "source_path": "docs/data-guide/technology-choices/data-science-and-machine-learning.md",
      "redirect_url": "/azure/architecture/ai-ml/guide/data-science-and-machine-learning",
      "redirect_document_id": true
    },
    {
      "source_path": "docs/data-guide/big-data/machine-learning-at-scale.md",
      "redirect_url": "/azure/architecture/ai-ml/",
      "redirect_document_id": false
    },
    {
      "source_path": "docs/solution-ideas/articles/azure-machine-learning-solution-architecture.yml",
      "redirect_url": "/azure/architecture/ai-ml/idea/azure-machine-learning-solution-architecture",
      "redirect_document_id": true
    },
    {
      "source_path": "docs/example-scenario/ai/call-center-openai-analytics.yml",
      "redirect_url": "/azure/architecture/ai-ml/openai/architecture/call-center-openai-analytics",
      "redirect_document_id": true
    },
    {
      "source_path": "docs/example-scenario/ai/log-monitor-azure-openai.yml",
      "redirect_url": "/azure/architecture/ai-ml/openai/architecture/log-monitor-azure-openai",
      "redirect_document_id": true
    },
    {
      "source_path": "docs/guide/ai/custom-speech-text-deploy.yml",
      "redirect_url": "/azure/architecture/ai-ml/guide/custom-speech-text-deploy",
      "redirect_document_id": true
    },
    {
      "source_path": "docs/guide/ai/language-model-pipelines.yml",
      "redirect_url": "/azure/architecture/ai-ml/openai/guide/language-model-pipelines",
      "redirect_document_id": true
    },
    {
      "source_path": "docs/example-scenario/mlops/aml-decision-tree.yml",
      "redirect_url": "/azure/architecture/ai-ml/",
      "redirect_document_id": false
    },
    {
      "source_path": "docs/solution-ideas/articles/search-and-query-using-openai-service.yml",
      "redirect_url": "/azure/architecture/ai-ml/openai/idea/search-and-query-using-openai-service",
      "redirect_document_id": true
    },
    {
      "source_path": "docs/solution-ideas/articles/dev-test-image-factory.yml",
      "redirect_url": "/devops",
      "redirect_document_id": false
    },
    {
      "source_path": "docs/solution-ideas/articles/devops-in-a-hybrid-environment.yml",
      "redirect_url": "/devops",
      "redirect_document_id": false
    },
    {
      "source_path": "docs/solution-ideas/articles/sharepoint-farm-devtest.yml",
      "redirect_url": "/devops",
      "redirect_document_id": false
    },
    {
      "source_path": "docs/solution-ideas/articles/cicd-for-containers.yml",
      "redirect_url": "/devops",
      "redirect_document_id": false
    },
    {
      "source_path": "docs/solution-ideas/articles/azure-devops-ci-cd-for-desktop-apps.yml",
      "redirect_url": "/devops",
      "redirect_document_id": false
    },
    {
      "source_path": "docs/solution-ideas/articles/hybrid-continuous-integration.yml",
      "redirect_url": "/hybrid/app-solutions/overview-app-design-considerations",
      "redirect_document_id": false
    },
    {
      "source_path": "docs/example-scenario/apps/devops-cicd-chatbot.yml",
      "redirect_url": "/devops",
      "redirect_document_id": false
    },
    {
      "source_path": "docs/data-science-process/create-features-hive.md",
      "redirect_url": "/azure/architecture/data-science-process/overview",
      "redirect_document_id": false
    },
    {
      "source_path": "docs/data-science-process/data-blob.md",
      "redirect_url": "/azure/architecture/data-science-process/overview",
      "redirect_document_id": false
    },
    {
      "source_path": "docs/data-science-process/sample-data-hive.md",
      "redirect_url": "/azure/architecture/data-science-process/overview",
      "redirect_document_id": false
    },
    {
      "source_path": "docs/data-guide/databases-architecture-design.yml",
      "redirect_url": "/azure/architecture/databases/index",
      "redirect_document_id": true
    },
    {
      "source_path": "docs/solution-ideas/articles/data-cache-with-redis-cache.yml",
      "redirect_url": "/azure/architecture/databases/idea/data-cache-with-redis-cache",
      "redirect_document_id": true
    },
    {
      "source_path": "docs/solution-ideas/articles/messaging.yml",
      "redirect_url": "/azure/architecture/databases/idea/messaging",
      "redirect_document_id": true
    },
    {
      "source_path": "docs/solution-ideas/articles/intelligent-apps-using-azure-database-for-mysql.yml",
      "redirect_url": "/azure/architecture/databases/idea/intelligent-apps-using-azure-database-for-mysql",
      "redirect_document_id": true
    },
    {
      "source_path": "docs/solution-ideas/articles/intelligent-apps-using-azure-database-for-postgresql.yml",
      "redirect_url": "/azure/architecture/databases/idea/intelligent-apps-using-azure-database-for-postgresql",
      "redirect_document_id": true
    },
    {
      "source_path": "docs/solution-ideas/articles/serverless-apps-using-cosmos-db.yml",
      "redirect_url": "/azure/architecture/databases/idea/serverless-apps-using-cosmos-db",
      "redirect_document_id": true
    },
    {
      "source_path": "docs/example-scenario/data-warehouse/dataops-mdw.yml",
      "redirect_url": "/azure/architecture/databases/architecture/dataops-mdw",
      "redirect_document_id": true
    },
    {
      "source_path": "docs/reference-architectures/data/profisee-master-data-management-data-factory.yml",
      "redirect_url": "/azure/architecture/databases/architecture/profisee-master-data-management-data-factory",
      "redirect_document_id": true
    },
    {
      "source_path": "docs/reference-architectures/data/migrate-master-data-services-with-cluedin.yml",
      "redirect_url": "/azure/architecture/databases/architecture/migrate-master-data-services-with-cluedin",
      "redirect_document_id": true
    },
    {
      "source_path": "docs/example-scenario/profisee-mds/profisee-mds-migration-utility.yml",
      "redirect_url": "/azure/architecture/databases/architecture/profisee-mds-migration-utility",
      "redirect_document_id": true
    },
    {
      "source_path": "docs/reference-architectures/data/cluedin.yml",
      "redirect_url": "/azure/architecture/databases/architecture/cluedin",
      "redirect_document_id": true
    },
    {
      "source_path": "docs/reference-architectures/data/profisee-master-data-management-purview.yml",
      "redirect_url": "/azure/architecture/databases/architecture/profisee-master-data-management-purview",
      "redirect_document_id": true
    },
    {
      "source_path": "docs/solution-ideas/articles/minimal-storage-change-feed-replicate-data.yml",
      "redirect_url": "/azure/architecture/databases/idea/minimal-storage-change-feed-replicate-data",
      "redirect_document_id": true
    },
    {
      "source_path": "docs/reference-architectures/n-tier/n-tier-cassandra.yml",
      "redirect_url": "/azure/architecture/databases/architecture/n-tier-cassandra",
      "redirect_document_id": true
    },
    {
      "source_path": "docs/solution-ideas/articles/reference-architecture-for-oracle-database-migration-to-azure.yml",
      "redirect_url": "/azure/architecture/databases/idea/reference-architecture-for-oracle-database-migration-to-azure",
      "redirect_document_id": true
    },
    {
      "source_path": "docs/example-scenario/data/sql-managed-instance-cmk.yml",
      "redirect_url": "/azure/architecture/databases/architecture/sql-managed-instance-cmk",
      "redirect_document_id": true
    },
    {
      "source_path": "docs/example-scenario/data/azure-sql-htap.yml",
      "redirect_url": "/azure/architecture/databases/guide/azure-sql-htap",
      "redirect_document_id": true
    },
    {
      "source_path": "docs/best-practices/transactional-outbox-cosmos.yml",
      "redirect_url": "/azure/architecture/databases/guide/transactional-outbox-cosmos",
      "redirect_document_id": true
    },
    {
      "source_path": "docs/best-practices/cassandra.md",
      "redirect_url": "/azure/architecture/databases/guide/cassandra",
      "redirect_document_id": true
    },
    {
      "source_path": "docs/data-guide/scenarios/hybrid-on-premises-and-cloud.md",
      "redirect_url": "/azure/architecture/databases/guide/hybrid-on-premises-and-cloud",
      "redirect_document_id": true
    },
    {
      "source_path": "docs/guide/data/teradata-vantage-data-factory.yml",
      "redirect_url": "/azure/architecture/databases/guide/teradata-vantage-data-factory",
      "redirect_document_id": true
    },
    {
      "source_path": "docs/example-scenario/ai/data-obfuscation-with-delphix-in-azure-data-factory.yml",
      "redirect_url": "/azure/architecture/databases/guide/data-obfuscation-with-delphix-in-azure-data-factory",
      "redirect_document_id": true
    },
    {
      "source_path": "docs/example-scenario/ai/data-scrambling-for-sap-using-delphix-and-azure-data-factory.yml",
      "redirect_url": "/azure/architecture/databases/guide/data-scrambling-for-sap-using-delphix-and-azure-data-factory",
      "redirect_document_id": true
    },
    {
      "source_path": "docs/example-scenario/data/extend-reporting-capabilities.yml",
      "redirect_url": "/azure/architecture/databases",
      "redirect_document_id": false
    },
    {
      "source_path": "docs/example-scenario/data/hybrid-etl-with-adf.yml",
      "redirect_url": "/azure/architecture/databases",
      "redirect_document_id": false
    },
    {
      "source_path": "docs/example-scenario/sql-failover/app-service-private-sql-multi-region.yml",
      "redirect_url": "/azure/architecture/databases",
      "redirect_document_id": false
    },
    {
      "source_path": "docs/high-availability/ref-arch-iaas-web-and-db.yml",
      "redirect_url": "/azure/architecture/databases",
      "redirect_document_id": false
    },
    {
      "source_path": "docs/solution-ideas/articles/globally-distributed-mission-critical-applications-using-cosmos-db.yml",
      "redirect_url": "/azure/architecture/databases",
      "redirect_document_id": false
    },
    {
      "source_path": "docs/solution-ideas/articles/optimized-storage-time-based-data-lake.yml",
      "redirect_url": "/azure/architecture/databases",
      "redirect_document_id": false
    },
    {
      "source_path": "docs/reference-architectures/n-tier/n-tier-sql-server.yml",
      "redirect_url": "/azure/architecture/databases",
      "redirect_document_id": false
    },
    {
      "source_path": "docs/solution-ideas/articles/optimized-storage-time-based-multi-writes.yml",
      "redirect_url": "/azure/architecture/databases",
      "redirect_document_id": false
    },
    {
      "source_path": "docs/solution-ideas/articles/optimized-storage-logical-data-classification.yml",
      "redirect_url": "/azure/architecture/databases",
      "redirect_document_id": false
    },
    {
      "source_path": "docs/solution-ideas/articles/campaign-optimization-with-sql-server.yml",
      "redirect_url": "/azure/architecture/databases",
      "redirect_document_id": false
    },
    {
      "source_path": "docs/solution-ideas/articles/gaming-using-azure-database-for-mysql.yml",
      "redirect_url": "/azure/architecture/databases",
      "redirect_document_id": false
    },
    {
      "source_path": "docs/solution-ideas/articles/interactive-querying-with-hdinsight.yml",
      "redirect_url": "/azure/architecture/databases",
      "redirect_document_id": false
    },
    {
      "source_path": "docs/solution-ideas/articles/loan-chargeoff-prediction-with-sql-server.yml",
      "redirect_url": "/azure/architecture/databases",
      "redirect_document_id": false
    },
    {
      "source_path": "docs/solution-ideas/articles/loan-credit-risk-with-sql-server.yml",
      "redirect_url": "/azure/architecture/databases",
      "redirect_document_id": false
    },
    {
      "source_path": "docs/solution-ideas/articles/multi-region-web-app-cosmos-db-replication.yml",
      "redirect_url": "/azure/architecture/databases",
      "redirect_document_id": false
    },
    {
      "source_path": "docs/solution-ideas/articles/personalization-using-cosmos-db.yml",
      "redirect_url": "/azure/architecture/databases",
      "redirect_document_id": false
    },
    {
      "source_path": "docs/solution-ideas/articles/retail-and-ecommerce-using-azure-database-for-mysql.yml",
      "redirect_url": "/azure/architecture/databases",
      "redirect_document_id": false
    },
    {
      "source_path": "docs/solution-ideas/articles/retail-and-ecommerce-using-azure-database-for-postgresql.yml",
      "redirect_url": "/azure/architecture/databases",
      "redirect_document_id": false
    },
    {
      "source_path": "docs/solution-ideas/articles/retail-and-e-commerce-using-cosmos-db.yml",
      "redirect_url": "/azure/architecture/databases",
      "redirect_document_id": false
    },
    {
      "source_path": "docs/solution-ideas/articles/ops-automation-using-event-grid.yml",
      "redirect_url": "/azure/architecture/databases",
      "redirect_document_id": false
    },
    {
      "source_path": "docs/guide/design-principles/use-best-data-store.md",
      "redirect_url": "/azure/architecture/databases",
      "redirect_document_id": false
    },
    {
      "source_path": "docs/data-guide/big-data/batch-processing.yml",
      "redirect_url": "/azure/architecture/databases",
      "redirect_document_id": false
    },
    {
      "source_path": "docs/data-guide/big-data/real-time-processing.yml",
      "redirect_url": "/azure/architecture/databases",
      "redirect_document_id": false
    },
    {
      "source_path": "docs/data-guide/relational-data/data-warehousing.yml",
      "redirect_url": "/azure/architecture/databases",
      "redirect_document_id": false
    },
    {
      "source_path": "docs/data-guide/scenarios/search.yml",
      "redirect_url": "/azure/architecture/databases",
      "redirect_document_id": false
    },
    {
      "source_path": "docs/data-guide/scenarios/time-series.yml",
      "redirect_url": "/azure/architecture/databases",
      "redirect_document_id": false
    },
    {
      "source_path": "docs/data-guide/scenarios/interactive-data-exploration.yml",
      "redirect_url": "/azure/architecture/databases",
      "redirect_document_id": false
    },
    {
      "source_path": "docs/data-guide/scenarios/securing-data-solutions.yml",
      "redirect_url": "/azure/architecture/databases",
      "redirect_document_id": false
    },
    {
      "source_path": "docs/data-guide/technology-choices/real-time-ingestion.yml",
      "redirect_url": "/azure/architecture/databases",
      "redirect_document_id": false
    },
    {
      "source_path": "docs/isv/application-tenancy.yml",
      "redirect_url": "/azure/architecture/databases",
      "redirect_document_id": false
    },
    {
      "source_path": "docs/data-guide/index.md",
      "redirect_url": "/azure/architecture/databases",
      "redirect_document_id": false
    },
    {
      "source_path": "docs/data-guide/scenarios/csv-and-json.md",
      "redirect_url": "/azure/architecture/databases",
      "redirect_document_id": false
    },
    {
      "source_path": "docs/data-guide/big-data/index.yml",
      "redirect_url": "/azure/architecture/databases/guide/big-data-architectures",
      "redirect_document_id": true
    },
    {
      "source_path": "docs/data-science-process/explore-data-sql-server.md",
      "redirect_url": "/azure/architecture/data-science-process/overview",
      "redirect_document_id": false
    },
    {
      "source_path": "docs/data-science-process/explore-data-hive-tables.md",
      "redirect_url": "/azure/architecture/data-science-process/overview",
      "redirect_document_id": false
    },
    {
      "source_path": "docs/data-science-process/select-features.md",
      "redirect_url": "/azure/architecture/data-science-process/overview",
      "redirect_document_id": false
    },
    {
      "source_path": "docs/data-science-process/create-features-sql-server.md",
      "redirect_url": "/azure/architecture/data-science-process/overview",
      "redirect_document_id": false
    },
    {
      "source_path": "docs/industries/healthcare/healthcare-ai-blueprint.yml",
      "redirect_url": "/azure/architecture/industries/healthcare",
      "redirect_document_id": false
    },
    {
      "source_path": "docs/example-scenario/wvd/azure-virtual-desktop-azure-active-directory-join.md",
      "redirect_url": "/azure/virtual-desktop/azure-ad-joined-session-hosts",
      "redirect_document_id": false
    },
    {
      "source_path": "docs/data-science-process/team-data-science-process-for-devops.md",
      "redirect_url": "/azure/architecture/data-science-process/team-data-science-process-for-data-scientists",
      "redirect_document_id": false
    },
    {
      "source_path": "docs/guide/quantum/devops-for-quantum-computing.yml",
      "redirect_url": "/azure/architecture/guide/devops/devops-start-here",
      "redirect_document_id": false
    },
    {
      "source_path": "docs/data-science-process/agile-development.md",
      "redirect_url": "/azure/architecture/data-science-process/overview",
      "redirect_document_id": false
    },
    {
      "source_path": "docs/data-science-process/collaborative-coding-with-git.md",
      "redirect_url": "/azure/architecture/data-science-process/overview",
      "redirect_document_id": false
    },
    {
      "source_path": "docs/data-science-process/execute-data-science-tasks.md",
      "redirect_url": "/azure/architecture/data-science-process/overview",
      "redirect_document_id": false
    },
    {
      "source_path": "docs/data-science-process/code-test.md",
      "redirect_url": "/azure/architecture/data-science-process/overview",
      "redirect_document_id": false
    },
    {
      "source_path": "docs/data-science-process/track-progress.md",
      "redirect_url": "/azure/architecture/data-science-process/overview",
      "redirect_document_id": false
    },
    {
      "source_path": "docs/data-science-process/ci-cd-flask.yml",
      "redirect_url": "/azure/architecture/data-science-process/overview",
      "redirect_document_id": false
    },
    {
      "source_path": "docs/data-science-process/environment-setup.md",
      "redirect_url": "/azure/architecture/data-science-process/overview",
      "redirect_document_id": false
    },
    {
      "source_path": "docs/data-science-process/platforms-and-tools.md",
      "redirect_url": "/azure/architecture/data-science-process/overview",
      "redirect_document_id": false
    },
    {
      "source_path": "docs/data-science-process/plan-your-environment.md",
      "redirect_url": "/azure/architecture/data-science-process/overview",
      "redirect_document_id": false
    },
    {
      "source_path": "docs/data-science-process/ingest-data.md",
      "redirect_url": "/azure/architecture/data-science-process/overview",
      "redirect_document_id": false
    },
    {
      "source_path": "docs/data-science-process/move-azure-blob.md",
      "redirect_url": "/azure/architecture/data-science-process/overview",
      "redirect_document_id": false
    },
    {
      "source_path": "docs/data-science-process/move-data-to-azure-blob-using-azure-storage-explorer.md",
      "redirect_url": "/azure/architecture/data-science-process/overview",
      "redirect_document_id": false
    },
    {
      "source_path": "docs/data-science-process/move-sql-server-virtual-machine.md",
      "redirect_url": "/azure/architecture/data-science-process/overview",
      "redirect_document_id": false
    },
    {
      "source_path": "docs/data-science-process/move-sql-azure.md",
      "redirect_url": "/azure/architecture/data-science-process/overview",
      "redirect_document_id": false
    },
    {
      "source_path": "docs/data-science-process/move-hive-tables.md",
      "redirect_url": "/azure/architecture/data-science-process/overview",
      "redirect_document_id": false
    },
    {
      "source_path": "docs/data-science-process/parallel-load-sql-partitioned-tables.md",
      "redirect_url": "/azure/architecture/data-science-process/overview",
      "redirect_document_id": false
    },
    {
      "source_path": "docs/data-science-process/move-sql-azure-adf.md",
      "redirect_url": "/azure/architecture/data-science-process/overview",
      "redirect_document_id": false
    },
    {
      "source_path": "docs/data-science-process/explore-data.md",
      "redirect_url": "/azure/architecture/data-science-process/overview",
      "redirect_document_id": false
    },
    {
      "source_path": "docs/data-science-process/explore-data-blob.md",
      "redirect_url": "/azure/architecture/data-science-process/overview",
      "redirect_document_id": false
    },
    {
      "source_path": "docs/data-science-process/sample-data.md",
      "redirect_url": "/azure/architecture/data-science-process/overview",
      "redirect_document_id": false
    },
    {
      "source_path": "docs/data-science-process/sample-data-blob.md",
      "redirect_url": "/azure/architecture/data-science-process/overview",
      "redirect_document_id": false
    },
    {
      "source_path": "docs/data-science-process/sample-data-sql-server.md",
      "redirect_url": "/azure/architecture/data-science-process/overview",
      "redirect_document_id": false
    },
    {
      "source_path": "docs/data-science-process/python-data-access.md",
      "redirect_url": "/azure/architecture/data-science-process/overview",
      "redirect_document_id": false
    },
    {
      "source_path": "docs/data-science-process/data-lake-walkthrough.md",
      "redirect_url": "/azure/architecture/data-science-process/overview",
      "redirect_document_id": false
    },
    {
      "source_path": "docs/data-science-process/sql-server-virtual-machine.md",
      "redirect_url": "/azure/architecture/data-science-process/overview",
      "redirect_document_id": false
    },
    {
      "source_path": "docs/data-science-process/automated-data-pipeline-cheat-sheet.md",
      "redirect_url": "/azure/architecture/data-science-process/overview",
      "redirect_document_id": false
    },
    {
      "source_path": "docs/data-science-process/spark-overview.md",
      "redirect_url": "/azure/architecture/data-science-process/overview",
      "redirect_document_id": false
    },
    {
      "source_path": "docs/data-science-process/scala-walkthrough.md",
      "redirect_url": "/azure/architecture/data-science-process/overview",
      "redirect_document_id": false
    },
    {
      "source_path": "docs/data-science-process/create-features.md",
      "redirect_url": "/azure/architecture/data-science-process/overview",
      "redirect_document_id": false
    },
    {
      "source_path": "docs/data-science-process/deploy-models-in-production.md",
      "redirect_url": "/azure/architecture/data-science-process/overview",
      "redirect_document_id": false
    },
    {
      "source_path": "docs/data-science-process/sqldw-walkthrough.md",
      "redirect_url": "/azure/architecture/data-science-process/overview",
    },
    {  
      "source_path": "docs/guide/saas/overview.md",
      "redirect_url": "/azure/architecture/guide/saas-multitenant-solution-architecture",
      "redirect_document_id": false
    },
    {
      "source_path": "docs/ai-ml/architecture/conversational-bot.yml",
      "redirect_url": "/azure/architecture/ai-ml/architecture/baseline-openai-e2e-chat",
      "redirect_document_id": false
    },
    {
      "source_path": "docs/example-scenario/iot/field-cloud-edge-gateways.yml",
      "redirect_url": "/azure/architecture/reference-architectures/iot/iot-architecture-overview",
      "redirect_document_id": false
    },
    {
      "source_path": "docs/example-scenario/iot/introduction-to-solutions.yml",
      "redirect_url": "/azure/architecture/reference-architectures/iot/iot-architecture-overview",
      "redirect_document_id": false
    },
    {
      "source_path": "docs/example-scenario/logging/unified-logging.yml",
      "redirect_url": "/azure/architecture/best-practices/monitoring",
      "redirect_document_id": false
    },
    {
      "source_path": "docs/example-scenario/oracle-migrate/oracle-migration-lift-shift.yml",
      "redirect_url": "/azure/virtual-machines/workloads/oracle/oracle-migration",
      "redirect_document_id": false
    },
    {
      "source_path": "docs/guide/resilience/azure-ad-secure-single-page-application.yml",
      "redirect_url": "/entra/identity-platform/index-spa",
      "redirect_document_id": false
    },
    {
      "source_path": "docs/industries/finance/data-management-banking-overview.yml",
      "redirect_url": "/azure/architecture/industries/finance",
      "redirect_document_id": false
    },
    {
      "source_path": "docs/industries/manufacturing/extract-insights-iot-data.yml",
      "redirect_url": "/azure/architecture/example-scenario/data/big-data-with-iot",
      "redirect_document_id": false
    },
    {
      "source_path": "docs/industries/retail/retail-data-management-overview.md",
      "redirect_url": "/azure/architecture/industries/retail",
      "redirect_document_id": false
    },
    {
      "source_path": "docs/solution-ideas/articles/business-central.yml",
      "redirect_url": "/azure/architecture/solutions/dynamics-365-scenarios",
      "redirect_document_id": false
    },
    {
      "source_path": "docs/reference-architectures/media-services/set-up-azure-devops.yml",
      "redirect_url": "https://github.com/mspnp/gridwich/blob/main/doc/1-set-up-azure-devops.md",
      "redirect_document_id": false
    },
    {
      "source_path": "docs/reference-architectures/media-services/run-admin-scripts.yml",
      "redirect_url": "https://github.com/mspnp/gridwich/blob/main/doc/2-run-admin-scripts.md",
      "redirect_document_id": false
    },
    {
      "source_path": "docs/reference-architectures/media-services/maintain-keys.yml",
      "redirect_url": "https://github.com/mspnp/gridwich/blob/main/doc/3-maintain-keys.md",
      "redirect_document_id": false
    },
    {
      "source_path": "docs/reference-architectures/media-services/set-up-local-environment.yml",
      "redirect_url": "https://github.com/mspnp/gridwich/blob/main/doc/4-set-up-local-environment.md",
      "redirect_document_id": false
    },
    {
      "source_path": "docs/reference-architectures/media-services/create-delete-cloud-environment.yml",
      "redirect_url": "https://github.com/mspnp/gridwich/blob/main/doc/5-create-delete-cloud-environment.md",
      "redirect_document_id": false
    },
    {
      "source_path": "docs/reference-architectures/media-services/test-encoding.yml",
      "redirect_url": "https://github.com/mspnp/gridwich/blob/main/doc/6-test-mediainfo.md",
      "redirect_document_id": false
    },
    {
      "source_path": "docs/reference-architectures/media-services/gridwich-content-protection-drm.yml",
      "redirect_url": "/azure/architecture/reference-architectures/media-services/gridwich-architecture",
      "redirect_document_id": false
    },
    {
      "source_path": "docs/reference-architectures/media-services/media-services-setup-scale.yml",
      "redirect_url": "/azure/architecture/reference-architectures/media-services/gridwich-architecture",
      "redirect_document_id": false
    },
    {
      "source_path": "docs/reference-architectures/media-services/variable-group-terraform-flow.yml",
      "redirect_url": "/azure/architecture/reference-architectures/media-services/gridwich-architecture",
      "redirect_document_id": false
    },
    {
      "source_path": "docs/networking/guide/ipv6/ipv6-ip-planning.md",
      "redirect_url": "/azure/architecture/networking/guide/ipv6-ip-planning",
      "redirect_document_id": true
    },
    {
      "source_path": "docs/operator-guides/aks/troubleshoot-virtual-nodes-aks.md",
      "redirect_url": "/azure/aks/virtual-nodes",
      "redirect_document_id": false
    },
    {
      "source_path": "docs/service-fabric/modernize-app-azure-service-fabric.yml",
      "redirect_url": "/previous-versions/azure/architecture/service-fabric/modernize-app-azure-service-fabric",
      "redirect_document_id": false
    },
    {
      "source_path": "docs/networking/prefixes/add-ip-space-peered-vnet.yml",
      "redirect_url": "/azure/virtual-network/update-virtual-network-peering-address-space",
      "redirect_document_id": false
    },
    {
      "source_path": "docs/example-scenario/security/hardened-web-app.yml",
      "redirect_url": "/azure/architecture/web-apps/app-service/architectures/baseline-zone-redundant",
      "redirect_document_id": false
    },
    {
      "source_path": "docs/guide/networking/networking-start-here.md",
      "redirect_url": "/azure/architecture/networking/",
      "redirect_document_id": true
    },
    {
      "source_path": "docs/reference-architectures/hybrid-networking/hub-spoke.yml",
      "redirect_url": "/azure/architecture/networking/architecture/hub-spoke",
      "redirect_document_id": true
    },
    {
      "source_path": "docs/example-scenario/networking/manage-routing-azure-route-server.yml",
      "redirect_url": "/azure/architecture/networking/architecture/manage-routing-azure-route-server",
      "redirect_document_id": true
    },
    {
      "source_path": "docs/networking/hub-spoke-vwan-architecture.yml",
      "redirect_url": "/azure/architecture/networking/architecture/hub-spoke-vwan-architecture",
      "redirect_document_id": true
    },
    {
      "source_path": "docs/example-scenario/networking/massive-scale-azure-architecture.yml",
      "redirect_url": "/azure/architecture/networking/architecture/massive-scale-azure-architecture",
      "redirect_document_id": true
    },
    {
      "source_path": "docs/example-scenario/infrastructure/performance-security-optimized-vwan.yml",
      "redirect_url": "/azure/architecture/networking/architecture/performance-security-optimized-vwan",
      "redirect_document_id": true
    },
    {
      "source_path": "docs/example-scenario/networking/azure-dns-private-resolver.yml",
      "redirect_url": "/azure/architecture/networking/architecture/azure-dns-private-resolver",
      "redirect_document_id": true
    },
    {
      "source_path": "docs/example-scenario/infrastructure/apache-guacamole.yml",
      "redirect_url": "/azure/architecture/networking/architecture/apache-guacamole",
      "redirect_document_id": true
    },
    {
      "source_path": "docs/example-scenario/security/trusted-internet-connections.yml",
      "redirect_url": "/azure/architecture/networking/architecture/trusted-internet-connections",
      "redirect_document_id": true
    },
    {
      "source_path": "docs/networking/spoke-to-spoke-networking.yml",
      "redirect_url": "/azure/architecture/networking/guide/spoke-to-spoke-networking",
      "redirect_document_id": true
    },
    {
      "source_path": "docs/example-scenario/firewalls/index.yml",
      "redirect_url": "/azure/architecture/networking/guide/network-virtual-appliances-architecture",
      "redirect_document_id": true
    },
    {
      "source_path": "docs/reference-architectures/dmz/nva-ha.yml",
      "redirect_url": "/azure/architecture/networking/guide/nva-ha",
      "redirect_document_id": true
    },
    {
      "source_path": "docs/reference-architectures/hybrid-networking/network-level-segmentation.yml",
      "redirect_url": "/azure/architecture/networking/guide/network-level-segmentation",
      "redirect_document_id": true
    },
    {
      "source_path": "docs/guide/networking/private-link-ip-constraints.yml",
      "redirect_url": "/azure/architecture/networking/guide/private-link-ip-constraints",
      "redirect_document_id": true
    },
    {
      "source_path": "docs/guide/networking/private-link-hub-spoke-network.yml",
      "redirect_url": "/azure/architecture/networking/guide/private-link-hub-spoke-network",
      "redirect_document_id": true
    },
    {
      "source_path": "docs/guide/networking/cross-tenant-secure-access-private-endpoints.yml",
      "redirect_url": "/azure/architecture/networking/guide/cross-tenant-secure-access-private-endpoints",
      "redirect_document_id": true
    },
    {
      "source_path": "docs/guide/networking/private-link-virtual-wan-dns-guide.yml",
      "redirect_url": "/azure/architecture/networking/guide/private-link-virtual-wan-dns-guide",
      "redirect_document_id": true
    },
    {
      "source_path": "docs/guide/networking/private-link-virtual-wan-dns-virtual-hub-extension-pattern.yml",
      "redirect_url": "/azure/architecture/networking/guide/private-link-virtual-wan-dns-virtual-hub-extension-pattern",
      "redirect_document_id": true
    },
    {
      "source_path": "docs/guide/networking/private-link-virtual-wan-dns-single-region-workload.yml",
      "redirect_url": "/azure/architecture/networking/guide/private-link-virtual-wan-dns-single-region-workload",
      "redirect_document_id": true
    },
    {
      "source_path": "docs/guide/networking/ipv4-exhaustion.yml",
      "redirect_url": "/azure/architecture/networking/guide/ipv4-exhaustion",
      "redirect_document_id": true
    },
    {
      "source_path": "docs/high-availability/building-solutions-for-high-availability.yml",
      "redirect_url": "/azure/well-architected/reliability/regions-availability-zones",
      "redirect_document_id": false
    },
    {
      "source_path": "docs/solution-ideas/articles/low-latency-network.yml",
      "redirect_url": "/azure/architecture/networking/idea/low-latency-network",
      "redirect_document_id": true
    },
    {
      "source_path": "docs/solution-ideas/articles/video-analytics.yml",
      "redirect_url": "/azure/architecture/networking/idea/video-analytics",
      "redirect_document_id": true
    },
    {
      "source_path": "docs/solution-ideas/articles/healthcare-network.yml",
      "redirect_url": "/azure/architecture/networking/idea/healthcare-network",
      "redirect_document_id": true
    },
    {
      "source_path": "docs/service-fabric/migrate-from-cloud-services.yml",
      "redirect_url": "/azure/service-fabric/service-fabric-cloud-services-migration-worker-role-stateless-service",
      "redirect_document_id": false
    },
    {
      "source_path": "docs/example-scenario/infrastructure/service-fabric-microservices.yml",
      "redirect_url": "/azure/service-fabric/service-fabric-overview-microservices",
      "redirect_document_id": false
    },
    {
      "source_path": "docs/hybrid/deployments/solution-deployment-guide-mongodb-ha.md",
      "redirect_url": "/hybrid/app-solutions/overview-app-design-considerations",
      "redirect_document_id": false
    },
    {
      "source_path": "docs/hybrid/deployments/solution-deployment-guide-sql-ha.md",
      "redirect_url": "/hybrid/app-solutions/overview-app-design-considerations",
      "redirect_document_id": false
    },
    {
      "source_path": "docs/hybrid/deployments/solution-deployment-guide-cross-cloud-scaling.md",
      "redirect_url": "/hybrid/app-solutions/overview-app-design-considerations",
      "redirect_document_id": false
    },
    { 
      "source_path": "docs/example-scenario/hybrid/hybrid-tiered-data-analytics.yml",
      "redirect_url": "/hybrid/app-solutions/overview-app-design-considerations",
      "redirect_document_id": false
    },
    {
      "source_path": "docs/example-scenario/iot/vertical-buy-online-pickup-in-store.yml",
      "redirect_url": "/azure/architecture/browse/?terms=retail",
      "redirect_document_id": false
    },
    {
      "source_path": "docs/example-scenario/data/stream-ingestion-synapse.yml",
      "redirect_url": "/azure/architecture/data-guide/technology-choices/stream-processing",
      "redirect_document_id": false
    },
    {
      "source_path": "docs/industries/manufacturing/compute-manufacturing-overview.yml",
      "redirect_url": "/azure/architecture/industries/manufacturing",
      "redirect_document_id": false
    },
    {
      "source_path": "docs/example-scenario/hybrid/stock-detection-edge.yml",
      "redirect_url": "/hybrid/app-solutions/overview-app-design-considerations",
      "redirect_document_id": false
    },
    {
      "source_path": "docs/guide/iiot-patterns/iiot-connectivity-patterns.yml",
      "redirect_url": "/azure/architecture/reference-architectures/iot/industry-iot-hub-page",
      "redirect_document_id": false
    },
    {
      "source_path": "docs/guide/iiot-patterns/iiot-patterns-overview.yml",
      "redirect_url": "/azure/architecture/reference-architectures/iot/industry-iot-hub-page",
      "redirect_document_id": false
    },
    {
      "source_path": "docs/guide/iiot-patterns/iiot-transparency-patterns.yml",
      "redirect_url": "/azure/architecture/reference-architectures/iot/industry-iot-hub-page",
      "redirect_document_id": false
    },
    {
      "source_path": "docs/guide/iiot-patterns/iiot-prediction-patterns.yml",
      "redirect_url": "/azure/architecture/reference-architectures/iot/industry-iot-hub-page",
      "redirect_document_id": false
    },
    {
      "source_path": "docs/industries/finance/risk-grid-banking-overview.yml",
      "redirect_url": "/azure/architecture/industries/finance",
      "redirect_document_id": false
    },
    {
      "source_path": "docs/example-scenario/data/automating-diagnostic-jupyter-notebook.yml",
      "redirect_url": "/azure-data-studio/notebooks/notebooks-guidance",
      "redirect_document_id": false
    },
    {
      "source_path": "docs/guide/iot-edge-vision/alerts.md",
      "redirect_url": "/azure/architecture/guide/iot-edge-vision/",
      "redirect_document_id": false
    },
    {
      "source_path": "docs/guide/iot-edge-vision/machine-learning.yml",
      "redirect_url": "/azure/architecture/guide/iot-edge-vision/",
      "redirect_document_id": false
    },
    {
      "source_path": "docs/solution-ideas/articles/hpc-cluster.yml",
      "redirect_url": "/azure/architecture/solution-ideas/articles/big-compute-with-azure-batch",
      "redirect_document_id": false
    },
    {
      "source_path": "docs/web-apps/hosting-applications/wordpress.yml",
      "redirect_url": "/azure/architecture/guide/infrastructure/wordpress-overview",
      "redirect_document_id": false
    },
    {
      "source_path": "docs/example-scenario/wvd/windows-virtual-desktop.yml",
      "redirect_url": "/azure/architecture/example-scenario/azure-virtual-desktop/azure-virtual-desktop",
      "redirect_document_id": false
    },
    {
      "source_path": "docs/example-scenario/wvd/azure-virtual-desktop-multi-region-bcdr.yml",
      "redirect_url": "/azure/architecture/example-scenario/azure-virtual-desktop/azure-virtual-desktop-multi-region-bcdr",
      "redirect_document_id": false
    },
    {
      "source_path": "docs/example-scenario/wvd/multi-forest-azure-managed.yml",
      "redirect_url": "/azure/architecture/example-scenario/azure-virtual-desktop/multi-forest-azure-managed",
      "redirect_document_id": false
    },
    {
      "source_path": "docs/example-scenario/wvd/multi-forest.yml",
      "redirect_url": "/azure/architecture/example-scenario/azure-virtual-desktop/multi-forest",
      "redirect_document_id": false
    },
    {
      "source_path": "docs/example-scenario/banking/jmeter-load-testing-pipeline-implementation-reference.yml",
      "redirect_url": "/azure/architecture/guide/testing/mission-critical-deployment-testing",
      "redirect_document_id": false
    },
    {
<<<<<<< HEAD
      "source_path": "docs/solution-ideas/articles/container-cicd-using-jenkins-and-kubernetes-on-azure-container-service.yml",
      "redirect_url": "/azure/developer/jenkins/deploy-from-github-to-aks",
      "redirect_document_id": false
    },
    {
      "source_path": "docs/solution-ideas/articles/immutable-infrastructure-cicd-using-jenkins-and-terraform-on-azure-virtual-architecture-overview.yml",
      "redirect_url": "/azure/developer/jenkins/",
      "redirect_document_id": false
    },
    {
      "source_path": "docs/solution-ideas/articles/configuration-driven-data-pipeline.yml",
      "redirect_url": "/azure/databricks/getting-started/data-pipeline-get-started",
      "redirect_document_id": false
    },
    {
      "source_path": "docs/solution-ideas/articles/devsecops-rolling-branch.yml",
      "redirect_url": "/devops/operate/security-in-devops",
      "redirect_document_id": false
    },
    {
      "source_path": "docs/solution-ideas/articles/dev-test-paas.yml",
      "redirect_url": "/azure/devtest-labs/",
      "redirect_document_id": false
    },
    {
      "source_path": "docs/solution-ideas/articles/dev-test-microservice.yml",
      "redirect_url": "/azure/devtest-labs/",
      "redirect_document_id": false
    },
    {
      "source_path": "docs/solution-ideas/articles/java-cicd-using-jenkins-and-azure-web-apps.yml",
      "redirect_url": "/azure/developer/jenkins/deploy-to-azure-functions",
      "redirect_document_id": false
    },
    {
      "source_path": "docs/example-scenario/devops/automate-azure-pipelines.yml",
      "redirect_url": "/azure/devops/pipelines/process/create-multistage-pipeline",
      "redirect_document_id": false
    },
    {
      "source_path": "docs/example-scenario/devops/teacher-provisioned-virtual-labs-azure.yml",
      "redirect_url": "/azure/devtest-labs/",
      "redirect_document_id": false
    },
    {
      "source_path": "docs/example-scenario/apps/jenkins.yml",
      "redirect_url": "/azure/developer/jenkins/",
      "redirect_document_id": false
    },
    {
      "source_path": "docs/solution-ideas/articles/devsecops-in-github.yml",
      "redirect_url": "/devops/devsecops/enable-devsecops-azure-github",
      "redirect_document_id": false
    },
    {
      "source_path": "docs/hybrid/hybrid-containers.yml",
      "redirect_url": "/azure/cloud-adoption-framework/scenarios/hybrid/arc-enabled-kubernetes/eslz-arc-kubernetes-cicd-gitops-disciplines",
      "redirect_document_id": false
    },
    {
      "source_path": "docs/solution-ideas/articles/jboss-deployment-red-hat.yml",
      "redirect_url": "/azure/developer/java/ee/jboss-eap-on-aro",
      "redirect_document_id": false
    },
    {
    "source_path": "docs/solution-ideas/articles/condition-monitoring.yml",
    "redirect_url": "/azure/architecture/reference-architectures/iot/iot-architecture-overview",
    "redirect_document_id": false
    },
    {
      "source_path": "docs/solution-ideas/articles/iot-predictive-maintenance.yml",
      "redirect_url": "/azure/architecture/industries/manufacturing/predictive-maintenance-overview",
      "redirect_document_id": false
    }
=======
      "source_path": "docs/solution-ideas/articles/jboss-deployment-red-hat.yml",
      "redirect_url": "/azure/developer/java/ee/jboss-eap-on-aro",
      "redirect_document_id": false
    },
    {
    "source_path": "docs/solution-ideas/articles/condition-monitoring.yml",
    "redirect_url": "/azure/architecture/reference-architectures/iot/iot-architecture-overview",
    "redirect_document_id": false
    },
    {
      "source_path": "docs/solution-ideas/articles/iot-predictive-maintenance.yml",
      "redirect_url": "/azure/architecture/industries/manufacturing/predictive-maintenance-overview",
      "redirect_document_id": false
      }
>>>>>>> adc44f680a38cf732bdfcb07681e207a2d7c0bd9
  ]
}<|MERGE_RESOLUTION|>--- conflicted
+++ resolved
@@ -4335,7 +4335,6 @@
       "redirect_document_id": false
     },
     {
-<<<<<<< HEAD
       "source_path": "docs/solution-ideas/articles/container-cicd-using-jenkins-and-kubernetes-on-azure-container-service.yml",
       "redirect_url": "/azure/developer/jenkins/deploy-from-github-to-aks",
       "redirect_document_id": false
@@ -4401,30 +4400,29 @@
       "redirect_document_id": false
     },
     {
-    "source_path": "docs/solution-ideas/articles/condition-monitoring.yml",
-    "redirect_url": "/azure/architecture/reference-architectures/iot/iot-architecture-overview",
-    "redirect_document_id": false
+      "source_path": "docs/solution-ideas/articles/condition-monitoring.yml",
+      "redirect_url": "/azure/architecture/reference-architectures/iot/iot-architecture-overview",
+      "redirect_document_id": false
     },
     {
       "source_path": "docs/solution-ideas/articles/iot-predictive-maintenance.yml",
       "redirect_url": "/azure/architecture/industries/manufacturing/predictive-maintenance-overview",
       "redirect_document_id": false
-    }
-=======
+    },
+    {
       "source_path": "docs/solution-ideas/articles/jboss-deployment-red-hat.yml",
       "redirect_url": "/azure/developer/java/ee/jboss-eap-on-aro",
       "redirect_document_id": false
     },
     {
-    "source_path": "docs/solution-ideas/articles/condition-monitoring.yml",
-    "redirect_url": "/azure/architecture/reference-architectures/iot/iot-architecture-overview",
-    "redirect_document_id": false
+      "source_path": "docs/solution-ideas/articles/condition-monitoring.yml",
+      "redirect_url": "/azure/architecture/reference-architectures/iot/iot-architecture-overview",
+      "redirect_document_id": false
     },
     {
       "source_path": "docs/solution-ideas/articles/iot-predictive-maintenance.yml",
       "redirect_url": "/azure/architecture/industries/manufacturing/predictive-maintenance-overview",
       "redirect_document_id": false
-      }
->>>>>>> adc44f680a38cf732bdfcb07681e207a2d7c0bd9
+    }
   ]
 }