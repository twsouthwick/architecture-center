{
  "redirections": [
    {
      "source_path": "docs/blueprints/hybrid-networking/index.md",
      "redirect_url": "/azure/architecture/reference-architectures/hybrid-networking/",
      "redirect_document_id": true
    },
    {
      "source_path": "docs/compliance/fedramp/index.md",
      "redirect_url": "/previous-versions/azure/security/blueprints/fedramp-iaaswa-overview"
    },
    {
      "source_path": "docs/compliance/pci-dss/index.md",
      "redirect_url": "/azure/security/blueprints/payment-processing-blueprint",
      "redirect_document_id": false
    },
    {
      "source_path": "docs/reference-architectures/managed-web-app/index.md",
      "redirect_url": "/azure/architecture/reference-architectures/app-service-web-app",
      "redirect_document_id": false
    },
    {
      "source_path": "docs/elasticsearch/automated-performance-tests.md",
      "redirect_url": "/azure/architecture"
    },
    {
      "source_path": "docs/elasticsearch/automated-resilience-tests.md",
      "redirect_url": "/azure/architecture"
    },
    {
      "source_path": "docs/elasticsearch/data-aggregation-and-query-performance.md",
      "redirect_url": "/azure/architecture"
    },
    {
      "source_path": "docs/elasticsearch/data-ingestion-performance.md",
      "redirect_url": "/azure/architecture"
    },
    {
      "source_path": "docs/elasticsearch/index.md",
      "redirect_url": "/azure/architecture"
    },
    {
      "source_path": "docs/elasticsearch/jmeter-junit-sampler.md",
      "redirect_url": "/azure/architecture"
    },
    {
      "source_path": "docs/elasticsearch/jmeter-test-plan.md",
      "redirect_url": "/azure/architecture"
    },
    {
      "source_path": "docs/elasticsearch/performance-testing-environment.md",
      "redirect_url": "/azure/architecture"
    },
    {
      "source_path": "docs/elasticsearch/resilience-and-recover.md",
      "redirect_url": "/azure/architecture"
    },
    {
      "source_path": "docs/data-guide/scenarios/batch-processing.md",
      "redirect_url": "/azure/architecture/data-guide/big-data/batch-processing"
    },
    {
      "source_path": "docs/data-guide/concepts/big-data.md",
      "redirect_url": "/azure/architecture/data-guide/big-data"
    },
    {
      "source_path": "docs/data-guide/concepts/machine-learning-at-scale.md",
      "redirect_url": "/azure/architecture/data-guide/big-data/machine-learning-at-scale"
    },
    {
      "source_path": "docs/data-guide/concepts/non-relational-data.md",
      "redirect_url": "/azure/architecture/data-guide/big-data/non-relational-data"
    },
    {
      "source_path": "docs/data-guide/scenarios/real-time-processing.md",
      "redirect_url": "/azure/architecture/data-guide/big-data/real-time-processing"
    },
    {
      "source_path": "docs/data-guide/technology-choices/data-warehouses.md",
      "redirect_url": "/azure/architecture/data-guide/relational-data/data-warehousing"
    },
    {
      "source_path": "docs/data-guide/scenarios/etl.md",
      "redirect_url": "/azure/architecture/data-guide/relational-data/etl"
    },
    {
      "source_path": "docs/data-guide/concepts/relational-data.md",
      "redirect_url": "/azure/architecture/data-guide/relational-data"
    },
    {
      "source_path": "docs/data-guide/concepts/advanced-analytics.md",
      "redirect_url": "/azure/architecture/data-guide/scenarios/advanced-analytics"
    },
    {
      "source_path": "docs/data-guide/concepts/csv-and-json.md",
      "redirect_url": "/azure/architecture/data-guide/scenarios/csv-and-json"
    },
    {
      "source_path": "docs/data-guide/concepts/data-lake.md",
      "redirect_url": "/azure/architecture/data-guide/scenarios/data-lake"
    },
    {
      "source_path": "docs/data-guide/concepts/semantic-modeling.md",
      "redirect_url": "/azure/architecture/data-guide/relational-data/online-analytical-processing"
    },
    {
      "source_path": "docs/data-guide/concepts/transactional-data.md",
      "redirect_url": "/azure/architecture/data-guide/relational-data/online-transaction-processing"
    },
    {
      "source_path": "docs/data-guide/scenarios/data-warehousing.md",
      "redirect_url": "/azure/architecture/data-guide/relational-data/data-warehousing"
    },
    {
      "source_path": "docs/data-guide/scenarios/online-analytical-processing.md",
      "redirect_url": "/azure/architecture/data-guide/relational-data/online-analytical-processing"
    },
    {
      "source_path": "docs/data-guide/scenarios/online-transaction-processing.md",
      "redirect_url": "/azure/architecture/data-guide/relational-data/online-transaction-processing"
    },
    {
      "source_path": "docs/data-guide/technology-choices/olap-data-stores.md",
      "redirect_url": "/azure/architecture/data-guide//relational-data/online-analytical-processing"
    },
    {
      "source_path": "docs/data-guide/technology-choices/oltp-data-stores.md",
      "redirect_url": "/azure/architecture/data-guide/relational-data/online-transaction-processing"
    },
    {
      "source_path": "docs/guide/technology-choices.md",
      "redirect_url": "/azure/architecture/guide/technology-choices/compute-overview"
    },
    {
      "source_path": "docs/example-scenario/infrastructure/ServiceFabricMicroservices.md",
      "redirect_url": "/azure/architecture/example-scenario/infrastructure/service-fabric-microservices",
      "redirect_document_id": true
    },
    {
      "source_path": "docs/example-scenario/apps/commerce-chatbot.md",
      "redirect_url": "/azure/architecture/example-scenario/ai/commerce-chatbot",
      "redirect_document_id": true
    },
    {
      "source_path": "docs/reference-architectures/enterprise-integration/simple-enterprise-integration.md",
      "redirect_url": "/azure/architecture/reference-architectures/enterprise-integration/basic-enterprise-integration",
      "redirect_document_id": true
    },
    {
      "source_path": "docs/example-scenario/apps/app-monitoring.md",
      "redirect_url": "/azure/architecture/reference-architectures/app-service-web-app/app-monitoring",
      "redirect_document_id": true
    },
    {
      "source_path": "docs/microservices/domain-analysis.md",
      "redirect_url": "/azure/architecture/microservices/model/domain-analysis",
      "redirect_document_id": true
    },
    {
      "source_path": "docs/microservices/microservice-boundaries.md",
      "redirect_url": "/azure/architecture/microservices/model/microservice-boundaries",
      "redirect_document_id": true
    },
    {
      "source_path": "docs/microservices/data-considerations.md",
      "redirect_url": "/azure/architecture/microservices/design/data-considerations",
      "redirect_document_id": true
    },
    {
      "source_path": "docs/microservices/interservice-communication.md",
      "redirect_url": "/azure/architecture/microservices/design/interservice-communication",
      "redirect_document_id": true
    },
    {
      "source_path": "docs/microservices/api-design.md",
      "redirect_url": "/azure/architecture/microservices/design/api-design",
      "redirect_document_id": true
    },
    {
      "source_path": "docs/microservices/gateway.md",
      "redirect_url": "/azure/architecture/microservices/design/gateway",
      "redirect_document_id": true
    },
    {
      "source_path": "docs/reference-architectures/jenkins/index.md",
      "redirect_url": "/azure/architecture/example-scenario/apps/jenkins",
      "redirect_document_id": true
    },
    {
      "source_path": "docs/example-scenario/infrastructure/regulated-multitier-app.md",
      "redirect_url": "/azure/architecture/reference-architectures/n-tier/n-tier-sql-server",
      "redirect_document_id": true
    },
    {
      "source_path": "docs/checklist/resiliency.md",
      "redirect_url": "/azure/architecture/reliability"
    },
    {
      "source_path": "docs/checklist/availability.md",
      "redirect_url": "/azure/architecture/reliability"
    },
    {
      "source_path": "docs/resiliency/index.md",
      "redirect_url": "/azure/architecture/framework/resiliency/overview",
      "redirect_document_id": false
    },
    {
      "source_path": "docs/resiliency/disaster-recovery-azure-applications.md",
      "redirect_url": "/azure/architecture/reliability/disaster-recovery",
      "redirect_document_id": true
    },
    {
      "source_path": "docs/resiliency/recovery-local-failures.md",
      "redirect_url": "/azure/architecture/reliability/disaster-recovery"
    },
    {
      "source_path": "docs/resiliency/recovery-on-premises-azure.md",
      "redirect_url": "/azure/architecture/reliability/disaster-recovery"
    },
    {
      "source_path": "docs/resiliency/high-availability-azure-applications.md",
      "redirect_url": "/azure/architecture/reliability"
    },
    {
      "source_path": "docs/resiliency/high-availability-checklist.md",
      "redirect_url": "/azure/architecture/reliability"
    },
    {
      "source_path": "docs/resiliency/disaster-recovery-high-availability-azure-applications.md",
      "redirect_url": "/azure/architecture/reliability/disaster-recovery"
    },
    {
      "source_path": "docs/guide/architectural-styles/cqrs.md",
      "redirect_url": "/azure/architecture/patterns/cqrs",
      "redirect_document_id": true
    },
    {
      "source_path": "docs/guide/architecture-styles/cqrs.md",
      "redirect_url": "/azure/architecture/patterns/cqrs",
      "redirect_document_id": false
    },
    {
      "source_path": "docs/data-guide/relational-data/index.md",
      "redirect_url": "/azure/architecture/data-guide"
    },
    {
      "source_path": "docs/microservices/ingestion-workflow.md",
      "redirect_url": "/azure/architecture/microservices/design/api-design"
    },
    {
      "source_path": "docs/service-fabric/refactor-migrated-app.md",
      "redirect_url": "/azure/architecture/service-fabric/migrate-from-cloud-services",
      "redirect_document_id": true
    },
    {
      "source_path": "docs/databricks-monitoring/configure-cluster.md",
      "redirect_url": "/azure/architecture/databricks-monitoring"
    },
    {
      "source_path": "docs/topics/high-performance-computing/index.md",
      "redirect_url": "/azure/architecture/topics/high-performance-computing",
      "redirect_document_id": true
    },
    {
      "source_path": "docs/multitenant-identity/run-the-app.md",
      "redirect_url": "/azure/architecture/multitenant-identity/tailspin",
      "redirect_document_id": true
    },
    {
      "source_path": "docs/multitenant-identity/key-vault.md",
      "redirect_url": "/azure/architecture/multitenant-identity/web-api",
      "redirect_document_id": true
    },
    {
      "source_path": "docs/cloud-adoption/getting-started/azure-resource-access.md",
      "redirect_url": "/azure/cloud-adoption-framework/govern/resource-consistency/resource-access-management"
    },
    {
      "source_path": "docs/cloud-adoption/getting-started/what-is-governance.md",
      "redirect_url": "/azure/architecture/cloud-adoption/governance/resource-consistency/what-is-governance",
      "redirect_document_id": true
    },
    {
      "source_path": "docs/cloud-adoption/getting-started/overview.md",
      "redirect_url": "/azure/architecture/cloud-adoption/getting-started/migrate"
    },
    {
      "source_path": "docs/cloud-adoption/getting-started/index.md",
      "redirect_url": "/azure/architecture/cloud-adoption/getting-started/migrate"
    },
    {
      "source_path": "docs/cloud-adoption/governance/governance-single-team.md",
      "redirect_url": "/azure/architecture/cloud-adoption/governance/",
      "redirect_document_id": true
    },
    {
      "source_path": "docs/cloud-adoption/governance/governance-multiple-teams.md",
      "redirect_url": "/azure/cloud-adoption-framework/govern/index",
      "redirect_document_id": false
    },
    {
      "source_path": "docs/cloud-adoption/migrate/expanded-scope/skills-readiness.md",
      "redirect_url": "/azure/architecture/cloud-adoption/migrate/",
      "redirect_document_id": true
    },
    {
      "source_path": "docs/framework/devops/gitflow-branch-workflow.md",
      "redirect_url": "/azure/architecture/framework/devops/overview",
      "redirect_document_id": false
    },
    {
      "source_path": "docs/cloud-adoption/operations/monitor/cloud-app-howto.md",
      "redirect_url": "/azure/architecture/cloud-adoption/operations/monitor/cloud-models-monitor-overview"
    },
    {
      "source_path": "docs/cloud-adoption/ready/considerations/naming-and-tagging.md",
      "redirect_url": "/azure/architecture/cloud-adoption/ready/considerations/name-and-tag",
      "redirect_document_id": true
    },
    {
      "source_path": "docs/cloud-adoption-guide/adoption-intro/governance-how-to.md",
      "redirect_url": "/azure/architecture/cloud-adoption/governance/governance-single-team",
      "redirect_document_id": true
    },
    {
      "source_path": "docs/cloud-adoption-guide/adoption-intro/overview.md",
      "redirect_url": "/azure/architecture/cloud-adoption/getting-started/migrate"
    },
    {
      "source_path": "docs/cloud-adoption-guide/adoption-intro/governance-explainer.md",
      "redirect_url": "/azure/architecture/cloud-adoption/getting-started/what-is-governance",
      "redirect_document_id": true
    },
    {
      "source_path": "docs/cloud-adoption-guide/adoption-intro/azure-explainer.md",
      "redirect_url": "/azure/architecture/cloud-adoption/getting-started/what-is-azure",
      "redirect_document_id": true
    },
    {
      "source_path": "docs/security/overview.md",
      "redirect_url": "/azure/architecture/framework/security/overview",
      "redirect_document_id": true
    },
    {
      "source_path": "docs/security/applications-services.md",
      "redirect_url": "/azure/architecture/framework/security/applications-services",
      "redirect_document_id": true
    },
    {
      "source_path": "docs/security/architecture-type.md",
      "redirect_url": "/azure/architecture/framework/security/architecture-type",
      "redirect_document_id": true
    },
    {
      "source_path": "docs/security/critical-impact-accounts.md",
      "redirect_url": "/azure/architecture/framework/security/critical-impact-accounts",
      "redirect_document_id": true
    },
    {
      "source_path": "docs/reliability/index.md",
      "redirect_url": "/azure/architecture/framework/resiliency/overview",
      "redirect_document_id": true
    },
    {
      "source_path": "docs/reliability/requirements.md",
      "redirect_url": "/azure/architecture/framework/resiliency/business-metrics",
      "redirect_document_id": true
    },
    {
      "source_path": "docs/reliability/testing.md",
      "redirect_url": "/azure/architecture/framework/resiliency/testing",
      "redirect_document_id": true
    },
    {
      "source_path": "docs/reliability/deploy.md",
      "redirect_url": "/azure/architecture/framework/devops/deployment",
      "redirect_document_id": true
    },
    {
      "source_path": "docs/reliability/monitoring.md",
      "redirect_url": "/azure/architecture/framework/resiliency/monitoring",
      "redirect_document_id": true
    },
    {
      "source_path": "docs/reliability/disaster-recovery.md",
      "redirect_url": "/azure/architecture/framework/resiliency/backup-and-recovery",
      "redirect_document_id": true
    },
    {
      "source_path": "docs/resiliency/recovery-data-corruption.md",
      "redirect_url": "/azure/architecture/framework/resiliency/data-management",
      "redirect_document_id": true
    },
    {
      "source_path": "docs/security/governance.md",
      "redirect_url": "/azure/architecture/framework/security/governance",
      "redirect_document_id": true
    },
    {
      "source_path": "docs/security/identity.md",
      "redirect_url": "/azure/architecture/framework/security/identity",
      "redirect_document_id": true
    },
    {
      "source_path": "docs/security/law-authority.md",
      "redirect_url": "/azure/architecture/framework/security/law-authority",
      "redirect_document_id": true
    },
    {
      "source_path": "docs/security/network-security-containment.md",
      "redirect_url": "/azure/architecture/framework/security/network-security-containment",
      "redirect_document_id": true
    },
    {
      "source_path": "docs/security/resilience.md",
      "redirect_url": "/azure/architecture/framework/security/resilience",
      "redirect_document_id": true
    },
    {
      "source_path": "docs/security/security-operations.md",
      "redirect_url": "/azure/architecture/framework/security/security-operations",
      "redirect_document_id": true
    },
    {
      "source_path": "docs/security/security-principles.md",
      "redirect_url": "/azure/architecture/framework/security/security-principles",
      "redirect_document_id": true
    },
    {
      "source_path": "docs/security/storage-data-encryption.md",
      "redirect_url": "/azure/architecture/framework/security/storage-data-encryption",
      "redirect_document_id": true
    },
    {
      "source_path": "docs/cloud-adoption-guide/adoption-intro/azure-resource-access.md",
      "redirect_url": "/cloud-adoption-framework/ready/azure-setup-guide/manage-access"
    },
    {
      "source_path": "docs/cloud-adoption-guide/adoption-intro/resource-group-explainer.md",
      "redirect_url": "/azure/cloud-adoption-framework/ready/azure-setup-guide/organize-resources"
    },
    {
      "source_path": "docs/cloud-adoption-guide/adoption-intro/resource-group.md",
      "redirect_url": "/azure/cloud-adoption-framework/ready/azure-setup-guide/organize-resources"
    },
    {
      "source_path": "docs/cloud-adoption-guide/adoption-intro/resource-manager-explainer.md",
      "redirect_url": "/azure/cloud-adoption-framework/ready/azure-setup-guide/organize-resources"
    },
    {
      "source_path": "docs/cloud-adoption-guide/adoption-intro/subscription-explainer.md",
      "redirect_url": "/azure/cloud-adoption-framework/ready/azure-setup-guide/organize-resources"
    },
    {
      "source_path": "docs/cloud-adoption-guide/adoption-intro/subscription.md",
      "redirect_url": "/azure/cloud-adoption-framework/ready/azure-setup-guide/organize-resources"
    },
    {
      "source_path": "docs/cloud-adoption-guide/adoption-intro/tenant-explainer.md",
      "redirect_url": "/azure/cloud-adoption-framework/ready/azure-setup-guide/organize-resources"
    },
    {
      "source_path": "docs/cloud-adoption-guide/adoption-intro/tenant.md",
      "redirect_url": "/azure/cloud-adoption-framework/ready/azure-setup-guide/organize-resources"
    },
    {
      "source_path": "docs/cloud-adoption-guide/intermediate-stage/governance-design-guide.md",
      "redirect_url": "/azure/architecture/cloud-adoption/governance/governance-multiple-teams",
      "redirect_document_id": true
    },
    {
      "source_path": "docs/cloud-adoption-guide/intermediate-stage/overview.md",
      "redirect_url": "/azure/architecture/cloud-adoption/getting-started/migrate"
    },
    {
      "source_path": "docs/cloud-adoption-guide/index.md",
      "redirect_url": "/azure/architecture/cloud-adoption",
      "redirect_document_id": false
    },
    {
      "source_path": "docs/cloud-adoption-guide/subscription-governance-examples.md",
      "redirect_url": "/azure/architecture/cloud-adoption/appendix/azure-scaffold-examples",
      "redirect_document_id": true
    },
    {
      "source_path": "docs/cloud-adoption-guide/subscription-governance.md",
      "redirect_url": "/azure/architecture/cloud-adoption/appendix/azure-scaffold",
      "redirect_document_id": true
    },
    {
      "source_path": "docs/cloud-adoption/appendix/index.md",
      "redirect_url": "https://docs.microsoft.com/azure/cloud-adoption-framework/reference/roadmap"
    },
    {
      "source_path": "docs/cloud-adoption/appendix/azure-scaffold.md",
      "redirect_url": "https://docs.microsoft.com/azure/cloud-adoption-framework/reference/azure-scaffold"
    },
    {
      "source_path": "docs/cloud-adoption/appendix/azure-scaffold-examples.md",
      "redirect_url": "https://docs.microsoft.com/azure/cloud-adoption-framework/reference/azure-scaffold-examples"
    },
    {
      "source_path": "docs/cloud-adoption/appendix/cloud-operating-model.md",
      "redirect_url": "https://docs.microsoft.com/azure/cloud-adoption-framework/reference/cloud-operating-model"
    },
    {
      "source_path": "docs/cloud-adoption/appendix/roadmap.md",
      "redirect_url": "https://docs.microsoft.com/azure/cloud-adoption-framework/reference/roadmap"
    },
    {
      "source_path": "docs/cloud-adoption/business-strategy/business-outcomes/agility-outcomes.md",
      "redirect_url": "https://docs.microsoft.com/azure/cloud-adoption-framework/strategy/business-outcomes/agility-outcomes"
    },
    {
      "source_path": "docs/cloud-adoption/business-strategy/business-outcomes/engagement-outcomes.md",
      "redirect_url": "https://docs.microsoft.com/azure/cloud-adoption-framework/strategy/business-outcomes/engagement-outcomes"
    },
    {
      "source_path": "docs/cloud-adoption/business-strategy/business-outcomes/fiscal-outcomes.md",
      "redirect_url": "https://docs.microsoft.com/azure/cloud-adoption-framework/strategy/business-outcomes/fiscal-outcomes"
    },
    {
      "source_path": "docs/cloud-adoption/business-strategy/business-outcomes/how-to-use-the-business-outcome-template.md",
      "redirect_url": "https://docs.microsoft.com/azure/cloud-adoption-framework/strategy/business-outcomes/business-outcome-template"
    },
    {
      "source_path": "docs/cloud-adoption/business-strategy/business-outcomes/index.md",
      "redirect_url": "https://docs.microsoft.com/azure/cloud-adoption-framework/strategy/business-outcomes/index"
    },
    {
      "source_path": "docs/cloud-adoption/business-strategy/business-outcomes/performance-outcomes.md",
      "redirect_url": "https://docs.microsoft.com/azure/cloud-adoption-framework/strategy/business-outcomes/performance-outcomes"
    },
    {
      "source_path": "docs/cloud-adoption/business-strategy/business-outcomes/reach-outcomes.md",
      "redirect_url": "https://docs.microsoft.com/azure/cloud-adoption-framework/strategy/business-outcomes/reach-outcomes"
    },
    {
      "source_path": "docs/cloud-adoption/business-strategy/cloud-accounting.md",
      "redirect_url": "https://docs.microsoft.com/azure/cloud-adoption-framework/strategy/cloud-accounting"
    },
    {
      "source_path": "docs/cloud-adoption/business-strategy/cloud-migration-business-case.md",
      "redirect_url": "https://docs.microsoft.com/azure/cloud-adoption-framework/strategy/cloud-migration-business-case"
    },
    {
      "source_path": "docs/cloud-adoption/business-strategy/financial-models.md",
      "redirect_url": "https://docs.microsoft.com/azure/cloud-adoption-framework/strategy/financial-models"
    },
    {
      "source_path": "docs/cloud-adoption/business-strategy/first-adoption-project.md",
      "redirect_url": "https://docs.microsoft.com/azure/cloud-adoption-framework/strategy/first-adoption-project"
    },
    {
      "source_path": "docs/cloud-adoption/business-strategy/global-markets.md",
      "redirect_url": "https://docs.microsoft.com/azure/cloud-adoption-framework/strategy/global-markets"
    },
    {
      "source_path": "docs/cloud-adoption/business-strategy/index.md",
      "redirect_url": "https://docs.microsoft.com/azure/cloud-adoption-framework/strategy/index"
    },
    {
      "source_path": "docs/cloud-adoption/business-strategy/learning-metrics.md",
      "redirect_url": "https://docs.microsoft.com/azure/cloud-adoption-framework/strategy/learning-metrics"
    },
    {
      "source_path": "docs/cloud-adoption/business-strategy/motivations-why-are-we-moving-to-the-cloud.md",
      "redirect_url": "https://docs.microsoft.com/azure/cloud-adoption-framework/strategy/motivations"
    },
    {
      "source_path": "docs/cloud-adoption/business-strategy/suggested-skills.md",
      "redirect_url": "https://docs.microsoft.com/azure/cloud-adoption-framework/strategy/suggested-skills"
    },
    {
      "source_path": "docs/cloud-adoption/decision-guides/encryption/index.md",
      "redirect_url": "https://docs.microsoft.com/azure/cloud-adoption-framework/decision-guides/encryption/index"
    },
    {
      "source_path": "docs/cloud-adoption/decision-guides/encryption/overview.md",
      "redirect_url": "https://docs.microsoft.com/azure/cloud-adoption-framework/decision-guides/encryption/index"
    },
    {
      "source_path": "docs/cloud-adoption/decision-guides/identity/index.md",
      "redirect_url": "https://docs.microsoft.com/azure/cloud-adoption-framework/decision-guides/identity/index"
    },
    {
      "source_path": "docs/cloud-adoption/decision-guides/identity/overview.md",
      "redirect_url": "https://docs.microsoft.com/azure/cloud-adoption-framework/decision-guides/identity/index"
    },
    {
      "source_path": "docs/cloud-adoption/decision-guides/log-and-report/index.md",
      "redirect_url": "https://docs.microsoft.com/azure/cloud-adoption-framework/decision-guides/logging-and-reporting/index"
    },
    {
      "source_path": "docs/cloud-adoption/decision-guides/log-and-report/overview.md",
      "redirect_url": "https://docs.microsoft.com/azure/cloud-adoption-framework/decision-guides/logging-and-reporting/index"
    },
    {
      "source_path": "docs/cloud-adoption/decision-guides/migrate-decision-guide/index.md",
      "redirect_url": "https://docs.microsoft.com/azure/cloud-adoption-framework/decision-guides/migrate-decision-guide/index"
    },
    {
      "source_path": "docs/cloud-adoption/decision-guides/migrate-decision-guide/overview.md",
      "redirect_url": "https://docs.microsoft.com/azure/cloud-adoption-framework/decision-guides/migrate-decision-guide/index"
    },
    {
      "source_path": "docs/cloud-adoption/decision-guides/policy-enforcement/index.md",
      "redirect_url": "https://docs.microsoft.com/azure/cloud-adoption-framework/decision-guides/policy-enforcement/index"
    },
    {
      "source_path": "docs/cloud-adoption/decision-guides/policy-enforcement/overview.md",
      "redirect_url": "https://docs.microsoft.com/azure/cloud-adoption-framework/decision-guides/policy-enforcement/index"
    },
    {
      "source_path": "docs/cloud-adoption/decision-guides/resource-consistency/index.md",
      "redirect_url": "https://docs.microsoft.com/azure/cloud-adoption-framework/decision-guides/resource-consistency/index"
    },
    {
      "source_path": "docs/cloud-adoption/decision-guides/resource-consistency/overview.md",
      "redirect_url": "https://docs.microsoft.com/azure/cloud-adoption-framework/decision-guides/resource-consistency/index"
    },
    {
      "source_path": "docs/cloud-adoption/decision-guides/resource-tagging/index.md",
      "redirect_url": "https://docs.microsoft.com/azure/cloud-adoption-framework/decision-guides/resource-tagging/index"
    },
    {
      "source_path": "docs/cloud-adoption/decision-guides/resource-tagging/overview.md",
      "redirect_url": "https://docs.microsoft.com/azure/cloud-adoption-framework/decision-guides/resource-tagging/index"
    },
    {
      "source_path": "docs/cloud-adoption/decision-guides/software-defined-network/cloud-dmz.md",
      "redirect_url": "https://docs.microsoft.com/azure/cloud-adoption-framework/decision-guides/software-defined-network/cloud-dmz"
    },
    {
      "source_path": "docs/cloud-adoption/decision-guides/software-defined-network/cloud-native.md",
      "redirect_url": "https://docs.microsoft.com/azure/cloud-adoption-framework/decision-guides/software-defined-network/cloud-native"
    },
    {
      "source_path": "docs/cloud-adoption/decision-guides/software-defined-network/hub-spoke.md",
      "redirect_url": "https://docs.microsoft.com/azure/cloud-adoption-framework/decision-guides/software-defined-network/hub-spoke"
    },
    {
      "source_path": "docs/cloud-adoption/decision-guides/software-defined-network/hybrid.md",
      "redirect_url": "https://docs.microsoft.com/azure/cloud-adoption-framework/decision-guides/software-defined-network/hybrid"
    },
    {
      "source_path": "docs/cloud-adoption/decision-guides/software-defined-network/index.md",
      "redirect_url": "https://docs.microsoft.com/azure/cloud-adoption-framework/decision-guides/software-defined-network/index"
    },
    {
      "source_path": "docs/cloud-adoption/decision-guides/software-defined-network/overview.md",
      "redirect_url": "https://docs.microsoft.com/azure/cloud-adoption-framework/decision-guides/software-defined-network/index"
    },
    {
      "source_path": "docs/cloud-adoption/decision-guides/software-defined-network/paas-only.md",
      "redirect_url": "https://docs.microsoft.com/azure/cloud-adoption-framework/decision-guides/software-defined-network/paas-only"
    },
    {
      "source_path": "docs/cloud-adoption/decision-guides/subscriptions/index.md",
      "redirect_url": "https://docs.microsoft.com/azure/cloud-adoption-framework/decision-guides/subscriptions/index"
    },
    {
      "source_path": "docs/cloud-adoption/decision-guides/subscriptions/overview.md",
      "redirect_url": "https://docs.microsoft.com/azure/cloud-adoption-framework/decision-guides/subscriptions/index"
    },
    {
      "source_path": "docs/cloud-adoption/decision-guides/index.md",
      "redirect_url": "https://docs.microsoft.com/azure/cloud-adoption-framework/decision-guides/index"
    },
    {
      "source_path": "docs/cloud-adoption/decision-guides/overview.md",
      "redirect_url": "https://docs.microsoft.com/azure/cloud-adoption-framework/decision-guides/index"
    },
    {
      "source_path": "docs/cloud-adoption/digital-estate/5-rs-of-rationalization.md",
      "redirect_url": "https://docs.microsoft.com/azure/cloud-adoption-framework/digital-estate/5-rs-of-rationalization"
    },
    {
      "source_path": "docs/cloud-adoption/digital-estate/approach.md",
      "redirect_url": "https://docs.microsoft.com/azure/cloud-adoption-framework/digital-estate/approach"
    },
    {
      "source_path": "docs/cloud-adoption/digital-estate/calculate.md",
      "redirect_url": "https://docs.microsoft.com/azure/cloud-adoption-framework/digital-estate/calculate"
    },
    {
      "source_path": "docs/cloud-adoption/digital-estate/index.md",
      "redirect_url": "https://docs.microsoft.com/azure/cloud-adoption-framework/digital-estate/index"
    },
    {
      "source_path": "docs/cloud-adoption/digital-estate/inventory.md",
      "redirect_url": "https://docs.microsoft.com/azure/cloud-adoption-framework/digital-estate/inventory"
    },
    {
      "source_path": "docs/cloud-adoption/digital-estate/overview.md",
      "redirect_url": "https://docs.microsoft.com/azure/cloud-adoption-framework/digital-estate/index"
    },
    {
      "source_path": "docs/cloud-adoption/digital-estate/rationalize.md",
      "redirect_url": "https://docs.microsoft.com/azure/cloud-adoption-framework/digital-estate/rationalize"
    },
    {
      "source_path": "docs/cloud-adoption/getting-started/enable.md",
      "redirect_url": "https://docs.microsoft.com/azure/cloud-adoption-framework/getting-started/enable"
    },
    {
      "source_path": "docs/cloud-adoption/getting-started/innovate.md",
      "redirect_url": "https://docs.microsoft.com/azure/cloud-adoption-framework/getting-started/innovate"
    },
    {
      "source_path": "docs/cloud-adoption/getting-started/migrate.md",
      "redirect_url": "https://docs.microsoft.com/azure/cloud-adoption-framework/getting-started/migrate"
    },
    {
      "source_path": "docs/cloud-adoption/getting-started/what-is-azure.md",
      "redirect_url": "https://docs.microsoft.com/azure/cloud-adoption-framework/getting-started/what-is-azure"
    },
    {
      "source_path": "docs/cloud-adoption/governance/cost-management/business-risks.md",
      "redirect_url": "https://docs.microsoft.com/azure/cloud-adoption-framework/govern/cost-management/business-risks"
    },
    {
      "source_path": "docs/cloud-adoption/governance/cost-management/compliance-processes.md",
      "redirect_url": "https://docs.microsoft.com/azure/cloud-adoption-framework/govern/cost-management/compliance-processes"
    },
    {
      "source_path": "docs/cloud-adoption/governance/cost-management/discipline-improvement.md",
      "redirect_url": "https://docs.microsoft.com/azure/cloud-adoption-framework/govern/cost-management/discipline-improvement"
    },
    {
      "source_path": "docs/cloud-adoption/governance/cost-management/index.md",
      "redirect_url": "https://docs.microsoft.com/azure/cloud-adoption-framework/govern/cost-management/index"
    },
    {
      "source_path": "docs/cloud-adoption/governance/cost-management/metrics-tolerance.md",
      "redirect_url": "https://docs.microsoft.com/azure/cloud-adoption-framework/govern/cost-management/metrics-tolerance"
    },
    {
      "source_path": "docs/cloud-adoption/governance/cost-management/overview.md",
      "redirect_url": "https://docs.microsoft.com/azure/cloud-adoption-framework/govern/cost-management/index"
    },
    {
      "source_path": "docs/cloud-adoption/governance/cost-management/policy-statements.md",
      "redirect_url": "https://docs.microsoft.com/azure/cloud-adoption-framework/govern/cost-management/policy-statements"
    },
    {
      "source_path": "docs/cloud-adoption/governance/cost-management/template.md",
      "redirect_url": "https://docs.microsoft.com/azure/cloud-adoption-framework/govern/cost-management/template"
    },
    {
      "source_path": "docs/cloud-adoption/governance/cost-management/toolchain.md",
      "redirect_url": "https://docs.microsoft.com/azure/cloud-adoption-framework/govern/cost-management/toolchain"
    },
    {
      "source_path": "docs/cloud-adoption/governance/deployment-acceleration/business-risks.md",
      "redirect_url": "https://docs.microsoft.com/azure/cloud-adoption-framework/govern/deployment-acceleration/business-risks"
    },
    {
      "source_path": "docs/cloud-adoption/governance/deployment-acceleration/compliance-processes.md",
      "redirect_url": "https://docs.microsoft.com/azure/cloud-adoption-framework/govern/deployment-acceleration/compliance-processes"
    },
    {
      "source_path": "docs/cloud-adoption/governance/deployment-acceleration/discipline-improvement.md",
      "redirect_url": "https://docs.microsoft.com/azure/cloud-adoption-framework/govern/deployment-acceleration/discipline-improvement"
    },
    {
      "source_path": "docs/cloud-adoption/governance/deployment-acceleration/index.md",
      "redirect_url": "https://docs.microsoft.com/azure/cloud-adoption-framework/govern/deployment-acceleration/index"
    },
    {
      "source_path": "docs/cloud-adoption/governance/deployment-acceleration/metrics-tolerance.md",
      "redirect_url": "https://docs.microsoft.com/azure/cloud-adoption-framework/govern/deployment-acceleration/metrics-tolerance"
    },
    {
      "source_path": "docs/cloud-adoption/governance/deployment-acceleration/overview.md",
      "redirect_url": "https://docs.microsoft.com/azure/cloud-adoption-framework/govern/deployment-acceleration/index"
    },
    {
      "source_path": "docs/cloud-adoption/governance/deployment-acceleration/policy-statements.md",
      "redirect_url": "https://docs.microsoft.com/azure/cloud-adoption-framework/govern/deployment-acceleration/policy-statements"
    },
    {
      "source_path": "docs/cloud-adoption/governance/deployment-acceleration/template.md",
      "redirect_url": "https://docs.microsoft.com/azure/cloud-adoption-framework/govern/deployment-acceleration/template"
    },
    {
      "source_path": "docs/cloud-adoption/governance/deployment-acceleration/toolchain.md",
      "redirect_url": "https://docs.microsoft.com/azure/cloud-adoption-framework/govern/deployment-acceleration/toolchain"
    },
    {
      "source_path": "docs/cloud-adoption/governance/identity-baseline/business-risks.md",
      "redirect_url": "https://docs.microsoft.com/azure/cloud-adoption-framework/govern/identity-baseline/business-risks"
    },
    {
      "source_path": "docs/cloud-adoption/governance/identity-baseline/compliance-processes.md",
      "redirect_url": "https://docs.microsoft.com/azure/cloud-adoption-framework/govern/identity-baseline/compliance-processes"
    },
    {
      "source_path": "docs/cloud-adoption/governance/identity-baseline/discipline-improvement.md",
      "redirect_url": "https://docs.microsoft.com/azure/cloud-adoption-framework/govern/identity-baseline/discipline-improvement"
    },
    {
      "source_path": "docs/cloud-adoption/governance/identity-baseline/index.md",
      "redirect_url": "https://docs.microsoft.com/azure/cloud-adoption-framework/govern/identity-baseline/index"
    },
    {
      "source_path": "docs/cloud-adoption/governance/identity-baseline/metrics-tolerance.md",
      "redirect_url": "https://docs.microsoft.com/azure/cloud-adoption-framework/govern/identity-baseline/metrics-tolerance"
    },
    {
      "source_path": "docs/cloud-adoption/governance/identity-baseline/overview.md",
      "redirect_url": "https://docs.microsoft.com/azure/cloud-adoption-framework/govern/identity-baseline/index"
    },
    {
      "source_path": "docs/cloud-adoption/governance/identity-baseline/policy-statements.md",
      "redirect_url": "https://docs.microsoft.com/azure/cloud-adoption-framework/govern/identity-baseline/policy-statements"
    },
    {
      "source_path": "docs/cloud-adoption/governance/identity-baseline/template.md",
      "redirect_url": "https://docs.microsoft.com/azure/cloud-adoption-framework/govern/identity-baseline/template"
    },
    {
      "source_path": "docs/cloud-adoption/governance/identity-baseline/toolchain.md",
      "redirect_url": "https://docs.microsoft.com/azure/cloud-adoption-framework/govern/identity-baseline/toolchain"
    },
    {
      "source_path": "docs/cloud-adoption/governance/journeys/large-enterprise/best-practice-explained.md",
      "redirect_url": "https://docs.microsoft.com/azure/cloud-adoption-framework/govern/guides/complex/prescriptive-guidance"
    },
    {
      "source_path": "docs/cloud-adoption/governance/journeys/large-enterprise/cost-management-evolution.md",
      "redirect_url": "https://docs.microsoft.com/azure/cloud-adoption-framework/govern/guides/complex/cost-management-improvement"
    },
    {
      "source_path": "docs/cloud-adoption/governance/journeys/large-enterprise/identity-baseline-evolution.md",
      "redirect_url": "https://docs.microsoft.com/azure/cloud-adoption-framework/govern/guides/complex/identity-baseline-improvement"
    },
    {
      "source_path": "docs/cloud-adoption/governance/journeys/large-enterprise/index.md",
      "redirect_url": "https://docs.microsoft.com/azure/cloud-adoption-framework/govern/guides/complex/index"
    },
    {
      "source_path": "docs/cloud-adoption/governance/journeys/large-enterprise/initial-corporate-policy.md",
      "redirect_url": "https://docs.microsoft.com/azure/cloud-adoption-framework/govern/guides/complex/initial-corporate-policy"
    },
    {
      "source_path": "docs/cloud-adoption/governance/journeys/large-enterprise/multi-cloud-evolution.md",
      "redirect_url": "https://docs.microsoft.com/azure/cloud-adoption-framework/govern/guides/complex/multicloud-improvement"
    },
    {
      "source_path": "docs/cloud-adoption/governance/journeys/large-enterprise/multicloud-evolution.md",
      "redirect_url": "https://docs.microsoft.com/azure/cloud-adoption-framework/govern/guides/complex/multicloud-improvement"
    },
    {
      "source_path": "docs/cloud-adoption/governance/journeys/large-enterprise/multiple-layers-of-governance.md",
      "redirect_url": "https://docs.microsoft.com/azure/cloud-adoption-framework/govern/guides/complex/multiple-layers-of-governance"
    },
    {
      "source_path": "docs/cloud-adoption/governance/journeys/large-enterprise/narrative.md",
      "redirect_url": "https://docs.microsoft.com/azure/cloud-adoption-framework/govern/guides/complex/narrative"
    },
    {
      "source_path": "docs/cloud-adoption/governance/journeys/large-enterprise/overview.md",
      "redirect_url": "https://docs.microsoft.com/azure/cloud-adoption-framework/govern/guides/complex/index"
    },
    {
      "source_path": "docs/cloud-adoption/governance/journeys/large-enterprise/resource-consistency-evolution.md",
      "redirect_url": "https://docs.microsoft.com/azure/cloud-adoption-framework/govern/guides/complex/resource-consistency-improvement"
    },
    {
      "source_path": "docs/cloud-adoption/governance/journeys/large-enterprise/security-baseline-evolution.md",
      "redirect_url": "https://docs.microsoft.com/azure/cloud-adoption-framework/govern/guides/complex/security-baseline-improvement"
    },
    {
      "source_path": "docs/cloud-adoption/governance/journeys/small-to-medium-enterprise/best-practice-explained.md",
      "redirect_url": "https://docs.microsoft.com/azure/cloud-adoption-framework/govern/guides/standard/prescriptive-guidance"
    },
    {
      "source_path": "docs/cloud-adoption/governance/journeys/small-to-medium-enterprise/cost-management-evolution.md",
      "redirect_url": "https://docs.microsoft.com/azure/cloud-adoption-framework/govern/guides/standard/cost-management-improvement"
    },
    {
      "source_path": "docs/cloud-adoption/governance/journeys/small-to-medium-enterprise/index.md",
      "redirect_url": "https://docs.microsoft.com/azure/cloud-adoption-framework/govern/guides/standard/index"
    },
    {
      "source_path": "docs/cloud-adoption/governance/journeys/small-to-medium-enterprise/initial-corporate-policy.md",
      "redirect_url": "https://docs.microsoft.com/azure/cloud-adoption-framework/govern/guides/standard/initial-corporate-policy"
    },
    {
      "source_path": "docs/cloud-adoption/governance/journeys/small-to-medium-enterprise/multi-cloud-evolution.md",
      "redirect_url": "https://docs.microsoft.com/azure/cloud-adoption-framework/govern/guides/standard/multicloud-improvement"
    },
    {
      "source_path": "docs/cloud-adoption/governance/journeys/small-to-medium-enterprise/multicloud-evolution.md",
      "redirect_url": "https://docs.microsoft.com/azure/cloud-adoption-framework/govern/guides/standard/multicloud-improvement"
    },
    {
      "source_path": "docs/cloud-adoption/governance/journeys/small-to-medium-enterprise/narrative.md",
      "redirect_url": "https://docs.microsoft.com/azure/cloud-adoption-framework/govern/guides/standard/narrative"
    },
    {
      "source_path": "docs/cloud-adoption/governance/journeys/small-to-medium-enterprise/overview.md",
      "redirect_url": "https://docs.microsoft.com/azure/cloud-adoption-framework/govern/guides/standard/index"
    },
    {
      "source_path": "docs/cloud-adoption/governance/journeys/small-to-medium-enterprise/resource-consistency-evolution.md",
      "redirect_url": "https://docs.microsoft.com/azure/cloud-adoption-framework/govern/guides/standard/resource-consistency-improvement"
    },
    {
      "source_path": "docs/cloud-adoption/governance/journeys/small-to-medium-enterprise/security-baseline-evolution.md",
      "redirect_url": "https://docs.microsoft.com/azure/cloud-adoption-framework/govern/guides/standard/security-baseline-improvement"
    },
    {
      "source_path": "docs/cloud-adoption/governance/journeys/index.md",
      "redirect_url": "https://docs.microsoft.com/azure/cloud-adoption-framework/govern/guides/index"
    },
    {
      "source_path": "docs/cloud-adoption/governance/journeys/overview.md",
      "redirect_url": "https://docs.microsoft.com/azure/cloud-adoption-framework/govern/guides/index"
    },
    {
      "source_path": "docs/cloud-adoption/governance/policy-compliance/align-governance-journeys.md",
      "redirect_url": "https://docs.microsoft.com/azure/cloud-adoption-framework/govern/policy-compliance/governance-alignment"
    },
    {
      "source_path": "docs/cloud-adoption/governance/policy-compliance/define-policy.md",
      "redirect_url": "https://docs.microsoft.com/azure/cloud-adoption-framework/govern/policy-compliance/policy-definition"
    },
    {
      "source_path": "docs/cloud-adoption/governance/policy-compliance/how-can-a-ciso-prepare-for-the-cloud.md",
      "redirect_url": "https://docs.microsoft.com/azure/cloud-adoption-framework/govern/policy-compliance/cloud-security-readiness"
    },
    {
      "source_path": "docs/cloud-adoption/governance/policy-compliance/index.md",
      "redirect_url": "https://docs.microsoft.com/azure/cloud-adoption-framework/govern/policy-compliance/index"
    },
    {
      "source_path": "docs/cloud-adoption/governance/policy-compliance/overview.md",
      "redirect_url": "https://docs.microsoft.com/azure/cloud-adoption-framework/govern/policy-compliance/index"
    },
    {
      "source_path": "docs/cloud-adoption/governance/policy-compliance/processes.md",
      "redirect_url": "https://docs.microsoft.com/azure/cloud-adoption-framework/govern/policy-compliance/processes"
    },
    {
      "source_path": "docs/cloud-adoption/governance/policy-compliance/risk-tolerance.md",
      "redirect_url": "https://docs.microsoft.com/azure/cloud-adoption-framework/govern/policy-compliance/risk-tolerance"
    },
    {
      "source_path": "docs/cloud-adoption/governance/policy-compliance/understanding-business-risk.md",
      "redirect_url": "https://docs.microsoft.com/azure/cloud-adoption-framework/govern/policy-compliance/business-risk"
    },
    {
      "source_path": "docs/cloud-adoption/governance/policy-compliance/what-is-a-cloud-policy-review.md",
      "redirect_url": "https://docs.microsoft.com/azure/cloud-adoption-framework/govern/policy-compliance/cloud-policy-review"
    },
    {
      "source_path": "docs/cloud-adoption/governance/policy-compliance/what-is-data-classification.md",
      "redirect_url": "https://docs.microsoft.com/azure/cloud-adoption-framework/govern/policy-compliance/data-classification"
    },
    {
      "source_path": "docs/cloud-adoption/governance/policy-compliance/what-is-regulatory-compliance.md",
      "redirect_url": "https://docs.microsoft.com/azure/cloud-adoption-framework/govern/policy-compliance/regulatory-compliance"
    },
    {
      "source_path": "docs/cloud-adoption/governance/resource-consistency/resource-access-management.md",
      "redirect_url": "https://docs.microsoft.com/azure/cloud-adoption-framework/govern/resource-consistency/resource-access-management"
    },
    {
      "source_path": "docs/cloud-adoption/governance/resource-consistency/business-risks.md",
      "redirect_url": "https://docs.microsoft.com/azure/cloud-adoption-framework/govern/resource-consistency/business-risks"
    },
    {
      "source_path": "docs/cloud-adoption/governance/resource-consistency/compliance-processes.md",
      "redirect_url": "https://docs.microsoft.com/azure/cloud-adoption-framework/govern/resource-consistency/compliance-processes"
    },
    {
      "source_path": "docs/cloud-adoption/governance/resource-consistency/discipline-improvement.md",
      "redirect_url": "https://docs.microsoft.com/azure/cloud-adoption-framework/govern/resource-consistency/discipline-improvement"
    },
    {
      "source_path": "docs/cloud-adoption/governance/resource-consistency/governance-multiple-teams.md",
      "redirect_url": "https://docs.microsoft.com/azure/cloud-adoption-framework/govern/resource-consistency/governance-multiple-teams"
    },
    {
      "source_path": "docs/cloud-adoption/governance/resource-consistency/governance-simple-workload.md",
      "redirect_url": "https://docs.microsoft.com/azure/cloud-adoption-framework/govern/resource-consistency/governance-simple-workload"
    },
    {
      "source_path": "docs/cloud-adoption/governance/resource-consistency/index.md",
      "redirect_url": "https://docs.microsoft.com/azure/cloud-adoption-framework/govern/resource-consistency/index"
    },
    {
      "source_path": "docs/cloud-adoption/governance/resource-consistency/metrics-tolerance.md",
      "redirect_url": "https://docs.microsoft.com/azure/cloud-adoption-framework/govern/resource-consistency/metrics-tolerance"
    },
    {
      "source_path": "docs/cloud-adoption/governance/resource-consistency/overview.md",
      "redirect_url": "https://docs.microsoft.com/azure/cloud-adoption-framework/govern/resource-consistency/index"
    },
    {
      "source_path": "docs/cloud-adoption/governance/resource-consistency/policy-statements.md",
      "redirect_url": "https://docs.microsoft.com/azure/cloud-adoption-framework/govern/resource-consistency/policy-statements"
    },
    {
      "source_path": "docs/cloud-adoption/governance/resource-consistency/template.md",
      "redirect_url": "https://docs.microsoft.com/azure/cloud-adoption-framework/govern/resource-consistency/template"
    },
    {
      "source_path": "docs/cloud-adoption/governance/resource-consistency/toolchain.md",
      "redirect_url": "https://docs.microsoft.com/azure/cloud-adoption-framework/govern/resource-consistency/toolchain"
    },
    {
      "source_path": "docs/cloud-adoption/governance/resource-consistency/what-is-governance.md",
      "redirect_url": "https://docs.microsoft.com/azure/cloud-adoption-framework/govern/resource-consistency/what-is-governance"
    },
    {
      "source_path": "docs/cloud-adoption/governance/security-baseline/azure-security-guidance.md",
      "redirect_url": "https://docs.microsoft.com/azure/cloud-adoption-framework/govern/security-baseline/azure-security-guidance"
    },
    {
      "source_path": "docs/cloud-adoption/governance/security-baseline/business-risks.md",
      "redirect_url": "https://docs.microsoft.com/azure/cloud-adoption-framework/govern/security-baseline/business-risks"
    },
    {
      "source_path": "docs/cloud-adoption/governance/security-baseline/cloud-native-policy.md",
      "redirect_url": "https://docs.microsoft.com/azure/cloud-adoption-framework/govern/security-baseline/cloud-native-policy"
    },
    {
      "source_path": "docs/cloud-adoption/governance/security-baseline/compliance-processes.md",
      "redirect_url": "https://docs.microsoft.com/azure/cloud-adoption-framework/govern/security-baseline/compliance-processes"
    },
    {
      "source_path": "docs/cloud-adoption/governance/security-baseline/discipline-improvement.md",
      "redirect_url": "https://docs.microsoft.com/azure/cloud-adoption-framework/govern/security-baseline/discipline-improvement"
    },
    {
      "source_path": "docs/cloud-adoption/governance/security-baseline/index.md",
      "redirect_url": "https://docs.microsoft.com/azure/cloud-adoption-framework/govern/security-baseline/index"
    },
    {
      "source_path": "docs/cloud-adoption/governance/security-baseline/metrics-tolerance.md",
      "redirect_url": "https://docs.microsoft.com/azure/cloud-adoption-framework/govern/security-baseline/metrics-tolerance"
    },
    {
      "source_path": "docs/cloud-adoption/governance/security-baseline/overview.md",
      "redirect_url": "https://docs.microsoft.com/azure/cloud-adoption-framework/govern/security-baseline/index"
    },
    {
      "source_path": "docs/cloud-adoption/governance/security-baseline/policy-statements.md",
      "redirect_url": "https://docs.microsoft.com/azure/cloud-adoption-framework/govern/security-baseline/policy-statements"
    },
    {
      "source_path": "docs/cloud-adoption/governance/security-baseline/template.md",
      "redirect_url": "https://docs.microsoft.com/azure/cloud-adoption-framework/govern/security-baseline/template"
    },
    {
      "source_path": "docs/cloud-adoption/governance/security-baseline/toolchain.md",
      "redirect_url": "https://docs.microsoft.com/azure/cloud-adoption-framework/govern/security-baseline/toolchain"
    },
    {
      "source_path": "docs/cloud-adoption/governance/security-baseline/what-is-cloud-security-management.md",
      "redirect_url": "https://docs.microsoft.com/azure/cloud-adoption-framework/govern/security-baseline/cloud-security-baseline"
    },
    {
      "source_path": "docs/cloud-adoption/governance/benchmark.md",
      "redirect_url": "https://docs.microsoft.com/azure/cloud-adoption-framework/govern/benchmark"
    },
    {
      "source_path": "docs/cloud-adoption/governance/best-practices.md",
      "redirect_url": "https://docs.microsoft.com/azure/cloud-adoption-framework/govern/foundation-improvements"
    },
    {
      "source_path": "docs/cloud-adoption/governance/corporate-policy.md",
      "redirect_url": "https://docs.microsoft.com/azure/cloud-adoption-framework/govern/corporate-policy"
    },
    {
      "source_path": "docs/cloud-adoption/governance/getting-started.md",
      "redirect_url": "https://docs.microsoft.com/azure/cloud-adoption-framework/govern/initial-foundation"
    },
    {
      "source_path": "docs/cloud-adoption/governance/governance-disciplines.md",
      "redirect_url": "https://docs.microsoft.com/azure/cloud-adoption-framework/govern/governance-disciplines"
    },
    {
      "source_path": "docs/cloud-adoption/governance/index.md",
      "redirect_url": "https://docs.microsoft.com/azure/cloud-adoption-framework/govern/index"
    },
    {
      "source_path": "docs/cloud-adoption/governance/methodology.md",
      "redirect_url": "https://docs.microsoft.com/azure/cloud-adoption-framework/govern/methodology"
    },
    {
      "source_path": "docs/cloud-adoption/governance/overview.md",
      "redirect_url": "https://docs.microsoft.com/azure/cloud-adoption-framework/govern/index"
    },
    {
      "source_path": "docs/cloud-adoption/infrastructure/mainframe-migration/application-strategies.md",
      "redirect_url": "https://docs.microsoft.com/azure/cloud-adoption-framework/infrastructure/mainframe-migration/application-strategies"
    },
    {
      "source_path": "docs/cloud-adoption/infrastructure/mainframe-migration/index.md",
      "redirect_url": "https://docs.microsoft.com/azure/cloud-adoption-framework/infrastructure/mainframe-migration/index"
    },
    {
      "source_path": "docs/cloud-adoption/infrastructure/mainframe-migration/migration-strategies.md",
      "redirect_url": "https://docs.microsoft.com/azure/cloud-adoption-framework/infrastructure/mainframe-migration/migration-strategies"
    },
    {
      "source_path": "docs/cloud-adoption/infrastructure/mainframe-migration/myths-and-facts.md",
      "redirect_url": "https://docs.microsoft.com/azure/cloud-adoption-framework/infrastructure/mainframe-migration/myths-and-facts"
    },
    {
      "source_path": "docs/cloud-adoption/infrastructure/mainframe-migration/overview.md",
      "redirect_url": "https://docs.microsoft.com/azure/cloud-adoption-framework/infrastructure/mainframe-migration/index"
    },
    {
      "source_path": "docs/cloud-adoption/infrastructure/misc/hybrid-consistency.md",
      "redirect_url": "https://docs.microsoft.com/azure/cloud-adoption-framework/infrastructure/misc/hybrid-consistency"
    },
    {
      "source_path": "docs/cloud-adoption/infrastructure/virtual-machines/basic-workload.md",
      "redirect_url": "https://docs.microsoft.com/azure/cloud-adoption-framework/infrastructure/virtual-machines/basic-workload"
    },
    {
      "source_path": "docs/cloud-adoption/infrastructure/basic-workload.md",
      "redirect_url": "https://docs.microsoft.com/azure/cloud-adoption-framework/infrastructure/virtual-machines/basic-workload"
    },
    {
      "source_path": "docs/cloud-adoption/innovate/index.md",
      "redirect_url": "https://docs.microsoft.com/azure/cloud-adoption-framework/innovate/index"
    },
    {
      "source_path": "docs/cloud-adoption/migrate/azure-best-practices/contoso-migration-assessment.md",
      "redirect_url": "https://docs.microsoft.com/azure/cloud-adoption-framework/migrate/azure-best-practices/contoso-migration-assessment"
    },
    {
      "source_path": "docs/cloud-adoption/migrate/azure-best-practices/contoso-migration-infrastructure.md",
      "redirect_url": "https://docs.microsoft.com/azure/cloud-adoption-framework/migrate/azure-best-practices/contoso-migration-infrastructure"
    },
    {
      "source_path": "docs/cloud-adoption/migrate/azure-best-practices/contoso-migration-overview.md",
      "redirect_url": "https://docs.microsoft.com/azure/cloud-adoption-framework/migrate/azure-best-practices/contoso-migration-overview"
    },
    {
      "source_path": "docs/cloud-adoption/migrate/azure-best-practices/contoso-migration-rearchitect-container-sql.md",
      "redirect_url": "https://docs.microsoft.com/azure/cloud-adoption-framework/migrate/azure-best-practices/contoso-migration-rearchitect-container-sql"
    },
    {
      "source_path": "docs/cloud-adoption/migrate/azure-best-practices/contoso-migration-rebuild.md",
      "redirect_url": "https://docs.microsoft.com/azure/cloud-adoption-framework/migrate/azure-best-practices/contoso-migration-rebuild"
    },
    {
      "source_path": "docs/cloud-adoption/migrate/azure-best-practices/contoso-migration-refactor-linux-app-service-mysql.md",
      "redirect_url": "https://docs.microsoft.com/azure/cloud-adoption-framework/migrate/azure-best-practices/contoso-migration-refactor-linux-app-service-mysql"
    },
    {
      "source_path": "docs/cloud-adoption/migrate/azure-best-practices/contoso-migration-refactor-web-app-sql.md",
      "redirect_url": "https://docs.microsoft.com/azure/cloud-adoption-framework/migrate/azure-best-practices/contoso-migration-refactor-web-app-sql"
    },
    {
      "source_path": "docs/cloud-adoption/migrate/azure-best-practices/contoso-migration-rehost-linux-vm-mysql.md",
      "redirect_url": "https://docs.microsoft.com/azure/cloud-adoption-framework/migrate/azure-best-practices/contoso-migration-rehost-linux-vm-mysql"
    },
    {
      "source_path": "docs/cloud-adoption/migrate/azure-best-practices/contoso-migration-rehost-linux-vm.md",
      "redirect_url": "https://docs.microsoft.com/azure/cloud-adoption-framework/migrate/azure-best-practices/contoso-migration-rehost-linux-vm"
    },
    {
      "source_path": "docs/cloud-adoption/migrate/azure-best-practices/contoso-migration-rehost-vm-sql-ag.md",
      "redirect_url": "https://docs.microsoft.com/azure/cloud-adoption-framework/migrate/azure-best-practices/contoso-migration-rehost-vm-sql-ag"
    },
    {
      "source_path": "docs/cloud-adoption/migrate/azure-best-practices/contoso-migration-rehost-vm-sql-managed-instance.md",
      "redirect_url": "https://docs.microsoft.com/azure/cloud-adoption-framework/migrate/azure-best-practices/contoso-migration-rehost-vm-sql-managed-instance"
    },
    {
      "source_path": "docs/cloud-adoption/migrate/azure-best-practices/contoso-migration-rehost-vm.md",
      "redirect_url": "https://docs.microsoft.com/azure/cloud-adoption-framework/migrate/azure-best-practices/contoso-migration-rehost-vm"
    },
    {
      "source_path": "docs/cloud-adoption/migrate/azure-best-practices/contoso-migration-scale.md",
      "redirect_url": "https://docs.microsoft.com/azure/cloud-adoption-framework/migrate/azure-best-practices/contoso-migration-scale"
    },
    {
      "source_path": "docs/cloud-adoption/migrate/azure-best-practices/contoso-migration-tfs-vsts.md",
      "redirect_url": "https://docs.microsoft.com/azure/cloud-adoption-framework/migrate/azure-best-practices/contoso-migration-tfs-vsts"
    },
    {
      "source_path": "docs/cloud-adoption/migrate/azure-best-practices/index.md",
      "redirect_url": "https://docs.microsoft.com/azure/cloud-adoption-framework/migrate/azure-best-practices/index"
    },
    {
      "source_path": "docs/cloud-adoption/migrate/azure-best-practices/migrate-best-practices-costs.md",
      "redirect_url": "https://docs.microsoft.com/azure/cloud-adoption-framework/migrate/azure-best-practices/migrate-best-practices-costs"
    },
    {
      "source_path": "docs/cloud-adoption/migrate/azure-best-practices/migrate-best-practices-networking.md",
      "redirect_url": "https://docs.microsoft.com/azure/cloud-adoption-framework/migrate/azure-best-practices/migrate-best-practices-networking"
    },
    {
      "source_path": "docs/cloud-adoption/migrate/azure-best-practices/migrate-best-practices-security-management.md",
      "redirect_url": "https://docs.microsoft.com/azure/cloud-adoption-framework/migrate/azure-best-practices/migrate-best-practices-security-management"
    },
    {
      "source_path": "docs/cloud-adoption/migrate/azure-migration-guide/assess.md",
      "redirect_url": "https://docs.microsoft.com/azure/cloud-adoption-framework/migrate/azure-migration-guide/assess"
    },
    {
      "source_path": "docs/cloud-adoption/migrate/azure-migration-guide/assistance.md",
      "redirect_url": "https://docs.microsoft.com/azure/cloud-adoption-framework/migrate/azure-migration-guide/assistance"
    },
    {
      "source_path": "docs/cloud-adoption/migrate/azure-migration-guide/index.md",
      "redirect_url": "https://docs.microsoft.com/azure/cloud-adoption-framework/migrate/azure-migration-guide/index"
    },
    {
      "source_path": "docs/cloud-adoption/migrate/azure-migration-guide/manage-costs.md",
      "redirect_url": "https://docs.microsoft.com/azure/cloud-adoption-framework/migrate/azure-migration-guide/manage-costs"
    },
    {
      "source_path": "docs/cloud-adoption/migrate/azure-migration-guide/migrate.md",
      "redirect_url": "https://docs.microsoft.com/azure/cloud-adoption-framework/migrate/azure-migration-guide/migrate"
    },
    {
      "source_path": "docs/cloud-adoption/migrate/azure-migration-guide/optimize-and-transform.md",
      "redirect_url": "https://docs.microsoft.com/azure/cloud-adoption-framework/migrate/azure-migration-guide/optimize-and-transform"
    },
    {
      "source_path": "docs/cloud-adoption/migrate/azure-migration-guide/organize-resources.md",
      "redirect_url": "https://docs.microsoft.com/azure/cloud-adoption-framework/migrate/azure-migration-guide/organize-resources"
    },
    {
      "source_path": "docs/cloud-adoption/migrate/azure-migration-guide/prerequisites.md",
      "redirect_url": "https://docs.microsoft.com/azure/cloud-adoption-framework/migrate/azure-migration-guide/prerequisites"
    },
    {
      "source_path": "docs/cloud-adoption/migrate/azure-migration-guide/secure-and-manage.md",
      "redirect_url": "https://docs.microsoft.com/azure/cloud-adoption-framework/migrate/azure-migration-guide/secure-and-manage"
    },
    {
      "source_path": "docs/cloud-adoption/migrate/expanded-scope/balance-the-portfolio.md",
      "redirect_url": "https://docs.microsoft.com/azure/cloud-adoption-framework/migrate/expanded-scope/balance-the-portfolio"
    },
    {
      "source_path": "docs/cloud-adoption/migrate/expanded-scope/governance-or-compliance.md",
      "redirect_url": "https://docs.microsoft.com/azure/cloud-adoption-framework/migrate/expanded-scope/governance-or-compliance"
    },
    {
      "source_path": "docs/cloud-adoption/migrate/expanded-scope/index.md",
      "redirect_url": "https://docs.microsoft.com/azure/cloud-adoption-framework/migrate/expanded-scope/index"
    },
    {
      "source_path": "docs/cloud-adoption/migrate/expanded-scope/multiple-datacenters.md",
      "redirect_url": "https://docs.microsoft.com/azure/cloud-adoption-framework/migrate/expanded-scope/multiple-datacenters"
    },
    {
      "source_path": "docs/cloud-adoption/migrate/expanded-scope/multiple-regions.md",
      "redirect_url": "https://docs.microsoft.com/azure/cloud-adoption-framework/decision-guides/regions/index"
    },
    {
      "source_path": "docs/cloud-adoption/migrate/expanded-scope/network-capacity-exceeded.md",
      "redirect_url": "https://docs.microsoft.com/azure/cloud-adoption-framework/migrate/expanded-scope/network-capacity-exceeded"
    },
    {
      "source_path": "docs/cloud-adoption/migrate/expanded-scope/suggested-skills.md",
      "redirect_url": "https://docs.microsoft.com/azure/cloud-adoption-framework/migrate/expanded-scope/suggested-skills"
    },
    {
      "source_path": "docs/cloud-adoption/migrate/migration-considerations/assess/approve.md",
      "redirect_url": "https://docs.microsoft.com/azure/cloud-adoption-framework/migrate/migration-considerations/assess/approve"
    },
    {
      "source_path": "docs/cloud-adoption/migrate/migration-considerations/assess/architect.md",
      "redirect_url": "https://docs.microsoft.com/azure/cloud-adoption-framework/migrate/migration-considerations/assess/architect"
    },
    {
      "source_path": "docs/cloud-adoption/migrate/migration-considerations/assess/business-priorities.md",
      "redirect_url": "https://docs.microsoft.com/azure/cloud-adoption-framework/migrate/migration-considerations/assess/business-priorities"
    },
    {
      "source_path": "docs/cloud-adoption/migrate/migration-considerations/assess/estimate.md",
      "redirect_url": "https://docs.microsoft.com/azure/cloud-adoption-framework/migrate/migration-considerations/assess/estimate"
    },
    {
      "source_path": "docs/cloud-adoption/migrate/migration-considerations/assess/evaluate.md",
      "redirect_url": "https://docs.microsoft.com/azure/cloud-adoption-framework/migrate/migration-considerations/assess/evaluate"
    },
    {
      "source_path": "docs/cloud-adoption/migrate/migration-considerations/assess/index.md",
      "redirect_url": "https://docs.microsoft.com/azure/cloud-adoption-framework/migrate/migration-considerations/assess/index"
    },
    {
      "source_path": "docs/cloud-adoption/migrate/migration-considerations/assess/partnership-options.md",
      "redirect_url": "https://docs.microsoft.com/azure/cloud-adoption-framework/migrate/migration-considerations/assess/partnership-options"
    },
    {
      "source_path": "docs/cloud-adoption/migrate/migration-considerations/assess/release-iteration-backlog.md",
      "redirect_url": "https://docs.microsoft.com/azure/cloud-adoption-framework/migrate/migration-considerations/assess/release-iteration-backlog"
    },
    {
      "source_path": "docs/cloud-adoption/migrate/migration-considerations/migrate/index.md",
      "redirect_url": "https://docs.microsoft.com/azure/cloud-adoption-framework/migrate/migration-considerations/migrate/index"
    },
    {
      "source_path": "docs/cloud-adoption/migrate/migration-considerations/migrate/promotion-models.md",
      "redirect_url": "https://docs.microsoft.com/azure/cloud-adoption-framework/migrate/migration-considerations/migrate/promotion-models"
    },
    {
      "source_path": "docs/cloud-adoption/migrate/migration-considerations/migrate/remediate.md",
      "redirect_url": "https://docs.microsoft.com/azure/cloud-adoption-framework/migrate/migration-considerations/migrate/remediate"
    },
    {
      "source_path": "docs/cloud-adoption/migrate/migration-considerations/migrate/replicate-options.md",
      "redirect_url": "https://docs.microsoft.com/azure/cloud-adoption-framework/migrate/migration-considerations/migrate/replicate-options"
    },
    {
      "source_path": "docs/cloud-adoption/migrate/migration-considerations/migrate/replicate.md",
      "redirect_url": "https://docs.microsoft.com/azure/cloud-adoption-framework/migrate/migration-considerations/migrate/replicate"
    },
    {
      "source_path": "docs/cloud-adoption/migrate/migration-considerations/migrate/stage.md",
      "redirect_url": "https://docs.microsoft.com/azure/cloud-adoption-framework/migrate/migration-considerations/migrate/stage"
    },
    {
      "source_path": "docs/cloud-adoption/migrate/migration-considerations/optimize/business-change-plan.md",
      "redirect_url": "https://docs.microsoft.com/azure/cloud-adoption-framework/migrate/migration-considerations/optimize/business-change-plan"
    },
    {
      "source_path": "docs/cloud-adoption/migrate/migration-considerations/optimize/business-test.md",
      "redirect_url": "https://docs.microsoft.com/azure/cloud-adoption-framework/migrate/migration-considerations/optimize/business-test"
    },
    {
      "source_path": "docs/cloud-adoption/migrate/migration-considerations/optimize/decommission.md",
      "redirect_url": "https://docs.microsoft.com/azure/cloud-adoption-framework/migrate/migration-considerations/optimize/decommission"
    },
    {
      "source_path": "docs/cloud-adoption/migrate/migration-considerations/optimize/index.md",
      "redirect_url": "https://docs.microsoft.com/azure/cloud-adoption-framework/migrate/migration-considerations/optimize/index"
    },
    {
      "source_path": "docs/cloud-adoption/migrate/migration-considerations/optimize/optimize.md",
      "redirect_url": "https://docs.microsoft.com/azure/cloud-adoption-framework/migrate/migration-considerations/optimize/optimize"
    },
    {
      "source_path": "docs/cloud-adoption/migrate/migration-considerations/optimize/promote.md",
      "redirect_url": "https://docs.microsoft.com/azure/cloud-adoption-framework/migrate/migration-considerations/optimize/promote"
    },
    {
      "source_path": "docs/cloud-adoption/migrate/migration-considerations/optimize/ready.md",
      "redirect_url": "https://docs.microsoft.com/azure/cloud-adoption-framework/migrate/migration-considerations/optimize/ready"
    },
    {
      "source_path": "docs/cloud-adoption/migrate/migration-considerations/optimize/retrospective.md",
      "redirect_url": "https://docs.microsoft.com/azure/cloud-adoption-framework/migrate/migration-considerations/optimize/retrospective"
    },
    {
      "source_path": "docs/cloud-adoption/migrate/migration-considerations/prerequisites/culture-complexity.md",
      "redirect_url": "https://docs.microsoft.com/azure/cloud-adoption-framework/migrate/migration-considerations/prerequisites/cultural-complexity"
    },
    {
      "source_path": "docs/cloud-adoption/migrate/migration-considerations/prerequisites/decisions.md",
      "redirect_url": "https://docs.microsoft.com/azure/cloud-adoption-framework/migrate/migration-considerations/prerequisites/decisions"
    },
    {
      "source_path": "docs/cloud-adoption/migrate/migration-considerations/prerequisites/index.md",
      "redirect_url": "https://docs.microsoft.com/azure/cloud-adoption-framework/migrate/migration-considerations/prerequisites/index"
    },
    {
      "source_path": "docs/cloud-adoption/migrate/migration-considerations/prerequisites/migration-backlog-review.md",
      "redirect_url": "https://docs.microsoft.com/azure/cloud-adoption-framework/migrate/migration-considerations/prerequisites/migration-backlog-review"
    },
    {
      "source_path": "docs/cloud-adoption/migrate/migration-considerations/prerequisites/planning-checklist.md",
      "redirect_url": "https://docs.microsoft.com/azure/cloud-adoption-framework/migrate/migration-considerations/prerequisites/planning-checklist"
    },
    {
      "source_path": "docs/cloud-adoption/migrate/migration-considerations/prerequisites/technical-complexity.md",
      "redirect_url": "https://docs.microsoft.com/azure/cloud-adoption-framework/migrate/migration-considerations/prerequisites/technical-complexity"
    },
    {
      "source_path": "docs/cloud-adoption/migrate/migration-considerations/secure-and-manage/index.md",
      "redirect_url": "https://docs.microsoft.com/azure/cloud-adoption-framework/migrate/migration-considerations/secure-and-manage/index"
    },
    {
      "source_path": "docs/cloud-adoption/migrate/migration-considerations/index.md",
      "redirect_url": "https://docs.microsoft.com/azure/cloud-adoption-framework/migrate/migration-considerations/index"
    },
    {
      "source_path": "docs/cloud-adoption/migrate/about.md",
      "redirect_url": "https://docs.microsoft.com/azure/cloud-adoption-framework/migrate/about"
    },
    {
      "source_path": "docs/cloud-adoption/migrate/index.md",
      "redirect_url": "https://docs.microsoft.com/azure/cloud-adoption-framework/migrate/index"
    },
    {
      "source_path": "docs/cloud-adoption/operating-model/index.md",
      "redirect_url": "https://docs.microsoft.com/azure/cloud-adoption-framework/operate/index"
    },
    {
      "source_path": "docs/cloud-adoption/operating-model/terms.md",
      "redirect_url": "https://docs.microsoft.com/azure/cloud-adoption-framework/operate/terms"
    },
    {
      "source_path": "docs/cloud-adoption/operations/azure-server-management/common-policies.md",
      "redirect_url": "https://docs.microsoft.com/azure/cloud-adoption-framework/manage/azure-server-management/common-policies"
    },
    {
      "source_path": "docs/cloud-adoption/operations/azure-server-management/enable-tracking-alerting.md",
      "redirect_url": "https://docs.microsoft.com/azure/cloud-adoption-framework/manage/azure-server-management/enable-tracking-alerting"
    },
    {
      "source_path": "docs/cloud-adoption/operations/azure-server-management/guest-configuration-policy.md",
      "redirect_url": "https://docs.microsoft.com/azure/cloud-adoption-framework/manage/azure-server-management/guest-configuration-policy"
    },
    {
      "source_path": "docs/cloud-adoption/operations/azure-server-management/index.md",
      "redirect_url": "https://docs.microsoft.com/azure/cloud-adoption-framework/manage/azure-server-management/index"
    },
    {
      "source_path": "docs/cloud-adoption/operations/azure-server-management/onboard-at-scale.md",
      "redirect_url": "https://docs.microsoft.com/azure/cloud-adoption-framework/manage/azure-server-management/onboard-at-scale"
    },
    {
      "source_path": "docs/cloud-adoption/operations/azure-server-management/onboard-single-vm.md",
      "redirect_url": "https://docs.microsoft.com/azure/cloud-adoption-framework/manage/azure-server-management/onboard-single-vm"
    },
    {
      "source_path": "docs/cloud-adoption/operations/azure-server-management/onboarding-automation.md",
      "redirect_url": "https://docs.microsoft.com/azure/cloud-adoption-framework/manage/azure-server-management/onboarding-automation"
    },
    {
      "source_path": "docs/cloud-adoption/operations/azure-server-management/onboarding-overview.md",
      "redirect_url": "https://docs.microsoft.com/azure/cloud-adoption-framework/manage/azure-server-management/onboarding-overview"
    },
    {
      "source_path": "docs/cloud-adoption/operations/azure-server-management/ongoing-management-overview.md",
      "redirect_url": "https://docs.microsoft.com/azure/cloud-adoption-framework/manage/azure-server-management/ongoing-management-overview"
    },
    {
      "source_path": "docs/cloud-adoption/operations/azure-server-management/prerequisites.md",
      "redirect_url": "https://docs.microsoft.com/azure/cloud-adoption-framework/manage/azure-server-management/prerequisites"
    },
    {
      "source_path": "docs/cloud-adoption/operations/azure-server-management/setup-alerts.md",
      "redirect_url": "https://docs.microsoft.com/azure/cloud-adoption-framework/manage/azure-server-management/setup-alerts"
    },
    {
      "source_path": "docs/cloud-adoption/operations/azure-server-management/tools-services.md",
      "redirect_url": "https://docs.microsoft.com/azure/cloud-adoption-framework/manage/azure-server-management/tools-services"
    },
    {
      "source_path": "docs/cloud-adoption/operations/azure-server-management/update-schedules.md",
      "redirect_url": "https://docs.microsoft.com/azure/cloud-adoption-framework/manage/azure-server-management/update-schedules"
    },
    {
      "source_path": "docs/cloud-adoption/operations/monitor/alert.md",
      "redirect_url": "https://docs.microsoft.com/azure/cloud-adoption-framework/manage/monitor/alerting"
    },
    {
      "source_path": "docs/cloud-adoption/operations/monitor/cloud-models-monitor-overview.md",
      "redirect_url": "https://docs.microsoft.com/azure/cloud-adoption-framework/manage/monitor/cloud-models-monitor-overview"
    },
    {
      "source_path": "docs/cloud-adoption/operations/monitor/data-collection.md",
      "redirect_url": "https://docs.microsoft.com/azure/cloud-adoption-framework/manage/monitor/data-collection"
    },
    {
      "source_path": "docs/cloud-adoption/operations/monitor/index.md",
      "redirect_url": "https://docs.microsoft.com/azure/cloud-adoption-framework/manage/monitor/index"
    },
    {
      "source_path": "docs/cloud-adoption/operations/monitor/platform-overview.md",
      "redirect_url": "https://docs.microsoft.com/azure/cloud-adoption-framework/manage/monitor/platform-overview"
    },
    {
      "source_path": "docs/cloud-adoption/operations/index.md",
      "redirect_url": "https://docs.microsoft.com/azure/cloud-adoption-framework/manage/index"
    },
    {
      "source_path": "docs/cloud-adoption/operations/operational-fitness-review.md",
      "redirect_url": "https://docs.microsoft.com/azure/cloud-adoption-framework/manage/operational-fitness-review"
    },
    {
      "source_path": "docs/cloud-adoption/organization/cloud-adoption.md",
      "redirect_url": "https://docs.microsoft.com/azure/cloud-adoption-framework/organize/cloud-adoption"
    },
    {
      "source_path": "docs/cloud-adoption/organization/cloud-automation.md",
      "redirect_url": "https://docs.microsoft.com/azure/cloud-adoption-framework/organize/cloud-automation"
    },
    {
      "source_path": "docs/cloud-adoption/organization/cloud-center-excellence.md",
      "redirect_url": "https://docs.microsoft.com/azure/cloud-adoption-framework/organize/cloud-center-of-excellence"
    },
    {
      "source_path": "docs/cloud-adoption/organization/cloud-governance.md",
      "redirect_url": "https://docs.microsoft.com/azure/cloud-adoption-framework/organize/cloud-governance"
    },
    {
      "source_path": "docs/cloud-adoption/organization/cloud-operations.md",
      "redirect_url": "https://docs.microsoft.com/azure/cloud-adoption-framework/organize/cloud-operations"
    },
    {
      "source_path": "docs/cloud-adoption/organization/cloud-platform.md",
      "redirect_url": "https://docs.microsoft.com/azure/cloud-adoption-framework/organize/cloud-platform"
    },
    {
      "source_path": "docs/cloud-adoption/organization/cloud-strategy.md",
      "redirect_url": "https://docs.microsoft.com/azure/cloud-adoption-framework/organize/cloud-strategy"
    },
    {
      "source_path": "docs/cloud-adoption/organization/cost-conscious-organization.md",
      "redirect_url": "https://docs.microsoft.com/azure/cloud-adoption-framework/organize/cost-conscious-organization"
    },
    {
      "source_path": "docs/cloud-adoption/organization/fiefdoms-silos.md",
      "redirect_url": "https://docs.microsoft.com/azure/cloud-adoption-framework/organize/fiefdoms-silos"
    },
    {
      "source_path": "docs/cloud-adoption/organization/index.md",
      "redirect_url": "https://docs.microsoft.com/azure/cloud-adoption-framework/organize/index"
    },
    {
      "source_path": "docs/cloud-adoption/organization/organization-structures.md",
      "redirect_url": "https://docs.microsoft.com/azure/cloud-adoption-framework/organize/organization-structures"
    },
    {
      "source_path": "docs/cloud-adoption/organization/raci-alignment.md",
      "redirect_url": "https://docs.microsoft.com/azure/cloud-adoption-framework/organize/raci-alignment"
    },
    {
      "source_path": "docs/cloud-adoption/organization/suggested-skills.md",
      "redirect_url": "https://docs.microsoft.com/azure/cloud-adoption-framework/organize/suggested-skills"
    },
    {
      "source_path": "docs/cloud-adoption/plan/adapt-roles-skills-processes.md",
      "redirect_url": "https://docs.microsoft.com/azure/cloud-adoption-framework/plan/adapt-roles-skills-processes"
    },
    {
      "source_path": "docs/cloud-adoption/plan/assets.md",
      "redirect_url": "https://docs.microsoft.com/azure/cloud-adoption-framework/plan/assets"
    },
    {
      "source_path": "docs/cloud-adoption/plan/index.md",
      "redirect_url": "https://docs.microsoft.com/azure/cloud-adoption-framework/plan/index"
    },
    {
      "source_path": "docs/cloud-adoption/plan/initial-org-alignment.md",
      "redirect_url": "https://docs.microsoft.com/azure/cloud-adoption-framework/plan/initial-org-alignment"
    },
    {
      "source_path": "docs/cloud-adoption/plan/iteration-paths.md",
      "redirect_url": "https://docs.microsoft.com/azure/cloud-adoption-framework/plan/iteration-paths"
    },
    {
      "source_path": "docs/cloud-adoption/plan/plan-intro.md",
      "redirect_url": "https://docs.microsoft.com/azure/cloud-adoption-framework/plan/plan-intro"
    },
    {
      "source_path": "docs/cloud-adoption/plan/prerequisites.md",
      "redirect_url": "https://docs.microsoft.com/azure/cloud-adoption-framework/plan/prerequisites"
    },
    {
      "source_path": "docs/cloud-adoption/plan/review-rationalization.md",
      "redirect_url": "https://docs.microsoft.com/azure/cloud-adoption-framework/plan/review-rationalization"
    },
    {
      "source_path": "docs/cloud-adoption/plan/suggested-skills.md",
      "redirect_url": "https://docs.microsoft.com/azure/cloud-adoption-framework/plan/suggested-skills"
    },
    {
      "source_path": "docs/cloud-adoption/plan/template.md",
      "redirect_url": "https://docs.microsoft.com/azure/cloud-adoption-framework/plan/template"
    },
    {
      "source_path": "docs/cloud-adoption/plan/timelines.md",
      "redirect_url": "https://docs.microsoft.com/azure/cloud-adoption-framework/plan/timelines"
    },
    {
      "source_path": "docs/cloud-adoption/plan/workloads.md",
      "redirect_url": "https://docs.microsoft.com/azure/cloud-adoption-framework/plan/workloads"
    },
    {
      "source_path": "docs/cloud-adoption/ready/azure-best-practices/hub-spoke-network-topology.md",
      "redirect_url": "https://docs.microsoft.com/azure/cloud-adoption-framework/ready/azure-best-practices/hub-spoke-network-topology"
    },
    {
      "source_path": "docs/cloud-adoption/ready/azure-best-practices/index.md",
      "redirect_url": "https://docs.microsoft.com/azure/cloud-adoption-framework/ready/azure-best-practices/index"
    },
    {
      "source_path": "docs/cloud-adoption/ready/azure-best-practices/perimeter-networks.md",
      "redirect_url": "https://docs.microsoft.com/azure/cloud-adoption-framework/ready/azure-best-practices/perimeter-networks"
    },
    {
      "source_path": "docs/cloud-adoption/ready/azure-best-practices/roles.md",
      "redirect_url": "https://docs.microsoft.com/azure/cloud-adoption-framework/ready/azure-best-practices/roles"
    },
    {
      "source_path": "docs/cloud-adoption/ready/azure-best-practices/track-costs.md",
      "redirect_url": "https://docs.microsoft.com/azure/cloud-adoption-framework/ready/azure-best-practices/track-costs"
    },
    {
      "source_path": "docs/cloud-adoption/ready/azure-readiness-guide/govern-org-compliance.md",
      "redirect_url": "https://docs.microsoft.com/azure/cloud-adoption-framework/ready/azure-readiness-guide/govern-org-compliance"
    },
    {
      "source_path": "docs/cloud-adoption/ready/azure-readiness-guide/index.md",
      "redirect_url": "https://docs.microsoft.com/azure/cloud-adoption-framework/ready/azure-readiness-guide/index"
    },
    {
      "source_path": "docs/cloud-adoption/ready/azure-readiness-guide/manage-access.md",
      "redirect_url": "https://docs.microsoft.com/azure/cloud-adoption-framework/ready/azure-readiness-guide/manage-access"
    },
    {
      "source_path": "docs/cloud-adoption/ready/azure-readiness-guide/manage-costs.md",
      "redirect_url": "https://docs.microsoft.com/azure/cloud-adoption-framework/ready/azure-readiness-guide/manage-costs"
    },
    {
      "source_path": "docs/cloud-adoption/ready/azure-readiness-guide/migration-landing-zone.md",
      "redirect_url": "https://docs.microsoft.com/azure/cloud-adoption-framework/ready/azure-readiness-guide/migration-landing-zone"
    },
    {
      "source_path": "docs/cloud-adoption/ready/azure-readiness-guide/monitoring-reporting.md",
      "redirect_url": "https://docs.microsoft.com/azure/cloud-adoption-framework/ready/azure-readiness-guide/monitoring-reporting"
    },
    {
      "source_path": "docs/cloud-adoption/ready/azure-readiness-guide/organize-resources.md",
      "redirect_url": "https://docs.microsoft.com/azure/cloud-adoption-framework/ready/azure-readiness-guide/organize-resources"
    },
    {
      "source_path": "docs/cloud-adoption/ready/azure-readiness-guide/staying-current.md",
      "redirect_url": "https://docs.microsoft.com/azure/cloud-adoption-framework/ready/azure-readiness-guide/staying-current"
    },
    {
      "source_path": "docs/cloud-adoption/ready/considerations/compute-decisions.md",
      "redirect_url": "https://docs.microsoft.com/azure/cloud-adoption-framework/ready/considerations/compute-decisions"
    },
    {
      "source_path": "docs/cloud-adoption/ready/considerations/data-decisions.md",
      "redirect_url": "https://docs.microsoft.com/azure/cloud-adoption-framework/ready/considerations/data-decisions"
    },
    {
      "source_path": "docs/cloud-adoption/ready/considerations/fundamental-concepts.md",
      "redirect_url": "https://docs.microsoft.com/azure/cloud-adoption-framework/ready/considerations/fundamental-concepts"
    },
    {
      "source_path": "docs/cloud-adoption/ready/considerations/index.md",
      "redirect_url": "https://docs.microsoft.com/azure/cloud-adoption-framework/ready/considerations/index"
    },
    {
      "source_path": "docs/cloud-adoption/ready/considerations/name-and-tag.md",
      "redirect_url": "https://docs.microsoft.com/azure/cloud-adoption-framework/ready/considerations/naming-and-tagging"
    },
    {
      "source_path": "docs/cloud-adoption/ready/considerations/network-decisions.md",
      "redirect_url": "https://docs.microsoft.com/azure/cloud-adoption-framework/ready/considerations/network-decisions"
    },
    {
      "source_path": "docs/cloud-adoption/ready/considerations/scaling-subscriptions.md",
      "redirect_url": "https://docs.microsoft.com/azure/cloud-adoption-framework/ready/considerations/scale-subscriptions"
    },
    {
      "source_path": "docs/cloud-adoption/ready/considerations/storage-guidance.md",
      "redirect_url": "https://docs.microsoft.com/azure/cloud-adoption-framework/ready/considerations/storage-guidance"
    },
    {
      "source_path": "docs/cloud-adoption/ready/index.md",
      "redirect_url": "https://docs.microsoft.com/azure/cloud-adoption-framework/ready/index"
    },
    {
      "source_path": "docs/cloud-adoption/ready/initial-org-alignment.md",
      "redirect_url": "https://docs.microsoft.com/azure/cloud-adoption-framework/plan/initial-org-alignment"
    },
    {
      "source_path": "docs/cloud-adoption/ready/suggested-skills.md",
      "redirect_url": "https://docs.microsoft.com/azure/cloud-adoption-framework/ready/suggested-skills"
    },
    {
      "source_path": "docs/cloud-adoption/ready/technical-skills.md",
      "redirect_url": "https://docs.microsoft.com/azure/cloud-adoption-framework/ready/technical-skills"
    },
    {
      "source_path": "docs/cloud-adoption/index.md",
      "redirect_url": "https://docs.microsoft.com/azure/cloud-adoption-framework/index"
    },
    {
      "source_path": "docs/cloud-adoption/overview.md",
      "redirect_url": "https://docs.microsoft.com/azure/cloud-adoption-framework/index"
    },
    {
      "source_path": "docs/vdc/index.md",
      "redirect_url": "https://docs.microsoft.com/azure/cloud-adoption-framework/reference/vdc"
    },
    {
      "source_path": "docs/vdc/networking-virtual-datacenter.md",
      "redirect_url": "https://docs.microsoft.com/azure/cloud-adoption-framework/reference/networking-vdc"
    },
    {
      "source_path": "docs/best-practices/naming-conventions.md",
      "redirect_url": "/azure/cloud-adoption-framework/ready/azure-best-practices/naming-and-tagging",
      "redirect_document_id": false
    },
    {
      "source_path": "docs/reference-architectures/dmz/secure-vnet-hybrid.md",
      "redirect_url": "/azure/architecture/reference-architectures/dmz/secure-vnet-dmz",
      "redirect_document_id": true
    },
    {
      "source_path": "docs/reference-architectures/dmz/index.md",
      "redirect_url": "/azure/architecture/reference-architectures/dmz/secure-vnet-dmz"
    },
    {
      "source_path": "docs/microservices/introduction.md",
      "redirect_url": "/azure/architecture/microservices/",
      "redirect_document_id": true
    },
    {
      "source_path": "docs/reference-architectures/data/enterprise-bi-sqldw.md",
      "redirect_url": "/azure/architecture/reference-architectures/data/enterprise-bi-synapse",
      "redirect_document_id": true
    },
    {
      "source_path": "docs/best-practices/index.md",
      "redirect_url": "https://docs.microsoft.com/azure/architecture/best-practices/api-design",
      "redirect_document_id": false
    },
    {
      "source_path": "docs/patterns/category/index.md",
      "redirect_url": "https://docs.microsoft.com/azure/patterns/category/availability",
      "redirect_document_id": false
    },
    {
      "source_path": "docs/patterns/runtime-reconfiguration.md",
      "redirect_url": "https://docs.microsoft.com/azure/architecture/patterns",
      "redirect_document_id": false
    },
    {
      "source_path": "docs/reference-architectures/ai/index.md",
      "redirect_url": "https://docs.microsoft.com/azure/architecture/reference-architectures/ai/batch-scoring-deep-learning",
      "redirect_document_id": false
    },
    {
      "source_path": "docs/reference-architectures/app-service-web-app/index.md",
      "redirect_url": "https://docs.microsoft.com/azure/architecture/reference-architectures/basic-web-app",
      "redirect_document_id": false
    },
    {
      "source_path": "docs/reference-architectures/enterprise-integration/index.md",
      "redirect_url": "https://docs.microsoft.com/azure/architecture/reference-architectures/enterprise-integration/simple-enterprise-integration",
      "redirect_document_id": false
    },
    {
      "source_path": "docs/reference-architectures/hybrid-networking/considerations.md",
      "redirect_url": "https://docs.microsoft.com/azure/architecture/reference-architectures/hybrid-networking",
      "redirect_document_id": false
    },
    {
      "source_path": "docs/reference-architectures/identity/considerations.md",
      "redirect_url": "https://docs.microsoft.com/azure/architecture/reference-architectures/identity",
      "redirect_document_id": false
    },
    {
      "source_path": "docs/reference-architectures/n-tier/index.md",
      "redirect_url": "https://docs.microsoft.com/azure/architecture/reference-architectures/n-tier/n-tier-sql-server",
      "redirect_document_id": false
    },
    {
      "source_path": "docs/reference-architectures/sap/index.md",
      "redirect_url": "https://docs.microsoft.com/azure/architecture/reference-architectures/sap/sap-netweaver",
      "redirect_document_id": false
    },
    {
      "source_path": "docs/reference-architectures/serverless/index.md",
      "redirect_url": "https://docs.microsoft.com/azure/architecture/reference-architectures/serverless/web-app",
      "redirect_document_id": false
    },
    {
      "source_path": "docs/reference-architectures/virtual-machines-linux/index.md",
      "redirect_url": "https://docs.microsoft.com/azure/architecture/reference-architectures/n-tier",
      "redirect_document_id": false
    },
    {
      "source_path": "docs/reference-architectures/virtual-machines-linux/multi-region-application.md",
      "redirect_url": "https://docs.microsoft.com/azure/architecture/reference-architectures/n-tier/n-tier-cassandra",
      "redirect_document_id": false
    },
    {
      "source_path": "docs/reference-architectures/virtual-machines-linux/multi-vm.md",
      "redirect_url": "https://docs.microsoft.com/azure/architecture/reference-architectures/n-tier/n-tier-cassandra",
      "redirect_document_id": false
    },
    {
      "source_path": "docs/reference-architectures/virtual-machines-linux/n-tier.md",
      "redirect_url": "https://docs.microsoft.com/azure/architecture/reference-architectures/n-tier/n-tier-cassandra",
      "redirect_document_id": false
    },
    {
      "source_path": "docs/reference-architectures/virtual-machines-linux/single-vm.md",
      "redirect_url": "https://docs.microsoft.com/azure/architecture/reference-architectures/n-tier/linux-vm",
      "redirect_document_id": false
    },
    {
      "source_path": "docs/reference-architectures/virtual-machines-windows/index.md",
      "redirect_url": "https://docs.microsoft.com/azure/architecture/reference-architectures/n-tier",
      "redirect_document_id": false
    },
    {
      "source_path": "docs/reference-architectures/virtual-machines-windows/multi-region-application.md",
      "redirect_url": "https://docs.microsoft.com/azure/architecture/reference-architectures/n-tier/multi-region-sql-server",
      "redirect_document_id": false
    },
    {
      "source_path": "docs/reference-architectures/virtual-machines-windows/multi-vm.md",
      "redirect_url": "https://docs.microsoft.com/azure/architecture/reference-architectures/n-tier/n-tier-sql-server",
      "redirect_document_id": false
    },
    {
      "source_path": "docs/reference-architectures/virtual-machines-windows/n-tier.md",
      "redirect_url": "https://docs.microsoft.com/azure/architecture/reference-architectures/n-tier/n-tier-sql-server",
      "redirect_document_id": false
    },
    {
      "source_path": "docs/reference-architectures/virtual-machines-windows/single-vm.md",
      "redirect_url": "https://docs.microsoft.com/azure/architecture/reference-architectures/n-tier/windows-vm",
      "redirect_document_id": false
    },
    {
      "source_path": "docs/resources/diagrams.md",
      "redirect_url": "https://aka.ms/CnESymbols",
      "redirect_document_id": false
    },
    {
      "source_path": "docs/resources/index.md",
      "redirect_url": "https://docs.microsoft.com/azure/architecture/resources/diagrams",
      "redirect_document_id": false
    },
    {
      "source_path": "docs/service-fabric/index.md",
      "redirect_url": "https://docs.microsoft.com/azure/architecture/service-fabric/migrate-from-cloud-services",
      "redirect_document_id": false
    },
    {
      "source_path": "docs/reference-architectures/index.md",
      "redirect_url": "/azure/architecture/browse",
      "redirect_document_id": false
    },
    {
      "source_path": "docs/example-scenario/index.experimental.md",
      "redirect_url": "/azure/architecture/browse",
      "redirect_document_id": false
    },
    {
      "source_path": "docs/example-scenario/index.md",
      "redirect_url": "/azure/architecture/browse"
    },
    {
      "source_path": "docs/cloud-adoption/operations/overview.md",
      "redirect_url": "https://docs.microsoft.com/azure/cloud-adoption-framework/operating-model",
      "redirect_document_id": false
    },
    {
      "source_path": "docs/guide/pillars.md",
      "redirect_url": "https://docs.microsoft.com/azure/architecture/framework/",
      "redirect_document_id": true
    },
    {
      "source_path": "docs/guide/technology-choices/compute-overview.md",
      "redirect_url": "/azure/architecture/guide/technology-choices/compute-decision-tree"
    },
    {
      "source_path": "docs/guide/technology-choices/compute-comparison.md",
      "redirect_url": "/azure/architecture/guide/technology-choices/compute-decision-tree"
    },
    {
      "source_path": "docs/best-practices/resource-naming.md",
      "redirect_url": "/azure/azure-resource-manager/management/resource-name-rules"
    },
    {
      "source_path": "docs/data-guide/scenarios/natural-language-processing.md",
      "redirect_url": "/azure/architecture/data-guide/technology-choices/natural-language-processing"
    },
    {
      "source_path": "docs/architectures/index.md",
      "redirect_url": "/azure/architecture/browse"
    },
    {
      "source_path": "docs/architectures/example-workloads.md",
      "redirect_url": "/azure/architecture/browse"
    },
    {
      "source_path": "docs/architectures/reference-architectures.md",
      "redirect_url": "/azure/architecture/browse"
    },
    {
      "source_path": "docs/solution-ideas/articles/security-compliance-blueprint-hippa-hitrust-health-data-ai.md",
      "redirect_url": "/azure/architecture/solution-ideas/articles/security-compliance-blueprint-hipaa-hitrust-health-data-ai"
    },
    {
      "source_path": "docs/solution-ideas/articles/hybrid-ci-cd.md",
      "redirect_url": "/azure/architecture/solution-ideas/articles/devops-in-a-hybrid-environment",
      "redirect_document_id": false
    },
    {
<<<<<<< HEAD
      "source_path": "docs/framework/cost/modeling.md",
      "redirect_url": "/azure/architecture/framework/cost/cost-des-model",
      "redirect_document_id": false
=======
      "source_path": "docs/framework/cost/monitoring.md",
      "redirect_url": "azure/architecture/framework/cost/monitor-checklist.md"
>>>>>>> 3c8965b4
    }
  ]
}<|MERGE_RESOLUTION|>--- conflicted
+++ resolved
@@ -1905,14 +1905,12 @@
       "redirect_document_id": false
     },
     {
-<<<<<<< HEAD
       "source_path": "docs/framework/cost/modeling.md",
-      "redirect_url": "/azure/architecture/framework/cost/cost-des-model",
-      "redirect_document_id": false
-=======
+      "redirect_url": "/azure/architecture/framework/cost/cost-des-model"
+    },
+    {
       "source_path": "docs/framework/cost/monitoring.md",
       "redirect_url": "azure/architecture/framework/cost/monitor-checklist.md"
->>>>>>> 3c8965b4
     }
   ]
 }