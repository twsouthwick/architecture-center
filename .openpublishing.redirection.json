--- conflicted
+++ resolved
@@ -2617,8 +2617,197 @@
       "redirect_url": "/azure/architecture/guide/devsecops/devsecops-on-aks",
       "redirect_document_id": false
     },
-    {
-<<<<<<< HEAD
+    {    
+      "source_path": "docs/multitenant-identity/adfs.yml",
+      "redirect_url": "/azure/architecture/guide/multitenant/considerations/identity",
+      "redirect_document_id": false
+    },
+    {
+      "source_path": "docs/multitenant-identity/app-roles.md",
+      "redirect_url": "/azure/architecture/guide/multitenant/considerations/identity",
+      "redirect_document_id": false
+    },
+    {
+      "source_path": "docs/multitenant-identity/authenticate.yml",
+      "redirect_url": "/azure/architecture/guide/multitenant/considerations/identity",
+      "redirect_document_id": false
+    },
+    {
+      "source_path": "docs/multitenant-identity/authorize.md",
+      "redirect_url": "/azure/architecture/guide/multitenant/considerations/identity",
+      "redirect_document_id": false
+    },
+    {
+      "source_path": "docs/multitenant-identity/claims.md",
+      "redirect_url": "/azure/architecture/guide/multitenant/considerations/identity",
+      "redirect_document_id": false
+    },
+    {
+      "source_path": "docs/multitenant-identity/client-certificate.yml",
+      "redirect_url": "/azure/architecture/guide/multitenant/considerations/identity",
+      "redirect_document_id": false
+    },
+    {
+      "source_path": "docs/multitenant-identity/index.yml",
+      "redirect_url": "/azure/architecture/guide/multitenant/considerations/identity",
+      "redirect_document_id": false
+    },
+    {
+      "source_path": "docs/multitenant-identity/signup.md",
+      "redirect_url": "/azure/architecture/guide/multitenant/considerations/identity",
+      "redirect_document_id": false
+    },
+    {
+      "source_path": "docs/multitenant-identity/tailspin.yml",
+      "redirect_url": "/azure/architecture/guide/multitenant/considerations/identity",
+      "redirect_document_id": false
+    },
+    {
+      "source_path": "docs/multitenant-identity/token-cache.md",
+      "redirect_url": "/azure/architecture/guide/multitenant/considerations/identity",
+      "redirect_document_id": false
+    },
+    {
+      "source_path": "docs/multitenant-identity/web-api.yml ",
+      "redirect_url": "/azure/architecture/guide/multitenant/considerations/identity",
+      "redirect_document_id": false
+    },
+    {
+      "source_path": "docs/guide/saas/saas-digital-business-journey-azure.md",
+      "redirect_url": "/azure/architecture/guide/saas/plan-journey-saas",
+      "redirect_document_id": true
+    },
+    {
+      "source_path": "docs/guide/microsoft-cloud/overview.md",
+      "redirect_url": "/microsoft-cloud/dev/overview/introduction",
+      "redirect_document_id": false
+    },      
+    {
+      "source_path": "docs/guide/microsoft-cloud/create-deploy-more-applications-less-time.md",
+      "redirect_url": "/microsoft-cloud/dev/overview/create-deploy-more-applications-less-time",
+      "redirect_document_id": false
+    },  
+    {
+      "source_path": "docs/guide/microsoft-cloud/get-most-value-technical-talent.md",
+      "redirect_url": "/microsoft-cloud/dev/overview/get-most-value-technical-talent",
+      "redirect_document_id": false
+    },
+    {
+      "source_path": "docs/guide/microsoft-cloud/integrate-new-applications-existing-solutions.md",
+      "redirect_url": "/microsoft-cloud/dev/overview/integrate-new-applications-existing-solutions",
+      "redirect_document_id": false
+    },  
+    {
+      "source_path": "docs/guide/microsoft-cloud/create-run-secure-applications.md",
+      "redirect_url": "/microsoft-cloud/dev/overview/create-run-secure-applications",
+      "redirect_document_id": false
+    },  
+    {
+      "source_path": "docs/guide/microsoft-cloud/summary.md",
+      "redirect_url": "/microsoft-cloud/dev/overview/summary",
+      "redirect_document_id": false
+    },   
+    {
+      "source_path": "docs/example-scenario/wvd/windows-virtual-desktop-fslogix.yml",
+      "redirect_url": "/fslogix/concepts-configuration-examples",
+      "redirect_document_id": false
+    },
+    {
+      "source_path": "docs/example-scenario/apps/devops-dotnet-baseline.yml",
+      "redirect_url": "/azure/devops/pipelines/architectures/devops-baseline-architecture",
+      "redirect_document_id": false
+    },
+    {
+      "source_path": "docs/solution-ideas/articles/cicd-for-azure-vms.yml",
+      "redirect_url": "/azure/devops/pipelines/architectures/devops-pipelines-iaas-vms-architecture",
+      "redirect_document_id": false
+    },
+    {
+      "source_path": "docs/solution-ideas/articles/azure-devops-continuous-integration-and-continuous-deployment-for-azure-web-apps.yml",
+      "redirect_url": "/azure/devops/pipelines/architectures/devops-pipelines-azure-web-apps-architecture",
+      "redirect_document_id": false
+    },
+    {
+      "source_path": "docs/solution-ideas/articles/dev-test-iaas.yml",
+      "redirect_url": "/azure/devops/pipelines/architectures/devops-pipelines-devtest-iaas-architecture",
+      "redirect_document_id": false
+    },
+    {
+      "source_path": "docs/solution-ideas/articles/azure-databricks-modern-analytics-architecture-experiment.yml",
+      "redirect_url": "/azure/architecture/solution-ideas/articles/azure-databricks-modern-analytics-architecture",
+      "redirect_document_id": false
+    },
+    {
+      "source_path": "docs/example-scenario/infrastructure/multi-tier-app-disaster-recovery-experiment.yml",
+      "redirect_url": "/azure/architecture/example-scenario/infrastructure/multi-tier-app-disaster-recovery",
+      "redirect_document_id": false
+    },
+    {
+      "source_path": "docs/example-scenario/dataplate2e/data-platform-end-to-end-experiment.yml",
+      "redirect_url": "/azure/architecture/example-scenario/dataplate2e/data-platform-end-to-end",
+      "redirect_document_id": false
+    },
+    {
+      "source_path": "docs/reference-architectures/data/cluedin-experiment.yml",
+      "redirect_url": "/azure/architecture/reference-architectures/data/cluedin",
+      "redirect_document_id": false
+    },
+    {
+      "source_path": "docs/reliability/architect.md",
+      "redirect_url": "/azure/well-architected/resiliency/app-design",
+      "redirect_document_id": false
+    },
+    {
+      "source_path": "docs/data-science-process/predictive-maintenance-architecture.md",
+      "redirect_url": "/azure/architecture/industries/aerospace",
+      "redirect_document_id": false
+    },
+    {
+      "source_path": "docs/serverless-quest/ads.md",
+      "redirect_url": "/azure/architecture/serverless-quest/serverless-overview",
+      "redirect_document_id": false
+    },
+    {
+      "source_path": "docs/serverless-quest/code-with.md",
+      "redirect_url": "/azure/architecture/serverless-quest/serverless-overview",
+      "redirect_document_id": false
+    },
+    {
+      "source_path": "docs/solution-ideas/articles/durable-functions-containers.yml",
+      "redirect_url": "/azure/architecture/example-scenario/serverless/automation-application-gateway",
+      "redirect_document_id": false
+    },
+    {
+      "source_path": "docs/solution-ideas/articles/loan-chargeoff-prediction-with-azure-hdinsight-spark-clusters.yml",
+      "redirect_url": "/azure/architecture/example-scenario/ai/loan-credit-risk-analyzer-default-modeling",
+      "redirect_document_id": false
+    },
+    {
+      "source_path": "docs/reference-architectures/containers/blue-green-deployment-for-aks/blue-green-deployment-for-aks.yml",
+      "redirect_url": "/azure/architecture/guide/aks/blue-green-deployment-for-aks",
+      "redirect_document_id": true
+    },
+    {
+      "source_path": "docs/solution-ideas/articles/microservices-with-aks.yml",
+      "redirect_url": "/azure/architecture/guide/aks/aks-cicd-azure-pipelines",
+      "redirect_document_id": true
+    },
+    {
+      "source_path": "docs/example-scenario/aks-firewall/aks-firewall.yml",
+      "redirect_url": "/azure/architecture/guide/aks/aks-firewall",
+      "redirect_document_id": true
+    },
+    {
+      "source_path": "docs/example-scenario/apps/devops-with-aks.yml",
+      "redirect_url": "/azure/architecture/guide/aks/aks-cicd-github-actions-and-gitops",
+      "redirect_document_id": true
+    },
+    {
+      "source_path": "docs/example-scenario/aks-dualstack/aks-dual-stack.yml",
+      "redirect_url": "/azure/architecture/guide/aks/aks-dual-stack",
+      "redirect_document_id": true
+    },
+    {
       "source_path": "docs/reference-architectures/microservices/spring-apps-multi-region.yml",
       "redirect_url": "/azure/architecture/web-apps/spring-apps/spring-apps-multi-region",
       "redirect_document_id": false
@@ -2637,197 +2826,6 @@
       "source_path": "docs/reference-architectures/microservices/spring-cloud-reverse-proxy.yml",
       "redirect_url": "/azure/architecture/web-apps/spring-apps/spring-cloud-reverse-proxy",
       "redirect_document_id": false
-    }               
-=======
-      "source_path": "docs/multitenant-identity/adfs.yml",
-      "redirect_url": "/azure/architecture/guide/multitenant/considerations/identity",
-      "redirect_document_id": false
-    },
-    {
-      "source_path": "docs/multitenant-identity/app-roles.md",
-      "redirect_url": "/azure/architecture/guide/multitenant/considerations/identity",
-      "redirect_document_id": false
-    },
-    {
-      "source_path": "docs/multitenant-identity/authenticate.yml",
-      "redirect_url": "/azure/architecture/guide/multitenant/considerations/identity",
-      "redirect_document_id": false
-    },
-    {
-      "source_path": "docs/multitenant-identity/authorize.md",
-      "redirect_url": "/azure/architecture/guide/multitenant/considerations/identity",
-      "redirect_document_id": false
-    },
-    {
-      "source_path": "docs/multitenant-identity/claims.md",
-      "redirect_url": "/azure/architecture/guide/multitenant/considerations/identity",
-      "redirect_document_id": false
-    },
-    {
-      "source_path": "docs/multitenant-identity/client-certificate.yml",
-      "redirect_url": "/azure/architecture/guide/multitenant/considerations/identity",
-      "redirect_document_id": false
-    },
-    {
-      "source_path": "docs/multitenant-identity/index.yml",
-      "redirect_url": "/azure/architecture/guide/multitenant/considerations/identity",
-      "redirect_document_id": false
-    },
-    {
-      "source_path": "docs/multitenant-identity/signup.md",
-      "redirect_url": "/azure/architecture/guide/multitenant/considerations/identity",
-      "redirect_document_id": false
-    },
-    {
-      "source_path": "docs/multitenant-identity/tailspin.yml",
-      "redirect_url": "/azure/architecture/guide/multitenant/considerations/identity",
-      "redirect_document_id": false
-    },
-    {
-      "source_path": "docs/multitenant-identity/token-cache.md",
-      "redirect_url": "/azure/architecture/guide/multitenant/considerations/identity",
-      "redirect_document_id": false
-    },
-    {
-      "source_path": "docs/multitenant-identity/web-api.yml ",
-      "redirect_url": "/azure/architecture/guide/multitenant/considerations/identity",
-      "redirect_document_id": false
-    },
-    {
-      "source_path": "docs/guide/saas/saas-digital-business-journey-azure.md",
-      "redirect_url": "/azure/architecture/guide/saas/plan-journey-saas",
-      "redirect_document_id": true
-    },
-    {
-      "source_path": "docs/guide/microsoft-cloud/overview.md",
-      "redirect_url": "/microsoft-cloud/dev/overview/introduction",
-      "redirect_document_id": false
-    },      
-    {
-      "source_path": "docs/guide/microsoft-cloud/create-deploy-more-applications-less-time.md",
-      "redirect_url": "/microsoft-cloud/dev/overview/create-deploy-more-applications-less-time",
-      "redirect_document_id": false
-    },  
-    {
-      "source_path": "docs/guide/microsoft-cloud/get-most-value-technical-talent.md",
-      "redirect_url": "/microsoft-cloud/dev/overview/get-most-value-technical-talent",
-      "redirect_document_id": false
-    },
-    {
-      "source_path": "docs/guide/microsoft-cloud/integrate-new-applications-existing-solutions.md",
-      "redirect_url": "/microsoft-cloud/dev/overview/integrate-new-applications-existing-solutions",
-      "redirect_document_id": false
-    },  
-    {
-      "source_path": "docs/guide/microsoft-cloud/create-run-secure-applications.md",
-      "redirect_url": "/microsoft-cloud/dev/overview/create-run-secure-applications",
-      "redirect_document_id": false
-    },  
-    {
-      "source_path": "docs/guide/microsoft-cloud/summary.md",
-      "redirect_url": "/microsoft-cloud/dev/overview/summary",
-      "redirect_document_id": false
-    },   
-    {
-      "source_path": "docs/example-scenario/wvd/windows-virtual-desktop-fslogix.yml",
-      "redirect_url": "/fslogix/concepts-configuration-examples",
-      "redirect_document_id": false
-    },
-    {
-      "source_path": "docs/example-scenario/apps/devops-dotnet-baseline.yml",
-      "redirect_url": "/azure/devops/pipelines/architectures/devops-baseline-architecture",
-      "redirect_document_id": false
-    },
-    {
-      "source_path": "docs/solution-ideas/articles/cicd-for-azure-vms.yml",
-      "redirect_url": "/azure/devops/pipelines/architectures/devops-pipelines-iaas-vms-architecture",
-      "redirect_document_id": false
-    },
-    {
-      "source_path": "docs/solution-ideas/articles/azure-devops-continuous-integration-and-continuous-deployment-for-azure-web-apps.yml",
-      "redirect_url": "/azure/devops/pipelines/architectures/devops-pipelines-azure-web-apps-architecture",
-      "redirect_document_id": false
-    },
-    {
-      "source_path": "docs/solution-ideas/articles/dev-test-iaas.yml",
-      "redirect_url": "/azure/devops/pipelines/architectures/devops-pipelines-devtest-iaas-architecture",
-      "redirect_document_id": false
-    },
-    {
-      "source_path": "docs/solution-ideas/articles/azure-databricks-modern-analytics-architecture-experiment.yml",
-      "redirect_url": "/azure/architecture/solution-ideas/articles/azure-databricks-modern-analytics-architecture",
-      "redirect_document_id": false
-    },
-    {
-      "source_path": "docs/example-scenario/infrastructure/multi-tier-app-disaster-recovery-experiment.yml",
-      "redirect_url": "/azure/architecture/example-scenario/infrastructure/multi-tier-app-disaster-recovery",
-      "redirect_document_id": false
-    },
-    {
-      "source_path": "docs/example-scenario/dataplate2e/data-platform-end-to-end-experiment.yml",
-      "redirect_url": "/azure/architecture/example-scenario/dataplate2e/data-platform-end-to-end",
-      "redirect_document_id": false
-    },
-    {
-      "source_path": "docs/reference-architectures/data/cluedin-experiment.yml",
-      "redirect_url": "/azure/architecture/reference-architectures/data/cluedin",
-      "redirect_document_id": false
-    },
-    {
-      "source_path": "docs/reliability/architect.md",
-      "redirect_url": "/azure/well-architected/resiliency/app-design",
-      "redirect_document_id": false
-    },
-    {
-      "source_path": "docs/data-science-process/predictive-maintenance-architecture.md",
-      "redirect_url": "/azure/architecture/industries/aerospace",
-      "redirect_document_id": false
-    },
-    {
-      "source_path": "docs/serverless-quest/ads.md",
-      "redirect_url": "/azure/architecture/serverless-quest/serverless-overview",
-      "redirect_document_id": false
-    },
-    {
-      "source_path": "docs/serverless-quest/code-with.md",
-      "redirect_url": "/azure/architecture/serverless-quest/serverless-overview",
-      "redirect_document_id": false
-    },
-    {
-      "source_path": "docs/solution-ideas/articles/durable-functions-containers.yml",
-      "redirect_url": "/azure/architecture/example-scenario/serverless/automation-application-gateway",
-      "redirect_document_id": false
-    },
-    {
-      "source_path": "docs/solution-ideas/articles/loan-chargeoff-prediction-with-azure-hdinsight-spark-clusters.yml",
-      "redirect_url": "/azure/architecture/example-scenario/ai/loan-credit-risk-analyzer-default-modeling",
-      "redirect_document_id": false
-    },
-    {
-      "source_path": "docs/reference-architectures/containers/blue-green-deployment-for-aks/blue-green-deployment-for-aks.yml",
-      "redirect_url": "/azure/architecture/guide/aks/blue-green-deployment-for-aks",
-      "redirect_document_id": true
-    },
-    {
-      "source_path": "docs/solution-ideas/articles/microservices-with-aks.yml",
-      "redirect_url": "/azure/architecture/guide/aks/aks-cicd-azure-pipelines",
-      "redirect_document_id": true
-    },
-    {
-      "source_path": "docs/example-scenario/aks-firewall/aks-firewall.yml",
-      "redirect_url": "/azure/architecture/guide/aks/aks-firewall",
-      "redirect_document_id": true
-    },
-    {
-      "source_path": "docs/example-scenario/apps/devops-with-aks.yml",
-      "redirect_url": "/azure/architecture/guide/aks/aks-cicd-github-actions-and-gitops",
-      "redirect_document_id": true
-    },
-    {
-      "source_path": "docs/example-scenario/aks-dualstack/aks-dual-stack.yml",
-      "redirect_url": "/azure/architecture/guide/aks/aks-dual-stack",
-      "redirect_document_id": true
-    }
->>>>>>> b4665091
+    }      
   ]
 }