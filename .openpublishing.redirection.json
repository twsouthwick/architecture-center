--- conflicted
+++ resolved
@@ -2846,7 +2846,6 @@
       "redirect_document_id": false
     },
     {
-<<<<<<< HEAD
       "source_path": "docs/solution-ideas/articles/scalable-ecommerce-web-app.yml",
       "redirect_url": "/azure/architecture/web-apps/idea/scalable-ecommerce-web-app",
       "redirect_document_id": true
@@ -2975,13 +2974,11 @@
       "source_path": "guide/web/secure-single-page-application-authorization.yml",
       "redirect_url": "/azure/architecture/web-apps/guides/security/secure-single-page-application-authorization",
       "redirect_document_id": true
-    }
-   
-=======
+    },
+    {   
       "source_path": "docs/data-guide/technology-choices/r-developers-guide.md",
       "redirect_url": "/azure/machine-learning/how-to-r-interactive-development",
       "redirect_document_id": false
     }
->>>>>>> f01faa05
   ]
 }