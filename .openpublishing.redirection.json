--- conflicted
+++ resolved
@@ -2133,13 +2133,13 @@
       "redirect_document_id": true
     },
     {
-<<<<<<< HEAD
+      "source_path": "docs/solution-ideas/articles/machine-learning-with-aks.yml",
+      "redirect_url": "/azure/architecture/solution-ideas/articles/machine-learning-model-deployment-aks",
+      "redirect_document_id": true
+    },
+    {
       "source_path": "docs/reference-architectures/ai/speech-ai-ingestion.yml",
       "redirect_url": "/azure/architecture/reference-architectures/ai/speech-to-text-transcription-pipeline",
-=======
-      "source_path": "docs/solution-ideas/articles/machine-learning-with-aks.yml",
-      "redirect_url": "/azure/architecture/solution-ideas/articles/machine-learning-model-deployment-aks",
->>>>>>> 9db9102d
       "redirect_document_id": true
     }
   ]
