{
  "redirections": [
    {
      "source_path": "docs/blueprints/hybrid-networking/index.md",
      "redirect_url": "/azure/architecture/reference-architectures/hybrid-networking/",
      "redirect_document_id": true
    },
    {
      "source_path": "docs/compliance/fedramp/index.md",
      "redirect_url": "/previous-versions/azure/security/blueprints/fedramp-iaaswa-overview"
    },
    {
      "source_path": "docs/compliance/pci-dss/index.md",
      "redirect_url": "/azure/security/blueprints/payment-processing-blueprint",
      "redirect_document_id": false
    },
    {
      "source_path": "docs/reference-architectures/managed-web-app/index.md",
      "redirect_url": "/azure/architecture/reference-architectures/app-service-web-app",
      "redirect_document_id": false
    },
    {
      "source_path": "docs/elasticsearch/automated-performance-tests.md",
      "redirect_url": "/azure/architecture"
    },
    {
      "source_path": "docs/elasticsearch/automated-resilience-tests.md",
      "redirect_url": "/azure/architecture"
    },
    {
      "source_path": "docs/elasticsearch/data-aggregation-and-query-performance.md",
      "redirect_url": "/azure/architecture"
    },
    {
      "source_path": "docs/elasticsearch/data-ingestion-performance.md",
      "redirect_url": "/azure/architecture"
    },
    {
      "source_path": "docs/elasticsearch/index.md",
      "redirect_url": "/azure/architecture"
    },
    {
      "source_path": "docs/elasticsearch/jmeter-junit-sampler.md",
      "redirect_url": "/azure/architecture"
    },
    {
      "source_path": "docs/elasticsearch/jmeter-test-plan.md",
      "redirect_url": "/azure/architecture"
    },
    {
      "source_path": "docs/elasticsearch/performance-testing-environment.md",
      "redirect_url": "/azure/architecture"
    },
    {
      "source_path": "docs/elasticsearch/resilience-and-recover.md",
      "redirect_url": "/azure/architecture"
    },
    {
      "source_path": "docs/data-guide/scenarios/batch-processing.md",
      "redirect_url": "/azure/architecture/data-guide/big-data/batch-processing"
    },
    {
      "source_path": "docs/data-guide/concepts/big-data.md",
      "redirect_url": "/azure/architecture/data-guide/big-data"
    },
    {
      "source_path": "docs/data-guide/concepts/machine-learning-at-scale.md",
      "redirect_url": "/azure/architecture/data-guide/big-data/machine-learning-at-scale"
    },
    {
      "source_path": "docs/data-guide/concepts/non-relational-data.md",
      "redirect_url": "/azure/architecture/data-guide/big-data/non-relational-data"
    },
    {
      "source_path": "docs/data-guide/scenarios/real-time-processing.md",
      "redirect_url": "/azure/architecture/data-guide/big-data/real-time-processing"
    },
    {
      "source_path": "docs/data-guide/technology-choices/data-warehouses.md",
      "redirect_url": "/azure/architecture/data-guide/relational-data/data-warehousing"
    },
    {
      "source_path": "docs/data-guide/scenarios/etl.md",
      "redirect_url": "/azure/architecture/data-guide/relational-data/etl"
    },
    {
      "source_path": "docs/data-guide/concepts/relational-data.md",
      "redirect_url": "/azure/architecture/data-guide/relational-data"
    },
    {
      "source_path": "docs/data-guide/concepts/advanced-analytics.md",
      "redirect_url": "/azure/architecture/data-guide/scenarios/advanced-analytics"
    },
    {
      "source_path": "docs/data-guide/concepts/csv-and-json.md",
      "redirect_url": "/azure/architecture/data-guide/scenarios/csv-and-json"
    },
    {
      "source_path": "docs/data-guide/concepts/data-lake.md",
      "redirect_url": "/azure/architecture/data-guide/scenarios/data-lake"
    },
    {
      "source_path": "docs/data-guide/concepts/semantic-modeling.md",
      "redirect_url": "/azure/architecture/data-guide/relational-data/online-analytical-processing"
    },
    {
      "source_path": "docs/data-guide/concepts/transactional-data.md",
      "redirect_url": "/azure/architecture/data-guide/relational-data/online-transaction-processing"
    },
    {
      "source_path": "docs/data-guide/scenarios/data-warehousing.md",
      "redirect_url": "/azure/architecture/data-guide/relational-data/data-warehousing"
    },
    {
      "source_path": "docs/data-guide/scenarios/online-analytical-processing.md",
      "redirect_url": "/azure/architecture/data-guide/relational-data/online-analytical-processing"
    },
    {
      "source_path": "docs/data-guide/scenarios/online-transaction-processing.md",
      "redirect_url": "/azure/architecture/data-guide/relational-data/online-transaction-processing"
    },
    {
      "source_path": "docs/data-guide/technology-choices/olap-data-stores.md",
      "redirect_url": "/azure/architecture/data-guide//relational-data/online-analytical-processing"
    },
    {
      "source_path": "docs/data-guide/technology-choices/oltp-data-stores.md",
      "redirect_url": "/azure/architecture/data-guide/relational-data/online-transaction-processing"
    },
    {
      "source_path": "docs/guide/technology-choices.md",
      "redirect_url": "/azure/architecture/guide/technology-choices/compute-overview"
    },
    {
      "source_path": "docs/example-scenario/infrastructure/ServiceFabricMicroservices.md",
      "redirect_url": "/azure/architecture/example-scenario/infrastructure/service-fabric-microservices",
      "redirect_document_id": true
    },
    {
      "source_path": "docs/example-scenario/apps/commerce-chatbot.md",
      "redirect_url": "/azure/architecture/example-scenario/ai/commerce-chatbot",
      "redirect_document_id": true
    },
    {
      "source_path": "docs/reference-architectures/enterprise-integration/simple-enterprise-integration.md",
      "redirect_url": "/azure/architecture/reference-architectures/enterprise-integration/basic-enterprise-integration",
      "redirect_document_id": true
    },
    {
      "source_path": "docs/example-scenario/apps/app-monitoring.md",
      "redirect_url": "/azure/architecture/reference-architectures/app-service-web-app/app-monitoring",
      "redirect_document_id": true
    },
    {
      "source_path": "docs/framework/devops/iac.md",
      "redirect_url": "/azure/architecture/framework/devops/automation-infrastructure",
      "redirect_document_id": true
    },
    {
      "source_path": "docs/microservices/domain-analysis.md",
      "redirect_url": "/azure/architecture/microservices/model/domain-analysis",
      "redirect_document_id": true
    },
    {
      "source_path": "docs/microservices/microservice-boundaries.md",
      "redirect_url": "/azure/architecture/microservices/model/microservice-boundaries",
      "redirect_document_id": true
    },
    {
      "source_path": "docs/microservices/data-considerations.md",
      "redirect_url": "/azure/architecture/microservices/design/data-considerations",
      "redirect_document_id": true
    },
    {
      "source_path": "docs/microservices/interservice-communication.md",
      "redirect_url": "/azure/architecture/microservices/design/interservice-communication",
      "redirect_document_id": true
    },
    {
      "source_path": "docs/microservices/api-design.md",
      "redirect_url": "/azure/architecture/microservices/design/api-design",
      "redirect_document_id": true
    },
    {
      "source_path": "docs/microservices/gateway.md",
      "redirect_url": "/azure/architecture/microservices/design/gateway",
      "redirect_document_id": true
    },
    {
      "source_path": "docs/reference-architectures/jenkins/index.md",
      "redirect_url": "/azure/architecture/example-scenario/apps/jenkins",
      "redirect_document_id": true
    },
    {
      "source_path": "docs/example-scenario/infrastructure/regulated-multitier-app.md",
      "redirect_url": "/azure/architecture/reference-architectures/n-tier/n-tier-sql-server",
      "redirect_document_id": true
    },
    {
      "source_path": "docs/checklist/resiliency.md",
      "redirect_url": "/azure/architecture/reliability"
    },
    {
      "source_path": "docs/checklist/availability.md",
      "redirect_url": "/azure/architecture/reliability"
    },
    {
      "source_path": "docs/checklist/scalability.md",
      "redirect_url": "/azure/architecture/framework/scalability/overview",
      "redirect_document_id": true
    },
    {
      "source_path": "docs/resiliency/index.md",
      "redirect_url": "/azure/architecture/framework/resiliency/overview",
      "redirect_document_id": false
    },
    {
      "source_path": "docs/resiliency/disaster-recovery-azure-applications.md",
      "redirect_url": "/azure/architecture/reliability/disaster-recovery",
      "redirect_document_id": true
    },
    {
      "source_path": "docs/resiliency/recovery-local-failures.md",
      "redirect_url": "/azure/architecture/reliability/disaster-recovery"
    },
    {
      "source_path": "docs/resiliency/recovery-on-premises-azure.md",
      "redirect_url": "/azure/architecture/reliability/disaster-recovery"
    },
    {
      "source_path": "docs/resiliency/high-availability-azure-applications.md",
      "redirect_url": "/azure/architecture/reliability"
    },
    {
      "source_path": "docs/resiliency/high-availability-checklist.md",
      "redirect_url": "/azure/architecture/reliability"
    },
    {
      "source_path": "docs/resiliency/disaster-recovery-high-availability-azure-applications.md",
      "redirect_url": "/azure/architecture/reliability/disaster-recovery"
    },
    {
      "source_path": "docs/guide/architectural-styles/cqrs.md",
      "redirect_url": "/azure/architecture/patterns/cqrs",
      "redirect_document_id": true
    },
    {
      "source_path": "docs/guide/architecture-styles/cqrs.md",
      "redirect_url": "/azure/architecture/patterns/cqrs",
      "redirect_document_id": false
    },
    {
      "source_path": "docs/data-guide/relational-data/index.md",
      "redirect_url": "/azure/architecture/data-guide"
    },
    {
      "source_path": "docs/microservices/ingestion-workflow.md",
      "redirect_url": "/azure/architecture/microservices/design/api-design"
    },
    {
      "source_path": "docs/service-fabric/refactor-migrated-app.md",
      "redirect_url": "/azure/architecture/service-fabric/migrate-from-cloud-services",
      "redirect_document_id": true
    },
    {
      "source_path": "docs/databricks-monitoring/configure-cluster.md",
      "redirect_url": "/azure/architecture/databricks-monitoring"
    },
    {
      "source_path": "docs/topics/high-performance-computing/index.md",
      "redirect_url": "/azure/architecture/topics/high-performance-computing",
      "redirect_document_id": true
    },
    {
      "source_path": "docs/multitenant-identity/run-the-app.md",
      "redirect_url": "/azure/architecture/multitenant-identity/tailspin",
      "redirect_document_id": true
    },
    {
      "source_path": "docs/multitenant-identity/key-vault.md",
      "redirect_url": "/azure/architecture/multitenant-identity/web-api",
      "redirect_document_id": true
    },
    {
      "source_path": "docs/cloud-adoption/getting-started/azure-resource-access.md",
      "redirect_url": "/azure/cloud-adoption-framework/govern/resource-consistency/resource-access-management"
    },
    {
      "source_path": "docs/cloud-adoption/getting-started/what-is-governance.md",
      "redirect_url": "/azure/architecture/cloud-adoption/governance/resource-consistency/what-is-governance",
      "redirect_document_id": true
    },
    {
      "source_path": "docs/cloud-adoption/getting-started/overview.md",
      "redirect_url": "/azure/architecture/cloud-adoption/getting-started/migrate"
    },
    {
      "source_path": "docs/cloud-adoption/getting-started/index.md",
      "redirect_url": "/azure/architecture/cloud-adoption/getting-started/migrate"
    },
    {
      "source_path": "docs/cloud-adoption/governance/governance-single-team.md",
      "redirect_url": "/azure/architecture/cloud-adoption/governance/",
      "redirect_document_id": true
    },
    {
      "source_path": "docs/cloud-adoption/governance/governance-multiple-teams.md",
      "redirect_url": "/azure/cloud-adoption-framework/govern/index",
      "redirect_document_id": false
    },
    {
      "source_path": "docs/cloud-adoption/migrate/expanded-scope/skills-readiness.md",
      "redirect_url": "/azure/architecture/cloud-adoption/migrate/",
      "redirect_document_id": true
    },
    {
      "source_path": "docs/framework/devops/gitflow-branch-workflow.md",
      "redirect_url": "/azure/architecture/framework/devops/overview",
      "redirect_document_id": false
    },
    {
      "source_path": "docs/cloud-adoption/operations/monitor/cloud-app-howto.md",
      "redirect_url": "/azure/architecture/cloud-adoption/operations/monitor/cloud-models-monitor-overview"
    },
    {
      "source_path": "docs/cloud-adoption/ready/considerations/naming-and-tagging.md",
      "redirect_url": "/azure/architecture/cloud-adoption/ready/considerations/name-and-tag",
      "redirect_document_id": true
    },
    {
      "source_path": "docs/cloud-adoption-guide/adoption-intro/governance-how-to.md",
      "redirect_url": "/azure/architecture/cloud-adoption/governance/governance-single-team",
      "redirect_document_id": true
    },
    {
      "source_path": "docs/cloud-adoption-guide/adoption-intro/overview.md",
      "redirect_url": "/azure/architecture/cloud-adoption/getting-started/migrate"
    },
    {
      "source_path": "docs/cloud-adoption-guide/adoption-intro/governance-explainer.md",
      "redirect_url": "/azure/architecture/cloud-adoption/getting-started/what-is-governance",
      "redirect_document_id": true
    },
    {
      "source_path": "docs/cloud-adoption-guide/adoption-intro/azure-explainer.md",
      "redirect_url": "/azure/architecture/cloud-adoption/getting-started/what-is-azure",
      "redirect_document_id": true
    },
    {
      "source_path": "docs/security/overview.md",
      "redirect_url": "/azure/architecture/framework/security/overview",
      "redirect_document_id": true
    },
    {
      "source_path": "docs/security/applications-services.md",
      "redirect_url": "/azure/architecture/framework/security/applications-services",
      "redirect_document_id": true
    },
    {
      "source_path": "docs/security/architecture-type.md",
      "redirect_url": "/azure/architecture/framework/security/architecture-type",
      "redirect_document_id": true
    },
    {
      "source_path": "docs/security/critical-impact-accounts.md",
      "redirect_url": "/azure/architecture/framework/security/critical-impact-accounts",
      "redirect_document_id": true
    },
    {
      "source_path": "docs/reliability/index.md",
      "redirect_url": "/azure/architecture/framework/resiliency/overview",
      "redirect_document_id": true
    },
    {
      "source_path": "docs/reliability/requirements.md",
      "redirect_url": "/azure/architecture/framework/resiliency/business-metrics",
      "redirect_document_id": true
    },
    {
      "source_path": "docs/reliability/testing.md",
      "redirect_url": "/azure/architecture/framework/resiliency/testing",
      "redirect_document_id": true
    },
    {
      "source_path": "docs/reliability/deploy.md",
      "redirect_url": "/azure/architecture/framework/devops/deployment",
      "redirect_document_id": true
    },
    {
      "source_path": "docs/reliability/monitoring.md",
      "redirect_url": "/azure/architecture/framework/resiliency/monitoring",
      "redirect_document_id": true
    },
    {
      "source_path": "docs/reliability/disaster-recovery.md",
      "redirect_url": "/azure/architecture/framework/resiliency/backup-and-recovery",
      "redirect_document_id": true
    },
    {
      "source_path": "docs/resiliency/recovery-data-corruption.md",
      "redirect_url": "/azure/architecture/framework/resiliency/data-management",
      "redirect_document_id": true
    },
    {
      "source_path": "docs/security/governance.md",
      "redirect_url": "/azure/architecture/framework/security/governance",
      "redirect_document_id": true
    },
    {
      "source_path": "docs/security/law-authority.md",
      "redirect_url": "/azure/architecture/framework/security/law-authority",
      "redirect_document_id": true
    },
    {
      "source_path": "docs/security/network-security-containment.md",
      "redirect_url": "/azure/architecture/framework/security/network-security-containment",
      "redirect_document_id": true
    },
    {
      "source_path": "docs/security/resilience.md",
      "redirect_url": "/azure/architecture/framework/security/resilience",
      "redirect_document_id": true
    },
    {
      "source_path": "docs/security/security-operations.md",
      "redirect_url": "/azure/architecture/framework/security/security-operations",
      "redirect_document_id": true
    },
    {
      "source_path": "docs/security/security-principles.md",
      "redirect_url": "/azure/architecture/framework/security/security-principles",
      "redirect_document_id": true
    },
    {
      "source_path": "docs/security/storage-data-encryption.md",
      "redirect_url": "/azure/architecture/framework/security/storage-data-encryption",
      "redirect_document_id": true
    },
    {
      "source_path": "docs/cloud-adoption-guide/adoption-intro/azure-resource-access.md",
      "redirect_url": "/cloud-adoption-framework/ready/azure-setup-guide/manage-access"
    },
    {
      "source_path": "docs/cloud-adoption-guide/adoption-intro/resource-group-explainer.md",
      "redirect_url": "/azure/cloud-adoption-framework/ready/azure-setup-guide/organize-resources"
    },
    {
      "source_path": "docs/cloud-adoption-guide/adoption-intro/resource-group.md",
      "redirect_url": "/azure/cloud-adoption-framework/ready/azure-setup-guide/organize-resources"
    },
    {
      "source_path": "docs/cloud-adoption-guide/adoption-intro/resource-manager-explainer.md",
      "redirect_url": "/azure/cloud-adoption-framework/ready/azure-setup-guide/organize-resources"
    },
    {
      "source_path": "docs/cloud-adoption-guide/adoption-intro/subscription-explainer.md",
      "redirect_url": "/azure/cloud-adoption-framework/ready/azure-setup-guide/organize-resources"
    },
    {
      "source_path": "docs/cloud-adoption-guide/adoption-intro/subscription.md",
      "redirect_url": "/azure/cloud-adoption-framework/ready/azure-setup-guide/organize-resources"
    },
    {
      "source_path": "docs/cloud-adoption-guide/adoption-intro/tenant-explainer.md",
      "redirect_url": "/azure/cloud-adoption-framework/ready/azure-setup-guide/organize-resources"
    },
    {
      "source_path": "docs/cloud-adoption-guide/adoption-intro/tenant.md",
      "redirect_url": "/azure/cloud-adoption-framework/ready/azure-setup-guide/organize-resources"
    },
    {
      "source_path": "docs/cloud-adoption-guide/intermediate-stage/governance-design-guide.md",
      "redirect_url": "/azure/architecture/cloud-adoption/governance/governance-multiple-teams",
      "redirect_document_id": true
    },
    {
      "source_path": "docs/cloud-adoption-guide/intermediate-stage/overview.md",
      "redirect_url": "/azure/architecture/cloud-adoption/getting-started/migrate"
    },
    {
      "source_path": "docs/cloud-adoption-guide/index.md",
      "redirect_url": "/azure/architecture/cloud-adoption",
      "redirect_document_id": false
    },
    {
      "source_path": "docs/cloud-adoption-guide/subscription-governance-examples.md",
      "redirect_url": "/azure/architecture/cloud-adoption/appendix/azure-scaffold-examples",
      "redirect_document_id": true
    },
    {
      "source_path": "docs/cloud-adoption-guide/subscription-governance.md",
      "redirect_url": "/azure/architecture/cloud-adoption/appendix/azure-scaffold",
      "redirect_document_id": true
    },
    {
      "source_path": "docs/cloud-adoption/appendix/index.md",
      "redirect_url": "/azure/cloud-adoption-framework/reference/roadmap"
    },
    {
      "source_path": "docs/cloud-adoption/appendix/azure-scaffold.md",
      "redirect_url": "/azure/cloud-adoption-framework/reference/azure-scaffold"
    },
    {
      "source_path": "docs/cloud-adoption/appendix/azure-scaffold-examples.md",
      "redirect_url": "/azure/cloud-adoption-framework/reference/azure-scaffold-examples"
    },
    {
      "source_path": "docs/cloud-adoption/appendix/cloud-operating-model.md",
      "redirect_url": "/azure/cloud-adoption-framework/reference/cloud-operating-model"
    },
    {
      "source_path": "docs/cloud-adoption/appendix/roadmap.md",
      "redirect_url": "/azure/cloud-adoption-framework/reference/roadmap"
    },
    {
      "source_path": "docs/cloud-adoption/business-strategy/business-outcomes/agility-outcomes.md",
      "redirect_url": "/azure/cloud-adoption-framework/strategy/business-outcomes/agility-outcomes"
    },
    {
      "source_path": "docs/cloud-adoption/business-strategy/business-outcomes/engagement-outcomes.md",
      "redirect_url": "/azure/cloud-adoption-framework/strategy/business-outcomes/engagement-outcomes"
    },
    {
      "source_path": "docs/cloud-adoption/business-strategy/business-outcomes/fiscal-outcomes.md",
      "redirect_url": "/azure/cloud-adoption-framework/strategy/business-outcomes/fiscal-outcomes"
    },
    {
      "source_path": "docs/cloud-adoption/business-strategy/business-outcomes/how-to-use-the-business-outcome-template.md",
      "redirect_url": "/azure/cloud-adoption-framework/strategy/business-outcomes/business-outcome-template"
    },
    {
      "source_path": "docs/cloud-adoption/business-strategy/business-outcomes/index.md",
      "redirect_url": "/azure/cloud-adoption-framework/strategy/business-outcomes/index"
    },
    {
      "source_path": "docs/cloud-adoption/business-strategy/business-outcomes/performance-outcomes.md",
      "redirect_url": "/azure/cloud-adoption-framework/strategy/business-outcomes/performance-outcomes"
    },
    {
      "source_path": "docs/cloud-adoption/business-strategy/business-outcomes/reach-outcomes.md",
      "redirect_url": "/azure/cloud-adoption-framework/strategy/business-outcomes/reach-outcomes"
    },
    {
      "source_path": "docs/cloud-adoption/business-strategy/cloud-accounting.md",
      "redirect_url": "/azure/cloud-adoption-framework/strategy/cloud-accounting"
    },
    {
      "source_path": "docs/cloud-adoption/business-strategy/cloud-migration-business-case.md",
      "redirect_url": "/azure/cloud-adoption-framework/strategy/cloud-migration-business-case"
    },
    {
      "source_path": "docs/cloud-adoption/business-strategy/financial-models.md",
      "redirect_url": "/azure/cloud-adoption-framework/strategy/financial-models"
    },
    {
      "source_path": "docs/cloud-adoption/business-strategy/first-adoption-project.md",
      "redirect_url": "/azure/cloud-adoption-framework/strategy/first-adoption-project"
    },
    {
      "source_path": "docs/cloud-adoption/business-strategy/global-markets.md",
      "redirect_url": "/azure/cloud-adoption-framework/strategy/global-markets"
    },
    {
      "source_path": "docs/cloud-adoption/business-strategy/index.md",
      "redirect_url": "/azure/cloud-adoption-framework/strategy/index"
    },
    {
      "source_path": "docs/cloud-adoption/business-strategy/learning-metrics.md",
      "redirect_url": "/azure/cloud-adoption-framework/strategy/learning-metrics"
    },
    {
      "source_path": "docs/cloud-adoption/business-strategy/motivations-why-are-we-moving-to-the-cloud.md",
      "redirect_url": "/azure/cloud-adoption-framework/strategy/motivations"
    },
    {
      "source_path": "docs/cloud-adoption/business-strategy/suggested-skills.md",
      "redirect_url": "/azure/cloud-adoption-framework/strategy/suggested-skills"
    },
    {
      "source_path": "docs/cloud-adoption/decision-guides/encryption/index.md",
      "redirect_url": "/azure/cloud-adoption-framework/decision-guides/encryption/index"
    },
    {
      "source_path": "docs/cloud-adoption/decision-guides/encryption/overview.md",
      "redirect_url": "/azure/cloud-adoption-framework/decision-guides/encryption/index"
    },
    {
      "source_path": "docs/cloud-adoption/decision-guides/identity/index.md",
      "redirect_url": "/azure/cloud-adoption-framework/decision-guides/identity/index"
    },
    {
      "source_path": "docs/cloud-adoption/decision-guides/identity/overview.md",
      "redirect_url": "/azure/cloud-adoption-framework/decision-guides/identity/index"
    },
    {
      "source_path": "docs/cloud-adoption/decision-guides/log-and-report/index.md",
      "redirect_url": "/azure/cloud-adoption-framework/decision-guides/logging-and-reporting/index"
    },
    {
      "source_path": "docs/cloud-adoption/decision-guides/log-and-report/overview.md",
      "redirect_url": "/azure/cloud-adoption-framework/decision-guides/logging-and-reporting/index"
    },
    {
      "source_path": "docs/cloud-adoption/decision-guides/migrate-decision-guide/index.md",
      "redirect_url": "/azure/cloud-adoption-framework/decision-guides/migrate-decision-guide/index"
    },
    {
      "source_path": "docs/cloud-adoption/decision-guides/migrate-decision-guide/overview.md",
      "redirect_url": "/azure/cloud-adoption-framework/decision-guides/migrate-decision-guide/index"
    },
    {
      "source_path": "docs/cloud-adoption/decision-guides/policy-enforcement/index.md",
      "redirect_url": "/azure/cloud-adoption-framework/decision-guides/policy-enforcement/index"
    },
    {
      "source_path": "docs/cloud-adoption/decision-guides/policy-enforcement/overview.md",
      "redirect_url": "/azure/cloud-adoption-framework/decision-guides/policy-enforcement/index"
    },
    {
      "source_path": "docs/cloud-adoption/decision-guides/resource-consistency/index.md",
      "redirect_url": "/azure/cloud-adoption-framework/decision-guides/resource-consistency/index"
    },
    {
      "source_path": "docs/cloud-adoption/decision-guides/resource-consistency/overview.md",
      "redirect_url": "/azure/cloud-adoption-framework/decision-guides/resource-consistency/index"
    },
    {
      "source_path": "docs/cloud-adoption/decision-guides/resource-tagging/index.md",
      "redirect_url": "/azure/cloud-adoption-framework/decision-guides/resource-tagging/index"
    },
    {
      "source_path": "docs/cloud-adoption/decision-guides/resource-tagging/overview.md",
      "redirect_url": "/azure/cloud-adoption-framework/decision-guides/resource-tagging/index"
    },
    {
      "source_path": "docs/cloud-adoption/decision-guides/software-defined-network/cloud-dmz.md",
      "redirect_url": "/azure/cloud-adoption-framework/decision-guides/software-defined-network/cloud-dmz"
    },
    {
      "source_path": "docs/cloud-adoption/decision-guides/software-defined-network/cloud-native.md",
      "redirect_url": "/azure/cloud-adoption-framework/decision-guides/software-defined-network/cloud-native"
    },
    {
      "source_path": "docs/cloud-adoption/decision-guides/software-defined-network/hub-spoke.md",
      "redirect_url": "/azure/cloud-adoption-framework/decision-guides/software-defined-network/hub-spoke"
    },
    {
      "source_path": "docs/cloud-adoption/decision-guides/software-defined-network/hybrid.md",
      "redirect_url": "/azure/cloud-adoption-framework/decision-guides/software-defined-network/hybrid"
    },
    {
      "source_path": "docs/cloud-adoption/decision-guides/software-defined-network/index.md",
      "redirect_url": "/azure/cloud-adoption-framework/decision-guides/software-defined-network/index"
    },
    {
      "source_path": "docs/cloud-adoption/decision-guides/software-defined-network/overview.md",
      "redirect_url": "/azure/cloud-adoption-framework/decision-guides/software-defined-network/index"
    },
    {
      "source_path": "docs/cloud-adoption/decision-guides/software-defined-network/paas-only.md",
      "redirect_url": "/azure/cloud-adoption-framework/decision-guides/software-defined-network/paas-only"
    },
    {
      "source_path": "docs/cloud-adoption/decision-guides/subscriptions/index.md",
      "redirect_url": "/azure/cloud-adoption-framework/decision-guides/subscriptions/index"
    },
    {
      "source_path": "docs/cloud-adoption/decision-guides/subscriptions/overview.md",
      "redirect_url": "/azure/cloud-adoption-framework/decision-guides/subscriptions/index"
    },
    {
      "source_path": "docs/cloud-adoption/decision-guides/index.md",
      "redirect_url": "/azure/cloud-adoption-framework/decision-guides/index"
    },
    {
      "source_path": "docs/cloud-adoption/decision-guides/overview.md",
      "redirect_url": "/azure/cloud-adoption-framework/decision-guides/index"
    },
    {
      "source_path": "docs/cloud-adoption/digital-estate/5-rs-of-rationalization.md",
      "redirect_url": "/azure/cloud-adoption-framework/digital-estate/5-rs-of-rationalization"
    },
    {
      "source_path": "docs/cloud-adoption/digital-estate/approach.md",
      "redirect_url": "/azure/cloud-adoption-framework/digital-estate/approach"
    },
    {
      "source_path": "docs/cloud-adoption/digital-estate/calculate.md",
      "redirect_url": "/azure/cloud-adoption-framework/digital-estate/calculate"
    },
    {
      "source_path": "docs/cloud-adoption/digital-estate/index.md",
      "redirect_url": "/azure/cloud-adoption-framework/digital-estate/index"
    },
    {
      "source_path": "docs/cloud-adoption/digital-estate/inventory.md",
      "redirect_url": "/azure/cloud-adoption-framework/digital-estate/inventory"
    },
    {
      "source_path": "docs/cloud-adoption/digital-estate/overview.md",
      "redirect_url": "/azure/cloud-adoption-framework/digital-estate/index"
    },
    {
      "source_path": "docs/cloud-adoption/digital-estate/rationalize.md",
      "redirect_url": "/azure/cloud-adoption-framework/digital-estate/rationalize"
    },
    {
      "source_path": "docs/cloud-adoption/getting-started/enable.md",
      "redirect_url": "/azure/cloud-adoption-framework/getting-started/enable"
    },
    {
      "source_path": "docs/cloud-adoption/getting-started/innovate.md",
      "redirect_url": "/azure/cloud-adoption-framework/getting-started/innovate"
    },
    {
      "source_path": "docs/cloud-adoption/getting-started/migrate.md",
      "redirect_url": "/azure/cloud-adoption-framework/getting-started/migrate"
    },
    {
      "source_path": "docs/cloud-adoption/getting-started/what-is-azure.md",
      "redirect_url": "/azure/cloud-adoption-framework/getting-started/what-is-azure"
    },
    {
      "source_path": "docs/cloud-adoption/governance/cost-management/business-risks.md",
      "redirect_url": "/azure/cloud-adoption-framework/govern/cost-management/business-risks"
    },
    {
      "source_path": "docs/cloud-adoption/governance/cost-management/compliance-processes.md",
      "redirect_url": "/azure/cloud-adoption-framework/govern/cost-management/compliance-processes"
    },
    {
      "source_path": "docs/cloud-adoption/governance/cost-management/discipline-improvement.md",
      "redirect_url": "/azure/cloud-adoption-framework/govern/cost-management/discipline-improvement"
    },
    {
      "source_path": "docs/cloud-adoption/governance/cost-management/index.md",
      "redirect_url": "/azure/cloud-adoption-framework/govern/cost-management/index"
    },
    {
      "source_path": "docs/cloud-adoption/governance/cost-management/metrics-tolerance.md",
      "redirect_url": "/azure/cloud-adoption-framework/govern/cost-management/metrics-tolerance"
    },
    {
      "source_path": "docs/cloud-adoption/governance/cost-management/overview.md",
      "redirect_url": "/azure/cloud-adoption-framework/govern/cost-management/index"
    },
    {
      "source_path": "docs/cloud-adoption/governance/cost-management/policy-statements.md",
      "redirect_url": "/azure/cloud-adoption-framework/govern/cost-management/policy-statements"
    },
    {
      "source_path": "docs/cloud-adoption/governance/cost-management/template.md",
      "redirect_url": "/azure/cloud-adoption-framework/govern/cost-management/template"
    },
    {
      "source_path": "docs/cloud-adoption/governance/cost-management/toolchain.md",
      "redirect_url": "/azure/cloud-adoption-framework/govern/cost-management/toolchain"
    },
    {
      "source_path": "docs/cloud-adoption/governance/deployment-acceleration/business-risks.md",
      "redirect_url": "/azure/cloud-adoption-framework/govern/deployment-acceleration/business-risks"
    },
    {
      "source_path": "docs/cloud-adoption/governance/deployment-acceleration/compliance-processes.md",
      "redirect_url": "/azure/cloud-adoption-framework/govern/deployment-acceleration/compliance-processes"
    },
    {
      "source_path": "docs/cloud-adoption/governance/deployment-acceleration/discipline-improvement.md",
      "redirect_url": "/azure/cloud-adoption-framework/govern/deployment-acceleration/discipline-improvement"
    },
    {
      "source_path": "docs/cloud-adoption/governance/deployment-acceleration/index.md",
      "redirect_url": "/azure/cloud-adoption-framework/govern/deployment-acceleration/index"
    },
    {
      "source_path": "docs/cloud-adoption/governance/deployment-acceleration/metrics-tolerance.md",
      "redirect_url": "/azure/cloud-adoption-framework/govern/deployment-acceleration/metrics-tolerance"
    },
    {
      "source_path": "docs/cloud-adoption/governance/deployment-acceleration/overview.md",
      "redirect_url": "/azure/cloud-adoption-framework/govern/deployment-acceleration/index"
    },
    {
      "source_path": "docs/cloud-adoption/governance/deployment-acceleration/policy-statements.md",
      "redirect_url": "/azure/cloud-adoption-framework/govern/deployment-acceleration/policy-statements"
    },
    {
      "source_path": "docs/cloud-adoption/governance/deployment-acceleration/template.md",
      "redirect_url": "/azure/cloud-adoption-framework/govern/deployment-acceleration/template"
    },
    {
      "source_path": "docs/cloud-adoption/governance/deployment-acceleration/toolchain.md",
      "redirect_url": "/azure/cloud-adoption-framework/govern/deployment-acceleration/toolchain"
    },
    {
      "source_path": "docs/cloud-adoption/governance/identity-baseline/business-risks.md",
      "redirect_url": "/azure/cloud-adoption-framework/govern/identity-baseline/business-risks"
    },
    {
      "source_path": "docs/cloud-adoption/governance/identity-baseline/compliance-processes.md",
      "redirect_url": "/azure/cloud-adoption-framework/govern/identity-baseline/compliance-processes"
    },
    {
      "source_path": "docs/cloud-adoption/governance/identity-baseline/discipline-improvement.md",
      "redirect_url": "/azure/cloud-adoption-framework/govern/identity-baseline/discipline-improvement"
    },
    {
      "source_path": "docs/cloud-adoption/governance/identity-baseline/index.md",
      "redirect_url": "/azure/cloud-adoption-framework/govern/identity-baseline/index"
    },
    {
      "source_path": "docs/cloud-adoption/governance/identity-baseline/metrics-tolerance.md",
      "redirect_url": "/azure/cloud-adoption-framework/govern/identity-baseline/metrics-tolerance"
    },
    {
      "source_path": "docs/cloud-adoption/governance/identity-baseline/overview.md",
      "redirect_url": "/azure/cloud-adoption-framework/govern/identity-baseline/index"
    },
    {
      "source_path": "docs/cloud-adoption/governance/identity-baseline/policy-statements.md",
      "redirect_url": "/azure/cloud-adoption-framework/govern/identity-baseline/policy-statements"
    },
    {
      "source_path": "docs/cloud-adoption/governance/identity-baseline/template.md",
      "redirect_url": "/azure/cloud-adoption-framework/govern/identity-baseline/template"
    },
    {
      "source_path": "docs/cloud-adoption/governance/identity-baseline/toolchain.md",
      "redirect_url": "/azure/cloud-adoption-framework/govern/identity-baseline/toolchain"
    },
    {
      "source_path": "docs/cloud-adoption/governance/journeys/large-enterprise/best-practice-explained.md",
      "redirect_url": "/azure/cloud-adoption-framework/govern/guides/complex/prescriptive-guidance"
    },
    {
      "source_path": "docs/cloud-adoption/governance/journeys/large-enterprise/cost-management-evolution.md",
      "redirect_url": "/azure/cloud-adoption-framework/govern/guides/complex/cost-management-improvement"
    },
    {
      "source_path": "docs/cloud-adoption/governance/journeys/large-enterprise/identity-baseline-evolution.md",
      "redirect_url": "/azure/cloud-adoption-framework/govern/guides/complex/identity-baseline-improvement"
    },
    {
      "source_path": "docs/cloud-adoption/governance/journeys/large-enterprise/index.md",
      "redirect_url": "/azure/cloud-adoption-framework/govern/guides/complex/index"
    },
    {
      "source_path": "docs/cloud-adoption/governance/journeys/large-enterprise/initial-corporate-policy.md",
      "redirect_url": "/azure/cloud-adoption-framework/govern/guides/complex/initial-corporate-policy"
    },
    {
      "source_path": "docs/cloud-adoption/governance/journeys/large-enterprise/multi-cloud-evolution.md",
      "redirect_url": "/azure/cloud-adoption-framework/govern/guides/complex/multicloud-improvement"
    },
    {
      "source_path": "docs/cloud-adoption/governance/journeys/large-enterprise/multicloud-evolution.md",
      "redirect_url": "/azure/cloud-adoption-framework/govern/guides/complex/multicloud-improvement"
    },
    {
      "source_path": "docs/cloud-adoption/governance/journeys/large-enterprise/multiple-layers-of-governance.md",
      "redirect_url": "/azure/cloud-adoption-framework/govern/guides/complex/multiple-layers-of-governance"
    },
    {
      "source_path": "docs/cloud-adoption/governance/journeys/large-enterprise/narrative.md",
      "redirect_url": "/azure/cloud-adoption-framework/govern/guides/complex/narrative"
    },
    {
      "source_path": "docs/cloud-adoption/governance/journeys/large-enterprise/overview.md",
      "redirect_url": "/azure/cloud-adoption-framework/govern/guides/complex/index"
    },
    {
      "source_path": "docs/cloud-adoption/governance/journeys/large-enterprise/resource-consistency-evolution.md",
      "redirect_url": "/azure/cloud-adoption-framework/govern/guides/complex/resource-consistency-improvement"
    },
    {
      "source_path": "docs/cloud-adoption/governance/journeys/large-enterprise/security-baseline-evolution.md",
      "redirect_url": "/azure/cloud-adoption-framework/govern/guides/complex/security-baseline-improvement"
    },
    {
      "source_path": "docs/cloud-adoption/governance/journeys/small-to-medium-enterprise/best-practice-explained.md",
      "redirect_url": "/azure/cloud-adoption-framework/govern/guides/standard/prescriptive-guidance"
    },
    {
      "source_path": "docs/cloud-adoption/governance/journeys/small-to-medium-enterprise/cost-management-evolution.md",
      "redirect_url": "/azure/cloud-adoption-framework/govern/guides/standard/cost-management-improvement"
    },
    {
      "source_path": "docs/cloud-adoption/governance/journeys/small-to-medium-enterprise/index.md",
      "redirect_url": "/azure/cloud-adoption-framework/govern/guides/standard/index"
    },
    {
      "source_path": "docs/cloud-adoption/governance/journeys/small-to-medium-enterprise/initial-corporate-policy.md",
      "redirect_url": "/azure/cloud-adoption-framework/govern/guides/standard/initial-corporate-policy"
    },
    {
      "source_path": "docs/cloud-adoption/governance/journeys/small-to-medium-enterprise/multi-cloud-evolution.md",
      "redirect_url": "/azure/cloud-adoption-framework/govern/guides/standard/multicloud-improvement"
    },
    {
      "source_path": "docs/cloud-adoption/governance/journeys/small-to-medium-enterprise/multicloud-evolution.md",
      "redirect_url": "/azure/cloud-adoption-framework/govern/guides/standard/multicloud-improvement"
    },
    {
      "source_path": "docs/cloud-adoption/governance/journeys/small-to-medium-enterprise/narrative.md",
      "redirect_url": "/azure/cloud-adoption-framework/govern/guides/standard/narrative"
    },
    {
      "source_path": "docs/cloud-adoption/governance/journeys/small-to-medium-enterprise/overview.md",
      "redirect_url": "/azure/cloud-adoption-framework/govern/guides/standard/index"
    },
    {
      "source_path": "docs/cloud-adoption/governance/journeys/small-to-medium-enterprise/resource-consistency-evolution.md",
      "redirect_url": "/azure/cloud-adoption-framework/govern/guides/standard/resource-consistency-improvement"
    },
    {
      "source_path": "docs/cloud-adoption/governance/journeys/small-to-medium-enterprise/security-baseline-evolution.md",
      "redirect_url": "/azure/cloud-adoption-framework/govern/guides/standard/security-baseline-improvement"
    },
    {
      "source_path": "docs/cloud-adoption/governance/journeys/index.md",
      "redirect_url": "/azure/cloud-adoption-framework/govern/guides/index"
    },
    {
      "source_path": "docs/cloud-adoption/governance/journeys/overview.md",
      "redirect_url": "/azure/cloud-adoption-framework/govern/guides/index"
    },
    {
      "source_path": "docs/cloud-adoption/governance/policy-compliance/align-governance-journeys.md",
      "redirect_url": "/azure/cloud-adoption-framework/govern/policy-compliance/governance-alignment"
    },
    {
      "source_path": "docs/cloud-adoption/governance/policy-compliance/define-policy.md",
      "redirect_url": "/azure/cloud-adoption-framework/govern/policy-compliance/policy-definition"
    },
    {
      "source_path": "docs/cloud-adoption/governance/policy-compliance/how-can-a-ciso-prepare-for-the-cloud.md",
      "redirect_url": "/azure/cloud-adoption-framework/govern/policy-compliance/cloud-security-readiness"
    },
    {
      "source_path": "docs/cloud-adoption/governance/policy-compliance/index.md",
      "redirect_url": "/azure/cloud-adoption-framework/govern/policy-compliance/index"
    },
    {
      "source_path": "docs/cloud-adoption/governance/policy-compliance/overview.md",
      "redirect_url": "/azure/cloud-adoption-framework/govern/policy-compliance/index"
    },
    {
      "source_path": "docs/cloud-adoption/governance/policy-compliance/processes.md",
      "redirect_url": "/azure/cloud-adoption-framework/govern/policy-compliance/processes"
    },
    {
      "source_path": "docs/cloud-adoption/governance/policy-compliance/risk-tolerance.md",
      "redirect_url": "/azure/cloud-adoption-framework/govern/policy-compliance/risk-tolerance"
    },
    {
      "source_path": "docs/cloud-adoption/governance/policy-compliance/understanding-business-risk.md",
      "redirect_url": "/azure/cloud-adoption-framework/govern/policy-compliance/business-risk"
    },
    {
      "source_path": "docs/cloud-adoption/governance/policy-compliance/what-is-a-cloud-policy-review.md",
      "redirect_url": "/azure/cloud-adoption-framework/govern/policy-compliance/cloud-policy-review"
    },
    {
      "source_path": "docs/cloud-adoption/governance/policy-compliance/what-is-data-classification.md",
      "redirect_url": "/azure/cloud-adoption-framework/govern/policy-compliance/data-classification"
    },
    {
      "source_path": "docs/cloud-adoption/governance/policy-compliance/what-is-regulatory-compliance.md",
      "redirect_url": "/azure/cloud-adoption-framework/govern/policy-compliance/regulatory-compliance"
    },
    {
      "source_path": "docs/cloud-adoption/governance/resource-consistency/resource-access-management.md",
      "redirect_url": "/azure/cloud-adoption-framework/govern/resource-consistency/resource-access-management"
    },
    {
      "source_path": "docs/cloud-adoption/governance/resource-consistency/business-risks.md",
      "redirect_url": "/azure/cloud-adoption-framework/govern/resource-consistency/business-risks"
    },
    {
      "source_path": "docs/cloud-adoption/governance/resource-consistency/compliance-processes.md",
      "redirect_url": "/azure/cloud-adoption-framework/govern/resource-consistency/compliance-processes"
    },
    {
      "source_path": "docs/cloud-adoption/governance/resource-consistency/discipline-improvement.md",
      "redirect_url": "/azure/cloud-adoption-framework/govern/resource-consistency/discipline-improvement"
    },
    {
      "source_path": "docs/cloud-adoption/governance/resource-consistency/governance-multiple-teams.md",
      "redirect_url": "/azure/cloud-adoption-framework/govern/resource-consistency/governance-multiple-teams"
    },
    {
      "source_path": "docs/cloud-adoption/governance/resource-consistency/governance-simple-workload.md",
      "redirect_url": "/azure/cloud-adoption-framework/govern/resource-consistency/governance-simple-workload"
    },
    {
      "source_path": "docs/cloud-adoption/governance/resource-consistency/index.md",
      "redirect_url": "/azure/cloud-adoption-framework/govern/resource-consistency/index"
    },
    {
      "source_path": "docs/cloud-adoption/governance/resource-consistency/metrics-tolerance.md",
      "redirect_url": "/azure/cloud-adoption-framework/govern/resource-consistency/metrics-tolerance"
    },
    {
      "source_path": "docs/cloud-adoption/governance/resource-consistency/overview.md",
      "redirect_url": "/azure/cloud-adoption-framework/govern/resource-consistency/index"
    },
    {
      "source_path": "docs/cloud-adoption/governance/resource-consistency/policy-statements.md",
      "redirect_url": "/azure/cloud-adoption-framework/govern/resource-consistency/policy-statements"
    },
    {
      "source_path": "docs/cloud-adoption/governance/resource-consistency/template.md",
      "redirect_url": "/azure/cloud-adoption-framework/govern/resource-consistency/template"
    },
    {
      "source_path": "docs/cloud-adoption/governance/resource-consistency/toolchain.md",
      "redirect_url": "/azure/cloud-adoption-framework/govern/resource-consistency/toolchain"
    },
    {
      "source_path": "docs/cloud-adoption/governance/resource-consistency/what-is-governance.md",
      "redirect_url": "/azure/cloud-adoption-framework/govern/resource-consistency/what-is-governance"
    },
    {
      "source_path": "docs/cloud-adoption/governance/security-baseline/azure-security-guidance.md",
      "redirect_url": "/azure/cloud-adoption-framework/govern/security-baseline/azure-security-guidance"
    },
    {
      "source_path": "docs/cloud-adoption/governance/security-baseline/business-risks.md",
      "redirect_url": "/azure/cloud-adoption-framework/govern/security-baseline/business-risks"
    },
    {
      "source_path": "docs/cloud-adoption/governance/security-baseline/cloud-native-policy.md",
      "redirect_url": "/azure/cloud-adoption-framework/govern/security-baseline/cloud-native-policy"
    },
    {
      "source_path": "docs/cloud-adoption/governance/security-baseline/compliance-processes.md",
      "redirect_url": "/azure/cloud-adoption-framework/govern/security-baseline/compliance-processes"
    },
    {
      "source_path": "docs/cloud-adoption/governance/security-baseline/discipline-improvement.md",
      "redirect_url": "/azure/cloud-adoption-framework/govern/security-baseline/discipline-improvement"
    },
    {
      "source_path": "docs/cloud-adoption/governance/security-baseline/index.md",
      "redirect_url": "/azure/cloud-adoption-framework/govern/security-baseline/index"
    },
    {
      "source_path": "docs/cloud-adoption/governance/security-baseline/metrics-tolerance.md",
      "redirect_url": "/azure/cloud-adoption-framework/govern/security-baseline/metrics-tolerance"
    },
    {
      "source_path": "docs/cloud-adoption/governance/security-baseline/overview.md",
      "redirect_url": "/azure/cloud-adoption-framework/govern/security-baseline/index"
    },
    {
      "source_path": "docs/cloud-adoption/governance/security-baseline/policy-statements.md",
      "redirect_url": "/azure/cloud-adoption-framework/govern/security-baseline/policy-statements"
    },
    {
      "source_path": "docs/cloud-adoption/governance/security-baseline/template.md",
      "redirect_url": "/azure/cloud-adoption-framework/govern/security-baseline/template"
    },
    {
      "source_path": "docs/cloud-adoption/governance/security-baseline/toolchain.md",
      "redirect_url": "/azure/cloud-adoption-framework/govern/security-baseline/toolchain"
    },
    {
      "source_path": "docs/cloud-adoption/governance/security-baseline/what-is-cloud-security-management.md",
      "redirect_url": "/azure/cloud-adoption-framework/govern/security-baseline/cloud-security-baseline"
    },
    {
      "source_path": "docs/cloud-adoption/governance/benchmark.md",
      "redirect_url": "/azure/cloud-adoption-framework/govern/benchmark"
    },
    {
      "source_path": "docs/cloud-adoption/governance/best-practices.md",
      "redirect_url": "/azure/cloud-adoption-framework/govern/foundation-improvements"
    },
    {
      "source_path": "docs/cloud-adoption/governance/corporate-policy.md",
      "redirect_url": "/azure/cloud-adoption-framework/govern/corporate-policy"
    },
    {
      "source_path": "docs/cloud-adoption/governance/getting-started.md",
      "redirect_url": "/azure/cloud-adoption-framework/govern/initial-foundation"
    },
    {
      "source_path": "docs/cloud-adoption/governance/governance-disciplines.md",
      "redirect_url": "/azure/cloud-adoption-framework/govern/governance-disciplines"
    },
    {
      "source_path": "docs/cloud-adoption/governance/index.md",
      "redirect_url": "/azure/cloud-adoption-framework/govern/index"
    },
    {
      "source_path": "docs/cloud-adoption/governance/methodology.md",
      "redirect_url": "/azure/cloud-adoption-framework/govern/methodology"
    },
    {
      "source_path": "docs/cloud-adoption/governance/overview.md",
      "redirect_url": "/azure/cloud-adoption-framework/govern/index"
    },
    {
      "source_path": "docs/cloud-adoption/infrastructure/mainframe-migration/application-strategies.md",
      "redirect_url": "/azure/cloud-adoption-framework/infrastructure/mainframe-migration/application-strategies"
    },
    {
      "source_path": "docs/cloud-adoption/infrastructure/mainframe-migration/index.md",
      "redirect_url": "/azure/cloud-adoption-framework/infrastructure/mainframe-migration/index"
    },
    {
      "source_path": "docs/cloud-adoption/infrastructure/mainframe-migration/migration-strategies.md",
      "redirect_url": "/azure/cloud-adoption-framework/infrastructure/mainframe-migration/migration-strategies"
    },
    {
      "source_path": "docs/cloud-adoption/infrastructure/mainframe-migration/myths-and-facts.md",
      "redirect_url": "/azure/cloud-adoption-framework/infrastructure/mainframe-migration/myths-and-facts"
    },
    {
      "source_path": "docs/cloud-adoption/infrastructure/mainframe-migration/overview.md",
      "redirect_url": "/azure/cloud-adoption-framework/infrastructure/mainframe-migration/index"
    },
    {
      "source_path": "docs/cloud-adoption/infrastructure/misc/hybrid-consistency.md",
      "redirect_url": "/azure/cloud-adoption-framework/infrastructure/misc/hybrid-consistency"
    },
    {
      "source_path": "docs/cloud-adoption/infrastructure/virtual-machines/basic-workload.md",
      "redirect_url": "/azure/cloud-adoption-framework/infrastructure/virtual-machines/basic-workload"
    },
    {
      "source_path": "docs/cloud-adoption/infrastructure/basic-workload.md",
      "redirect_url": "/azure/cloud-adoption-framework/infrastructure/virtual-machines/basic-workload"
    },
    {
      "source_path": "docs/cloud-adoption/innovate/index.md",
      "redirect_url": "/azure/cloud-adoption-framework/innovate/index"
    },
    {
      "source_path": "docs/cloud-adoption/migrate/azure-best-practices/contoso-migration-assessment.md",
      "redirect_url": "/azure/cloud-adoption-framework/migrate/azure-best-practices/contoso-migration-assessment"
    },
    {
      "source_path": "docs/cloud-adoption/migrate/azure-best-practices/contoso-migration-infrastructure.md",
      "redirect_url": "/azure/cloud-adoption-framework/migrate/azure-best-practices/contoso-migration-infrastructure"
    },
    {
      "source_path": "docs/cloud-adoption/migrate/azure-best-practices/contoso-migration-overview.md",
      "redirect_url": "/azure/cloud-adoption-framework/migrate/azure-best-practices/contoso-migration-overview"
    },
    {
      "source_path": "docs/cloud-adoption/migrate/azure-best-practices/contoso-migration-rearchitect-container-sql.md",
      "redirect_url": "/azure/cloud-adoption-framework/migrate/azure-best-practices/contoso-migration-rearchitect-container-sql"
    },
    {
      "source_path": "docs/cloud-adoption/migrate/azure-best-practices/contoso-migration-rebuild.md",
      "redirect_url": "/azure/cloud-adoption-framework/migrate/azure-best-practices/contoso-migration-rebuild"
    },
    {
      "source_path": "docs/cloud-adoption/migrate/azure-best-practices/contoso-migration-refactor-linux-app-service-mysql.md",
      "redirect_url": "/azure/cloud-adoption-framework/migrate/azure-best-practices/contoso-migration-refactor-linux-app-service-mysql"
    },
    {
      "source_path": "docs/cloud-adoption/migrate/azure-best-practices/contoso-migration-refactor-web-app-sql.md",
      "redirect_url": "/azure/cloud-adoption-framework/migrate/azure-best-practices/contoso-migration-refactor-web-app-sql"
    },
    {
      "source_path": "docs/cloud-adoption/migrate/azure-best-practices/contoso-migration-rehost-linux-vm-mysql.md",
      "redirect_url": "/azure/cloud-adoption-framework/migrate/azure-best-practices/contoso-migration-rehost-linux-vm-mysql"
    },
    {
      "source_path": "docs/cloud-adoption/migrate/azure-best-practices/contoso-migration-rehost-linux-vm.md",
      "redirect_url": "/azure/cloud-adoption-framework/migrate/azure-best-practices/contoso-migration-rehost-linux-vm"
    },
    {
      "source_path": "docs/cloud-adoption/migrate/azure-best-practices/contoso-migration-rehost-vm-sql-ag.md",
      "redirect_url": "/azure/cloud-adoption-framework/migrate/azure-best-practices/contoso-migration-rehost-vm-sql-ag"
    },
    {
      "source_path": "docs/cloud-adoption/migrate/azure-best-practices/contoso-migration-rehost-vm-sql-managed-instance.md",
      "redirect_url": "/azure/cloud-adoption-framework/migrate/azure-best-practices/contoso-migration-rehost-vm-sql-managed-instance"
    },
    {
      "source_path": "docs/cloud-adoption/migrate/azure-best-practices/contoso-migration-rehost-vm.md",
      "redirect_url": "/azure/cloud-adoption-framework/migrate/azure-best-practices/contoso-migration-rehost-vm"
    },
    {
      "source_path": "docs/cloud-adoption/migrate/azure-best-practices/contoso-migration-scale.md",
      "redirect_url": "/azure/cloud-adoption-framework/migrate/azure-best-practices/contoso-migration-scale"
    },
    {
      "source_path": "docs/cloud-adoption/migrate/azure-best-practices/contoso-migration-tfs-vsts.md",
      "redirect_url": "/azure/cloud-adoption-framework/migrate/azure-best-practices/contoso-migration-tfs-vsts"
    },
    {
      "source_path": "docs/cloud-adoption/migrate/azure-best-practices/index.md",
      "redirect_url": "/azure/cloud-adoption-framework/migrate/azure-best-practices/index"
    },
    {
      "source_path": "docs/cloud-adoption/migrate/azure-best-practices/migrate-best-practices-costs.md",
      "redirect_url": "/azure/cloud-adoption-framework/migrate/azure-best-practices/migrate-best-practices-costs"
    },
    {
      "source_path": "docs/cloud-adoption/migrate/azure-best-practices/migrate-best-practices-networking.md",
      "redirect_url": "/azure/cloud-adoption-framework/migrate/azure-best-practices/migrate-best-practices-networking"
    },
    {
      "source_path": "docs/cloud-adoption/migrate/azure-best-practices/migrate-best-practices-security-management.md",
      "redirect_url": "/azure/cloud-adoption-framework/migrate/azure-best-practices/migrate-best-practices-security-management"
    },
    {
      "source_path": "docs/cloud-adoption/migrate/azure-migration-guide/assess.md",
      "redirect_url": "/azure/cloud-adoption-framework/migrate/azure-migration-guide/assess"
    },
    {
      "source_path": "docs/cloud-adoption/migrate/azure-migration-guide/assistance.md",
      "redirect_url": "/azure/cloud-adoption-framework/migrate/azure-migration-guide/assistance"
    },
    {
      "source_path": "docs/cloud-adoption/migrate/azure-migration-guide/index.md",
      "redirect_url": "/azure/cloud-adoption-framework/migrate/azure-migration-guide/index"
    },
    {
      "source_path": "docs/cloud-adoption/migrate/azure-migration-guide/manage-costs.md",
      "redirect_url": "/azure/cloud-adoption-framework/migrate/azure-migration-guide/manage-costs"
    },
    {
      "source_path": "docs/cloud-adoption/migrate/azure-migration-guide/migrate.md",
      "redirect_url": "/azure/cloud-adoption-framework/migrate/azure-migration-guide/migrate"
    },
    {
      "source_path": "docs/cloud-adoption/migrate/azure-migration-guide/optimize-and-transform.md",
      "redirect_url": "/azure/cloud-adoption-framework/migrate/azure-migration-guide/optimize-and-transform"
    },
    {
      "source_path": "docs/cloud-adoption/migrate/azure-migration-guide/organize-resources.md",
      "redirect_url": "/azure/cloud-adoption-framework/migrate/azure-migration-guide/organize-resources"
    },
    {
      "source_path": "docs/cloud-adoption/migrate/azure-migration-guide/prerequisites.md",
      "redirect_url": "/azure/cloud-adoption-framework/migrate/azure-migration-guide/prerequisites"
    },
    {
      "source_path": "docs/cloud-adoption/migrate/azure-migration-guide/secure-and-manage.md",
      "redirect_url": "/azure/cloud-adoption-framework/migrate/azure-migration-guide/secure-and-manage"
    },
    {
      "source_path": "docs/cloud-adoption/migrate/expanded-scope/balance-the-portfolio.md",
      "redirect_url": "/azure/cloud-adoption-framework/migrate/expanded-scope/balance-the-portfolio"
    },
    {
      "source_path": "docs/cloud-adoption/migrate/expanded-scope/governance-or-compliance.md",
      "redirect_url": "/azure/cloud-adoption-framework/migrate/expanded-scope/governance-or-compliance"
    },
    {
      "source_path": "docs/cloud-adoption/migrate/expanded-scope/index.md",
      "redirect_url": "/azure/cloud-adoption-framework/migrate/expanded-scope/index"
    },
    {
      "source_path": "docs/cloud-adoption/migrate/expanded-scope/multiple-datacenters.md",
      "redirect_url": "/azure/cloud-adoption-framework/migrate/expanded-scope/multiple-datacenters"
    },
    {
      "source_path": "docs/cloud-adoption/migrate/expanded-scope/multiple-regions.md",
      "redirect_url": "/azure/cloud-adoption-framework/decision-guides/regions/index"
    },
    {
      "source_path": "docs/cloud-adoption/migrate/expanded-scope/network-capacity-exceeded.md",
      "redirect_url": "/azure/cloud-adoption-framework/migrate/expanded-scope/network-capacity-exceeded"
    },
    {
      "source_path": "docs/cloud-adoption/migrate/expanded-scope/suggested-skills.md",
      "redirect_url": "/azure/cloud-adoption-framework/migrate/expanded-scope/suggested-skills"
    },
    {
      "source_path": "docs/cloud-adoption/migrate/migration-considerations/assess/approve.md",
      "redirect_url": "/azure/cloud-adoption-framework/migrate/migration-considerations/assess/approve"
    },
    {
      "source_path": "docs/cloud-adoption/migrate/migration-considerations/assess/architect.md",
      "redirect_url": "/azure/cloud-adoption-framework/migrate/migration-considerations/assess/architect"
    },
    {
      "source_path": "docs/cloud-adoption/migrate/migration-considerations/assess/business-priorities.md",
      "redirect_url": "/azure/cloud-adoption-framework/migrate/migration-considerations/assess/business-priorities"
    },
    {
      "source_path": "docs/cloud-adoption/migrate/migration-considerations/assess/estimate.md",
      "redirect_url": "/azure/cloud-adoption-framework/migrate/migration-considerations/assess/estimate"
    },
    {
      "source_path": "docs/cloud-adoption/migrate/migration-considerations/assess/evaluate.md",
      "redirect_url": "/azure/cloud-adoption-framework/migrate/migration-considerations/assess/evaluate"
    },
    {
      "source_path": "docs/cloud-adoption/migrate/migration-considerations/assess/index.md",
      "redirect_url": "/azure/cloud-adoption-framework/migrate/migration-considerations/assess/index"
    },
    {
      "source_path": "docs/cloud-adoption/migrate/migration-considerations/assess/partnership-options.md",
      "redirect_url": "/azure/cloud-adoption-framework/migrate/migration-considerations/assess/partnership-options"
    },
    {
      "source_path": "docs/cloud-adoption/migrate/migration-considerations/assess/release-iteration-backlog.md",
      "redirect_url": "/azure/cloud-adoption-framework/migrate/migration-considerations/assess/release-iteration-backlog"
    },
    {
      "source_path": "docs/cloud-adoption/migrate/migration-considerations/migrate/index.md",
      "redirect_url": "/azure/cloud-adoption-framework/migrate/migration-considerations/migrate/index"
    },
    {
      "source_path": "docs/cloud-adoption/migrate/migration-considerations/migrate/promotion-models.md",
      "redirect_url": "/azure/cloud-adoption-framework/migrate/migration-considerations/migrate/promotion-models"
    },
    {
      "source_path": "docs/cloud-adoption/migrate/migration-considerations/migrate/remediate.md",
      "redirect_url": "/azure/cloud-adoption-framework/migrate/migration-considerations/migrate/remediate"
    },
    {
      "source_path": "docs/cloud-adoption/migrate/migration-considerations/migrate/replicate-options.md",
      "redirect_url": "/azure/cloud-adoption-framework/migrate/migration-considerations/migrate/replicate-options"
    },
    {
      "source_path": "docs/cloud-adoption/migrate/migration-considerations/migrate/replicate.md",
      "redirect_url": "/azure/cloud-adoption-framework/migrate/migration-considerations/migrate/replicate"
    },
    {
      "source_path": "docs/cloud-adoption/migrate/migration-considerations/migrate/stage.md",
      "redirect_url": "/azure/cloud-adoption-framework/migrate/migration-considerations/migrate/stage"
    },
    {
      "source_path": "docs/cloud-adoption/migrate/migration-considerations/optimize/business-change-plan.md",
      "redirect_url": "/azure/cloud-adoption-framework/migrate/migration-considerations/optimize/business-change-plan"
    },
    {
      "source_path": "docs/cloud-adoption/migrate/migration-considerations/optimize/business-test.md",
      "redirect_url": "/azure/cloud-adoption-framework/migrate/migration-considerations/optimize/business-test"
    },
    {
      "source_path": "docs/cloud-adoption/migrate/migration-considerations/optimize/decommission.md",
      "redirect_url": "/azure/cloud-adoption-framework/migrate/migration-considerations/optimize/decommission"
    },
    {
      "source_path": "docs/cloud-adoption/migrate/migration-considerations/optimize/index.md",
      "redirect_url": "/azure/cloud-adoption-framework/migrate/migration-considerations/optimize/index"
    },
    {
      "source_path": "docs/cloud-adoption/migrate/migration-considerations/optimize/optimize.md",
      "redirect_url": "/azure/cloud-adoption-framework/migrate/migration-considerations/optimize/optimize"
    },
    {
      "source_path": "docs/cloud-adoption/migrate/migration-considerations/optimize/promote.md",
      "redirect_url": "/azure/cloud-adoption-framework/migrate/migration-considerations/optimize/promote"
    },
    {
      "source_path": "docs/cloud-adoption/migrate/migration-considerations/optimize/ready.md",
      "redirect_url": "/azure/cloud-adoption-framework/migrate/migration-considerations/optimize/ready"
    },
    {
      "source_path": "docs/cloud-adoption/migrate/migration-considerations/optimize/retrospective.md",
      "redirect_url": "/azure/cloud-adoption-framework/migrate/migration-considerations/optimize/retrospective"
    },
    {
      "source_path": "docs/cloud-adoption/migrate/migration-considerations/prerequisites/culture-complexity.md",
      "redirect_url": "/azure/cloud-adoption-framework/migrate/migration-considerations/prerequisites/cultural-complexity"
    },
    {
      "source_path": "docs/cloud-adoption/migrate/migration-considerations/prerequisites/decisions.md",
      "redirect_url": "/azure/cloud-adoption-framework/migrate/migration-considerations/prerequisites/decisions"
    },
    {
      "source_path": "docs/cloud-adoption/migrate/migration-considerations/prerequisites/index.md",
      "redirect_url": "/azure/cloud-adoption-framework/migrate/migration-considerations/prerequisites/index"
    },
    {
      "source_path": "docs/cloud-adoption/migrate/migration-considerations/prerequisites/migration-backlog-review.md",
      "redirect_url": "/azure/cloud-adoption-framework/migrate/migration-considerations/prerequisites/migration-backlog-review"
    },
    {
      "source_path": "docs/cloud-adoption/migrate/migration-considerations/prerequisites/planning-checklist.md",
      "redirect_url": "/azure/cloud-adoption-framework/migrate/migration-considerations/prerequisites/planning-checklist"
    },
    {
      "source_path": "docs/cloud-adoption/migrate/migration-considerations/prerequisites/technical-complexity.md",
      "redirect_url": "/azure/cloud-adoption-framework/migrate/migration-considerations/prerequisites/technical-complexity"
    },
    {
      "source_path": "docs/cloud-adoption/migrate/migration-considerations/secure-and-manage/index.md",
      "redirect_url": "/azure/cloud-adoption-framework/migrate/migration-considerations/secure-and-manage/index"
    },
    {
      "source_path": "docs/cloud-adoption/migrate/migration-considerations/index.md",
      "redirect_url": "/azure/cloud-adoption-framework/migrate/migration-considerations/index"
    },
    {
      "source_path": "docs/cloud-adoption/migrate/about.md",
      "redirect_url": "/azure/cloud-adoption-framework/migrate/about"
    },
    {
      "source_path": "docs/cloud-adoption/migrate/index.md",
      "redirect_url": "/azure/cloud-adoption-framework/migrate/index"
    },
    {
      "source_path": "docs/cloud-adoption/operating-model/index.md",
      "redirect_url": "/azure/cloud-adoption-framework/operate/index"
    },
    {
      "source_path": "docs/cloud-adoption/operating-model/terms.md",
      "redirect_url": "/azure/cloud-adoption-framework/operate/terms"
    },
    {
      "source_path": "docs/cloud-adoption/operations/azure-server-management/common-policies.md",
      "redirect_url": "/azure/cloud-adoption-framework/manage/azure-server-management/common-policies"
    },
    {
      "source_path": "docs/cloud-adoption/operations/azure-server-management/enable-tracking-alerting.md",
      "redirect_url": "/azure/cloud-adoption-framework/manage/azure-server-management/enable-tracking-alerting"
    },
    {
      "source_path": "docs/cloud-adoption/operations/azure-server-management/guest-configuration-policy.md",
      "redirect_url": "/azure/cloud-adoption-framework/manage/azure-server-management/guest-configuration-policy"
    },
    {
      "source_path": "docs/cloud-adoption/operations/azure-server-management/index.md",
      "redirect_url": "/azure/cloud-adoption-framework/manage/azure-server-management/index"
    },
    {
      "source_path": "docs/cloud-adoption/operations/azure-server-management/onboard-at-scale.md",
      "redirect_url": "/azure/cloud-adoption-framework/manage/azure-server-management/onboard-at-scale"
    },
    {
      "source_path": "docs/cloud-adoption/operations/azure-server-management/onboard-single-vm.md",
      "redirect_url": "/azure/cloud-adoption-framework/manage/azure-server-management/onboard-single-vm"
    },
    {
      "source_path": "docs/cloud-adoption/operations/azure-server-management/onboarding-automation.md",
      "redirect_url": "/azure/cloud-adoption-framework/manage/azure-server-management/onboarding-automation"
    },
    {
      "source_path": "docs/cloud-adoption/operations/azure-server-management/onboarding-overview.md",
      "redirect_url": "/azure/cloud-adoption-framework/manage/azure-server-management/onboarding-overview"
    },
    {
      "source_path": "docs/cloud-adoption/operations/azure-server-management/ongoing-management-overview.md",
      "redirect_url": "/azure/cloud-adoption-framework/manage/azure-server-management/ongoing-management-overview"
    },
    {
      "source_path": "docs/cloud-adoption/operations/azure-server-management/prerequisites.md",
      "redirect_url": "/azure/cloud-adoption-framework/manage/azure-server-management/prerequisites"
    },
    {
      "source_path": "docs/cloud-adoption/operations/azure-server-management/setup-alerts.md",
      "redirect_url": "/azure/cloud-adoption-framework/manage/azure-server-management/setup-alerts"
    },
    {
      "source_path": "docs/cloud-adoption/operations/azure-server-management/tools-services.md",
      "redirect_url": "/azure/cloud-adoption-framework/manage/azure-server-management/tools-services"
    },
    {
      "source_path": "docs/cloud-adoption/operations/azure-server-management/update-schedules.md",
      "redirect_url": "/azure/cloud-adoption-framework/manage/azure-server-management/update-schedules"
    },
    {
      "source_path": "docs/cloud-adoption/operations/monitor/alert.md",
      "redirect_url": "/azure/cloud-adoption-framework/manage/monitor/alerting"
    },
    {
      "source_path": "docs/cloud-adoption/operations/monitor/cloud-models-monitor-overview.md",
      "redirect_url": "/azure/cloud-adoption-framework/manage/monitor/cloud-models-monitor-overview"
    },
    {
      "source_path": "docs/cloud-adoption/operations/monitor/data-collection.md",
      "redirect_url": "/azure/cloud-adoption-framework/manage/monitor/data-collection"
    },
    {
      "source_path": "docs/cloud-adoption/operations/monitor/index.md",
      "redirect_url": "/azure/cloud-adoption-framework/manage/monitor/index"
    },
    {
      "source_path": "docs/cloud-adoption/operations/monitor/platform-overview.md",
      "redirect_url": "/azure/cloud-adoption-framework/manage/monitor/platform-overview"
    },
    {
      "source_path": "docs/cloud-adoption/operations/index.md",
      "redirect_url": "/azure/cloud-adoption-framework/manage/index"
    },
    {
      "source_path": "docs/cloud-adoption/operations/operational-fitness-review.md",
      "redirect_url": "/azure/cloud-adoption-framework/manage/operational-fitness-review"
    },
    {
      "source_path": "docs/cloud-adoption/organization/cloud-adoption.md",
      "redirect_url": "/azure/cloud-adoption-framework/organize/cloud-adoption"
    },
    {
      "source_path": "docs/cloud-adoption/organization/cloud-automation.md",
      "redirect_url": "/azure/cloud-adoption-framework/organize/cloud-automation"
    },
    {
      "source_path": "docs/cloud-adoption/organization/cloud-center-excellence.md",
      "redirect_url": "/azure/cloud-adoption-framework/organize/cloud-center-of-excellence"
    },
    {
      "source_path": "docs/cloud-adoption/organization/cloud-governance.md",
      "redirect_url": "/azure/cloud-adoption-framework/organize/cloud-governance"
    },
    {
      "source_path": "docs/cloud-adoption/organization/cloud-operations.md",
      "redirect_url": "/azure/cloud-adoption-framework/organize/cloud-operations"
    },
    {
      "source_path": "docs/cloud-adoption/organization/cloud-platform.md",
      "redirect_url": "/azure/cloud-adoption-framework/organize/cloud-platform"
    },
    {
      "source_path": "docs/cloud-adoption/organization/cloud-strategy.md",
      "redirect_url": "/azure/cloud-adoption-framework/organize/cloud-strategy"
    },
    {
      "source_path": "docs/cloud-adoption/organization/cost-conscious-organization.md",
      "redirect_url": "/azure/cloud-adoption-framework/organize/cost-conscious-organization"
    },
    {
      "source_path": "docs/cloud-adoption/organization/fiefdoms-silos.md",
      "redirect_url": "/azure/cloud-adoption-framework/organize/fiefdoms-silos"
    },
    {
      "source_path": "docs/cloud-adoption/organization/index.md",
      "redirect_url": "/azure/cloud-adoption-framework/organize/index"
    },
    {
      "source_path": "docs/cloud-adoption/organization/organization-structures.md",
      "redirect_url": "/azure/cloud-adoption-framework/organize/organization-structures"
    },
    {
      "source_path": "docs/cloud-adoption/organization/raci-alignment.md",
      "redirect_url": "/azure/cloud-adoption-framework/organize/raci-alignment"
    },
    {
      "source_path": "docs/cloud-adoption/organization/suggested-skills.md",
      "redirect_url": "/azure/cloud-adoption-framework/organize/suggested-skills"
    },
    {
      "source_path": "docs/cloud-adoption/plan/adapt-roles-skills-processes.md",
      "redirect_url": "/azure/cloud-adoption-framework/plan/adapt-roles-skills-processes"
    },
    {
      "source_path": "docs/cloud-adoption/plan/assets.md",
      "redirect_url": "/azure/cloud-adoption-framework/plan/assets"
    },
    {
      "source_path": "docs/cloud-adoption/plan/index.md",
      "redirect_url": "/azure/cloud-adoption-framework/plan/index"
    },
    {
      "source_path": "docs/cloud-adoption/plan/initial-org-alignment.md",
      "redirect_url": "/azure/cloud-adoption-framework/plan/initial-org-alignment"
    },
    {
      "source_path": "docs/cloud-adoption/plan/iteration-paths.md",
      "redirect_url": "/azure/cloud-adoption-framework/plan/iteration-paths"
    },
    {
      "source_path": "docs/cloud-adoption/plan/plan-intro.md",
      "redirect_url": "/azure/cloud-adoption-framework/plan/plan-intro"
    },
    {
      "source_path": "docs/cloud-adoption/plan/prerequisites.md",
      "redirect_url": "/azure/cloud-adoption-framework/plan/prerequisites"
    },
    {
      "source_path": "docs/cloud-adoption/plan/review-rationalization.md",
      "redirect_url": "/azure/cloud-adoption-framework/plan/review-rationalization"
    },
    {
      "source_path": "docs/cloud-adoption/plan/suggested-skills.md",
      "redirect_url": "/azure/cloud-adoption-framework/plan/suggested-skills"
    },
    {
      "source_path": "docs/cloud-adoption/plan/template.md",
      "redirect_url": "/azure/cloud-adoption-framework/plan/template"
    },
    {
      "source_path": "docs/cloud-adoption/plan/timelines.md",
      "redirect_url": "/azure/cloud-adoption-framework/plan/timelines"
    },
    {
      "source_path": "docs/cloud-adoption/plan/workloads.md",
      "redirect_url": "/azure/cloud-adoption-framework/plan/workloads"
    },
    {
      "source_path": "docs/cloud-adoption/ready/azure-best-practices/hub-spoke-network-topology.md",
      "redirect_url": "/azure/cloud-adoption-framework/ready/azure-best-practices/hub-spoke-network-topology"
    },
    {
      "source_path": "docs/cloud-adoption/ready/azure-best-practices/index.md",
      "redirect_url": "/azure/cloud-adoption-framework/ready/azure-best-practices/index"
    },
    {
      "source_path": "docs/cloud-adoption/ready/azure-best-practices/perimeter-networks.md",
      "redirect_url": "/azure/cloud-adoption-framework/ready/azure-best-practices/perimeter-networks"
    },
    {
      "source_path": "docs/cloud-adoption/ready/azure-best-practices/roles.md",
      "redirect_url": "/azure/cloud-adoption-framework/ready/azure-best-practices/roles"
    },
    {
      "source_path": "docs/cloud-adoption/ready/azure-best-practices/track-costs.md",
      "redirect_url": "/azure/cloud-adoption-framework/ready/azure-best-practices/track-costs"
    },
    {
      "source_path": "docs/cloud-adoption/ready/azure-readiness-guide/govern-org-compliance.md",
      "redirect_url": "/azure/cloud-adoption-framework/ready/azure-readiness-guide/govern-org-compliance"
    },
    {
      "source_path": "docs/cloud-adoption/ready/azure-readiness-guide/index.md",
      "redirect_url": "/azure/cloud-adoption-framework/ready/azure-readiness-guide/index"
    },
    {
      "source_path": "docs/cloud-adoption/ready/azure-readiness-guide/manage-access.md",
      "redirect_url": "/azure/cloud-adoption-framework/ready/azure-readiness-guide/manage-access"
    },
    {
      "source_path": "docs/cloud-adoption/ready/azure-readiness-guide/manage-costs.md",
      "redirect_url": "/azure/cloud-adoption-framework/ready/azure-readiness-guide/manage-costs"
    },
    {
      "source_path": "docs/cloud-adoption/ready/azure-readiness-guide/migration-landing-zone.md",
      "redirect_url": "/azure/cloud-adoption-framework/ready/azure-readiness-guide/migration-landing-zone"
    },
    {
      "source_path": "docs/cloud-adoption/ready/azure-readiness-guide/monitoring-reporting.md",
      "redirect_url": "/azure/cloud-adoption-framework/ready/azure-readiness-guide/monitoring-reporting"
    },
    {
      "source_path": "docs/cloud-adoption/ready/azure-readiness-guide/organize-resources.md",
      "redirect_url": "/azure/cloud-adoption-framework/ready/azure-readiness-guide/organize-resources"
    },
    {
      "source_path": "docs/cloud-adoption/ready/azure-readiness-guide/staying-current.md",
      "redirect_url": "/azure/cloud-adoption-framework/ready/azure-readiness-guide/staying-current"
    },
    {
      "source_path": "docs/cloud-adoption/ready/considerations/compute-decisions.md",
      "redirect_url": "/azure/cloud-adoption-framework/ready/considerations/compute-decisions"
    },
    {
      "source_path": "docs/cloud-adoption/ready/considerations/data-decisions.md",
      "redirect_url": "/azure/cloud-adoption-framework/ready/considerations/data-decisions"
    },
    {
      "source_path": "docs/cloud-adoption/ready/considerations/fundamental-concepts.md",
      "redirect_url": "/azure/cloud-adoption-framework/ready/considerations/fundamental-concepts"
    },
    {
      "source_path": "docs/cloud-adoption/ready/considerations/index.md",
      "redirect_url": "/azure/cloud-adoption-framework/ready/considerations/index"
    },
    {
      "source_path": "docs/cloud-adoption/ready/considerations/name-and-tag.md",
      "redirect_url": "/azure/cloud-adoption-framework/ready/considerations/naming-and-tagging"
    },
    {
      "source_path": "docs/cloud-adoption/ready/considerations/network-decisions.md",
      "redirect_url": "/azure/cloud-adoption-framework/ready/considerations/network-decisions"
    },
    {
      "source_path": "docs/cloud-adoption/ready/considerations/scaling-subscriptions.md",
      "redirect_url": "/azure/cloud-adoption-framework/ready/considerations/scale-subscriptions"
    },
    {
      "source_path": "docs/cloud-adoption/ready/considerations/storage-guidance.md",
      "redirect_url": "/azure/cloud-adoption-framework/ready/considerations/storage-guidance"
    },
    {
      "source_path": "docs/cloud-adoption/ready/index.md",
      "redirect_url": "/azure/cloud-adoption-framework/ready/index"
    },
    {
      "source_path": "docs/cloud-adoption/ready/initial-org-alignment.md",
      "redirect_url": "/azure/cloud-adoption-framework/plan/initial-org-alignment"
    },
    {
      "source_path": "docs/cloud-adoption/ready/suggested-skills.md",
      "redirect_url": "/azure/cloud-adoption-framework/ready/suggested-skills"
    },
    {
      "source_path": "docs/cloud-adoption/ready/technical-skills.md",
      "redirect_url": "/azure/cloud-adoption-framework/ready/technical-skills"
    },
    {
      "source_path": "docs/cloud-adoption/index.md",
      "redirect_url": "/azure/cloud-adoption-framework/index"
    },
    {
      "source_path": "docs/cloud-adoption/overview.md",
      "redirect_url": "/azure/cloud-adoption-framework/index"
    },
    {
      "source_path": "docs/vdc/index.md",
      "redirect_url": "/azure/cloud-adoption-framework/reference/vdc"
    },
    {
      "source_path": "docs/vdc/networking-virtual-datacenter.md",
      "redirect_url": "/azure/cloud-adoption-framework/reference/networking-vdc"
    },
    {
      "source_path": "docs/best-practices/naming-conventions.md",
      "redirect_url": "/azure/cloud-adoption-framework/ready/azure-best-practices/naming-and-tagging",
      "redirect_document_id": false
    },
    {
      "source_path": "docs/reference-architectures/dmz/secure-vnet-hybrid.md",
      "redirect_url": "/azure/architecture/reference-architectures/dmz/secure-vnet-dmz",
      "redirect_document_id": true
    },
    {
      "source_path": "docs/reference-architectures/dmz/index.md",
      "redirect_url": "/azure/architecture/reference-architectures/dmz/secure-vnet-dmz"
    },
    {
      "source_path": "docs/microservices/introduction.md",
      "redirect_url": "/azure/architecture/microservices/",
      "redirect_document_id": true
    },
    {
      "source_path": "docs/reference-architectures/data/enterprise-bi-sqldw.md",
      "redirect_url": "/azure/architecture/reference-architectures/data/enterprise-bi-synapse",
      "redirect_document_id": true
    },
    {
      "source_path": "docs/best-practices/index.md",
      "redirect_url": "/azure/architecture/best-practices/api-design",
      "redirect_document_id": false
    },
    {
      "source_path": "docs/patterns/category/resiliency.md",
      "redirect_url": "/azure/architecture/framework/resiliency/reliability-patterns",
      "redirect_document_id": false
    },
    {
      "source_path": "docs/patterns/category/availability.md",
      "redirect_url": "/azure/architecture/framework/resiliency/reliability-patterns",
      "redirect_document_id": false
    },
    {
      "source_path": "docs/patterns/category/performance-scalability.md",
      "redirect_url": "/azure/architecture/framework/resiliency/reliability-patterns",
      "redirect_document_id": false
    },
    {
      "source_path": "docs/patterns/category/security.md",
      "redirect_url": "/azure/architecture/framework/resiliency/reliability-patterns",
      "redirect_document_id": false
    },
    {
      "source_path": "docs/patterns/runtime-reconfiguration.md",
      "redirect_url": "/azure/architecture/patterns", 
      "redirect_document_id": false
    },
    {
      "source_path": "docs/patterns/index-patterns.md",
      "redirect_url": "/azure/architecture/patterns",
      "redirect_document_id": false
    },
    {
      "source_path": "docs/reference-architectures/ai/index.md",
      "redirect_url": "/azure/architecture/reference-architectures/ai/batch-scoring-deep-learning",
      "redirect_document_id": false
    },
    {
      "source_path": "docs/reference-architectures/app-service-web-app/index.md",
      "redirect_url": "/azure/architecture/reference-architectures/basic-web-app",
      "redirect_document_id": false
    },
    {
      "source_path": "docs/reference-architectures/enterprise-integration/index.md",
      "redirect_url": "/azure/architecture/reference-architectures/enterprise-integration/simple-enterprise-integration",
      "redirect_document_id": false
    },
    {
      "source_path": "docs/reference-architectures/hybrid-networking/considerations.md",
      "redirect_url": "/azure/architecture/reference-architectures/hybrid-networking",
      "redirect_document_id": false
    },
    {
      "source_path": "docs/reference-architectures/identity/considerations.md",
      "redirect_url": "/azure/architecture/reference-architectures/identity",
      "redirect_document_id": false
    },
    {
      "source_path": "docs/reference-architectures/n-tier/index.md",
      "redirect_url": "/azure/architecture/reference-architectures/n-tier/n-tier-sql-server",
      "redirect_document_id": false
    },
    {
      "source_path": "docs/reference-architectures/sap/index.md",
      "redirect_url": "/azure/architecture/reference-architectures/sap/sap-netweaver",
      "redirect_document_id": false
    },
    {
      "source_path": "docs/reference-architectures/serverless/index.md",
      "redirect_url": "/azure/architecture/reference-architectures/serverless/web-app",
      "redirect_document_id": false
    },
    {
      "source_path": "docs/reference-architectures/virtual-machines-linux/index.md",
      "redirect_url": "/azure/architecture/reference-architectures/n-tier",
      "redirect_document_id": false
    },
    {
      "source_path": "docs/reference-architectures/virtual-machines-linux/multi-region-application.md",
      "redirect_url": "/azure/architecture/reference-architectures/n-tier/n-tier-cassandra",
      "redirect_document_id": false
    },
    {
      "source_path": "docs/reference-architectures/virtual-machines-linux/multi-vm.md",
      "redirect_url": "/azure/architecture/reference-architectures/n-tier/n-tier-cassandra",
      "redirect_document_id": false
    },
    {
      "source_path": "docs/reference-architectures/virtual-machines-linux/n-tier.md",
      "redirect_url": "/azure/architecture/reference-architectures/n-tier/n-tier-cassandra",
      "redirect_document_id": false
    },
    {
      "source_path": "docs/reference-architectures/virtual-machines-linux/single-vm.md",
      "redirect_url": "/azure/architecture/reference-architectures/n-tier/linux-vm",
      "redirect_document_id": false
    },
    {
      "source_path": "docs/reference-architectures/virtual-machines-windows/index.md",
      "redirect_url": "/azure/architecture/reference-architectures/n-tier",
      "redirect_document_id": false
    },
    {
      "source_path": "docs/reference-architectures/virtual-machines-windows/multi-region-application.md",
      "redirect_url": "/azure/architecture/reference-architectures/n-tier/multi-region-sql-server",
      "redirect_document_id": false
    },
    {
      "source_path": "docs/reference-architectures/virtual-machines-windows/multi-vm.md",
      "redirect_url": "/azure/architecture/reference-architectures/n-tier/n-tier-sql-server",
      "redirect_document_id": false
    },
    {
      "source_path": "docs/reference-architectures/virtual-machines-windows/n-tier.md",
      "redirect_url": "/azure/architecture/reference-architectures/n-tier/n-tier-sql-server",
      "redirect_document_id": false
    },
    {
      "source_path": "docs/reference-architectures/virtual-machines-windows/single-vm.md",
      "redirect_url": "/azure/architecture/reference-architectures/n-tier/windows-vm",
      "redirect_document_id": false
    },
    {
      "source_path": "docs/resources/diagrams.md",
      "redirect_url": "https://aka.ms/CnESymbols",
      "redirect_document_id": false
    },
    {
      "source_path": "docs/resources/index.md",
      "redirect_url": "/azure/architecture/resources/diagrams",
      "redirect_document_id": false
    },
    {
      "source_path": "docs/service-fabric/index.md",
      "redirect_url": "/azure/architecture/service-fabric/migrate-from-cloud-services",
      "redirect_document_id": false
    },
    {
      "source_path": "docs/reference-architectures/index.md",
      "redirect_url": "/azure/architecture/browse",
      "redirect_document_id": false
    },
    {
      "source_path": "docs/example-scenario/index.experimental.md",
      "redirect_url": "/azure/architecture/browse",
      "redirect_document_id": false
    },
    {
      "source_path": "docs/example-scenario/index.md",
      "redirect_url": "/azure/architecture/browse"
    },
    {
      "source_path": "docs/cloud-adoption/operations/overview.md",
      "redirect_url": "/azure/cloud-adoption-framework/operating-model",
      "redirect_document_id": false
    },
    {
      "source_path": "docs/guide/pillars.md",
      "redirect_url": "/azure/architecture/framework/",
      "redirect_document_id": true
    },
    {
      "source_path": "docs/guide/technology-choices/compute-overview.md",
      "redirect_url": "/azure/architecture/guide/technology-choices/compute-decision-tree"
    },
    {
      "source_path": "docs/guide/technology-choices/compute-comparison.md",
      "redirect_url": "/azure/architecture/guide/technology-choices/compute-decision-tree"
    },
    {
      "source_path": "docs/best-practices/resource-naming.md",
      "redirect_url": "/azure/azure-resource-manager/management/resource-name-rules"
    },
    {
      "source_path": "docs/data-guide/scenarios/natural-language-processing.md",
      "redirect_url": "/azure/architecture/data-guide/technology-choices/natural-language-processing"
    },
    {
      "source_path": "docs/architectures/index.md",
      "redirect_url": "/azure/architecture/browse"
    },
    {
      "source_path": "docs/architectures/example-workloads.md",
      "redirect_url": "/azure/architecture/browse"
    },
    {
      "source_path": "docs/architectures/reference-architectures.md",
      "redirect_url": "/azure/architecture/browse"
    },
    {
      "source_path": "docs/solution-ideas/articles/security-compliance-blueprint-hippa-hitrust-health-data-ai.md",
      "redirect_url": "/azure/architecture/solution-ideas/articles/security-compliance-blueprint-hipaa-hitrust-health-data-ai"
    },
    {
      "source_path": "docs/solution-ideas/articles/hybrid-ci-cd.md",
      "redirect_url": "/azure/architecture/solution-ideas/articles/devops-in-a-hybrid-environment",
      "redirect_document_id": false
    },


    {
      "source_path": "docs/solution-ideas/articles/modern-data-warehouse.md",
      "redirect_url": "/azure/architecture/solution-ideas/articles/enterprise-data-warehouse",
      "redirect_document_id": false
    },
    {
      "source_path": "docs/framework/cost/optimizing.md",
      "redirect_url": "/azure/architecture/framework/cost/optimize-checklist"
    },
    {
      "source_path": "docs/framework/cost/modeling.md",
      "redirect_url": "/azure/architecture/framework/cost/design-model"
    },
    {
      "source_path": "docs/framework/cost/monitoring.md",
      "redirect_url": "/azure/architecture/framework/cost/monitor-checklist"
    },
    {
      "source_path": "docs/framework/cost/provisioning.md",
      "redirect_url": "/azure/architecture/framework/cost/provision-checklist"
    },
    {
      "source_path": "docs/framework/cost/data-management.md",
      "redirect_url": "/azure/architecture/framework/cost/provision-datastores" 
    },
    {
      "source_path": "docs/solution-ideas/articles/information-chatbot.md",
      "redirect_url": "/azure/architecture/reference-architectures/ai/conversational-bot"
    },
    {
      "source_path": "docs/solution-ideas/articles/anomaly-detection-in-real-time-data-streams.md",
      "redirect_url": "/azure/cognitive-services/anomaly-detector/"
    },
    {
      "source_path": "docs/solution-ideas/articles/sap-s4-hana-vm-on-linux.md",
      "redirect_url":"/azure/architecture/reference-architectures/sap/run-sap-bw4hana-with-linux-virtual-machines"
    },
    {
      "source_path": "docs/serverless/index.md",
      "redirect_url": "/azure/architecture/serverless/code",
      "redirect_document_id": true
    },
    {
      "source_path": "docs/solution-ideas/articles/ibems-shield-smart-buildings.md",
      "redirect_url": "/azure/architecture/solution-ideas/articles/safe-buildings"
     },
     {
       "source_path":"docs/solution-ideas/articles/azure-iot-subsystems.md",
       "redirect_url":"/azure/architecture/reference-architectures/iot"
     },
     {
      "source_path":"docs/solution-ideas/articles/iot-with-aks.md",
      "redirect_url":"/azure/architecture/reference-architectures/iot"
    },
    {
      "source_path":"docs/reference-architectures/iot-with-sql.md",
      "redirect_url":"/azure/architecture/reference-architectures/iot"
    },
    {
      "source_path":"docs/solution-ideas/articles/real-time-web-dashboard.md",
      "redirect_url":"/azure/architecture/reference-architectures/iot"
    },
    {
      "source_path":"docs/solution-ideas/articles/telemetry-analytics.md",
      "redirect_url":"/azure/architecture/reference-architectures/iot"
    },
     {
      "source_path": "docs/solution-ideas/articles/customer-360.md",
      "redirect_url": "/azure/architecture/solution-ideas/articles/product-recommendations",
      "redirect_document_id": true
     },
     {
       "source_path": "docs/reference-architectures/microservices/aks.md",
       "redirect_url": "/azure/architecture/reference-architectures/containers/aks-microservices/aks-microservices",
       "redirect_document_id": true
     },
     {
      "source_path": "docs/guide/technology-choices/data-store-comparison.md",
      "redirect_url": "/azure/architecture/guide/technology-choices/data-store-overview",
      "redirect_document_id": true
     },
     {
      "source_path": "docs/solution-ideas/articles/backup-archive-cloud-application.md",
      "redirect_url": "/azure/backup/guidance-best-practices",
      "redirect_document_id": false
     },
     {
      "source_path": "framework/security/network-security-containment.md",
      "redirect_url": "/azure/architecture/framework/security/design-network",
      "redirect_document_id": true       
     },
     {
      "source_path": "framework/security/identity.md",
      "redirect_url": "/azure/architecture/framework/security/design-identity",
      "redirect_document_id": false       
     },     
     {
      "source_path": "docs/solution-ideas/articles/sharepoint-farm-office-365.md",
      "redirect_url": "/azure/architecture/solution-ideas/articles/sharepoint-farm-microsoft-365",
      "redirect_document_id": true
     },
     {
      "source_path": "docs/framework/security/applications-services.md",
      "redirect_url": "/azure/architecture/framework/security/design-apps-services",
      "redirect_document_id": false
     },
     {
      "source_path": "docs/example-scenario/cobalt/cobalt-extensible-cloud-framework.md",
      "redirect_url": "/azure/architecture/reference-architectures/containers/aks-start-here",
      "redirect_document_id": false
     },
     {
      "source_path": "docs/example-scenario/bedrock/bedrock-automated-deployments.md",
      "redirect_url": "/azure/architecture/reference-architectures/containers/aks-start-here",
      "redirect_document_id": false
     },
     {
      "source_path": "docs/framework/devops/development.md",
      "redirect_url": "/azure/architecture/framework/devops/release-engineering-app-dev"
     },
     {
      "source_path": "docs/framework/devops/app-design.md",
      "redirect_url": "/azure/architecture/framework/devops/release-engineering-app-dev"
     },
     {
      "source_path": "docs/framework/devops/testing.md",
      "redirect_url": "/azure/architecture/framework/devops/release-engineering-testing"
     },
     {
      "source_path": "docs/framework/devops/deployment.md",
      "redirect_url": "/azure/architecture/framework/devops/release-engineering-cd"
     },
     {
      "source_path": "docs/framework/devops/configuration.md",
      "redirect_url": "/azure/architecture/framework/devops/overview"
     },
     {
      "source_path": "docs/framework/devops/performance.md",
      "redirect_url": "/azure/architecture/framework/devops/release-engineering-performance"
     },
     {
      "source_path": "docs/framework/devops/process.md",
      "redirect_url": "/azure/architecture/framework/devops/overview"
     },
     {
      "source_path": "docs/framework/scalability/app-design.md",
      "redirect_url": "/azure/architecture/framework/scalability/design-apps"
     },
     {
      "source_path": "docs/patterns/strangler.md",
      "redirect_url": "/azure/architecture/patterns/strangler-fig"
     },
     {
      "source_path": "docs/browse/hybrid_index.md",
      "redirect_url": "/azure/architecture/browse/?azure_categories=hybrid"
     },
     {
      "source_path": "docs/framework/scalability/monitoring.md",
      "redirect_url": "/azure/architecture/framework/scalability/monitor",
      "redirect_document_id": false
     },
     {
      "source_path": "docs/example-scenario/iot-aad/iot-aad.yml",
      "redirect_url": "/azure/architecture/reference-architectures/iot",
      "redirect_document_id": false
     }, 
     {
      "source_path": "docs/solution-ideas/articles/ai-for-earth.yml",
      "redirect_url": "https://aka.ms/AIArchitecture",
      "redirect_document_id": false
     },
     {
      "source_path": "docs/solution-ideas/articles/cctv-mask-detection.yml",
      "redirect_url": "/azure/architecture/solution-ideas/articles/cctv-iot-edge-for-covid-19-safe-environment-and-mask-detection",
      "redirect_document_id": true
     },
     {
       "source_path": "docs/example-scenario/ai/newsfeed-ingestion.yml",
       "redirect_url": "/azure/architecture/example-scenario/ai/news-feed-ingestion-and-near-real-time-analysis",
       "redirect_document_id": true
     }, 
     {
      "source_path": "docs/solution-ideas/articles/demand-forecasting-and-price-optimization.yml",
      "redirect_url": "/azure/architecture/solution-ideas/articles/demand-forecasting-price-optimization-marketing",
      "redirect_document_id": false
    },
    {
      "source_path": "docs/solution-ideas/articles/information-discovery-with-deep-learning-and-nlp.yml",
      "redirect_url": "/azure/architecture/solution-ideas/articles/website-content-tag-suggestion-with-deep-learning-and-nlp",
      "redirect_document_id": true
<<<<<<< HEAD
    }, 
    {
      "source_path": "docs/example-scenario/ai/scalable-personalization.yml",
      "redirect_url": "/azure/architecture/example-scenario/ai/scalable-personalization-with-content-based-recommendation-system",
      "redirect_document_id": true
    }
=======
    },
    {
      "source_path": "docs/example-scenario/ai/movie-recommendations.yml",
      "redirect_url": "/azure/architecture/example-scenario/ai/movie-recommendations-with-machine-learning",
      "redirect_document_id": true
    } 
>>>>>>> 10aa4587
  ]
}<|MERGE_RESOLUTION|>--- conflicted
+++ resolved
@@ -2121,20 +2121,16 @@
       "source_path": "docs/solution-ideas/articles/information-discovery-with-deep-learning-and-nlp.yml",
       "redirect_url": "/azure/architecture/solution-ideas/articles/website-content-tag-suggestion-with-deep-learning-and-nlp",
       "redirect_document_id": true
-<<<<<<< HEAD
+    }, 
+    {
+      "source_path": "docs/example-scenario/ai/movie-recommendations.yml",
+      "redirect_url": "/azure/architecture/example-scenario/ai/movie-recommendations-with-machine-learning",
+      "redirect_document_id": true
     }, 
     {
       "source_path": "docs/example-scenario/ai/scalable-personalization.yml",
       "redirect_url": "/azure/architecture/example-scenario/ai/scalable-personalization-with-content-based-recommendation-system",
       "redirect_document_id": true
     }
-=======
-    },
-    {
-      "source_path": "docs/example-scenario/ai/movie-recommendations.yml",
-      "redirect_url": "/azure/architecture/example-scenario/ai/movie-recommendations-with-machine-learning",
-      "redirect_document_id": true
-    } 
->>>>>>> 10aa4587
   ]
 }